// Copyright 2019-2023 Tauri Programme within The Commons Conservancy
// SPDX-License-Identifier: Apache-2.0
// SPDX-License-Identifier: MIT

import eslint from '@eslint/js'
import eslintConfigPrettier from 'eslint-config-prettier'
import eslintPluginSecurity from 'eslint-plugin-security'
import tseslint from 'typescript-eslint'

export default tseslint.config(
  {
    ignores: [
<<<<<<< HEAD
      '**/target',
      '**/node_modules',
      '**/examples',
      '**/dist',
      '**/dist-js',
      '**/build',
      '**/api-iife.js',
      '**/init-iife.js',
      '**/init.js',
      '**/rollup.config.js',
      '**/bindings.ts',
      '.scripts',
      'eslint.config.js'
    ]
=======
      "**/target",
      "**/node_modules",
      "**/examples",
      "**/dist",
      "**/dist-js",
      "**/build",
      "**/api-iife.js",
      "**/init-iife.js",
      "**/init.js",
      "**/rollup.config.js",
      "**/bindings.ts",
      "**/.test-server",
      ".scripts",
      "eslint.config.js",
    ],
>>>>>>> 72c2ce82
  },
  eslint.configs.recommended,
  eslintConfigPrettier,
  eslintPluginSecurity.configs.recommended,
  ...tseslint.configs.recommendedTypeChecked,
  {
    languageOptions: {
      parserOptions: { project: true, tsconfigRootDir: import.meta.dirname }
    }
  }
)<|MERGE_RESOLUTION|>--- conflicted
+++ resolved
@@ -10,7 +10,6 @@
 export default tseslint.config(
   {
     ignores: [
-<<<<<<< HEAD
       '**/target',
       '**/node_modules',
       '**/examples',
@@ -22,26 +21,10 @@
       '**/init.js',
       '**/rollup.config.js',
       '**/bindings.ts',
+      '**/.test-server',
       '.scripts',
       'eslint.config.js'
     ]
-=======
-      "**/target",
-      "**/node_modules",
-      "**/examples",
-      "**/dist",
-      "**/dist-js",
-      "**/build",
-      "**/api-iife.js",
-      "**/init-iife.js",
-      "**/init.js",
-      "**/rollup.config.js",
-      "**/bindings.ts",
-      "**/.test-server",
-      ".scripts",
-      "eslint.config.js",
-    ],
->>>>>>> 72c2ce82
   },
   eslint.configs.recommended,
   eslintConfigPrettier,
