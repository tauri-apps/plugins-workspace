{
  "name": "plugins-workspace",
  "private": true,
  "license": "MIT or APACHE-2.0",
  "type": "module",
  "scripts": {
    "build": "pnpm run -r --parallel --filter !plugins-workspace --filter !\"./plugins/*/examples/**\" --filter !\"./examples/*\" build",
    "lint": "eslint .",
    "format": "prettier --write .",
    "format-check": "prettier --check ."
  },
  "devDependencies": {
<<<<<<< HEAD
    "@rollup/plugin-node-resolve": "^15.1.0",
    "@rollup/plugin-terser": "^0.4.3",
    "@rollup/plugin-typescript": "^11.1.1",
    "@typescript-eslint/eslint-plugin": "^5.59.11",
    "@typescript-eslint/parser": "^5.59.11",
    "covector": "^0.9.0",
    "eslint": "^8.43.0",
    "eslint-config-prettier": "^8.8.0",
    "eslint-config-standard-with-typescript": "^36.0.0",
    "eslint-plugin-import": "^2.27.5",
    "eslint-plugin-n": "^16.0.0",
    "eslint-plugin-promise": "^6.1.1",
    "eslint-plugin-security": "^1.7.1",
    "prettier": "^3.0.0",
    "rollup": "^3.25.1",
    "typescript": "^5.1.3"
=======
    "@rollup/plugin-node-resolve": "15.1.0",
    "@rollup/plugin-terser": "0.4.3",
    "@rollup/plugin-typescript": "11.1.2",
    "@typescript-eslint/eslint-plugin": "6.1.0",
    "@typescript-eslint/parser": "6.1.0",
    "eslint": "8.45.0",
    "eslint-config-prettier": "8.8.0",
    "eslint-config-standard-with-typescript": "36.1.0",
    "eslint-plugin-import": "2.27.5",
    "eslint-plugin-n": "16.0.1",
    "eslint-plugin-promise": "6.1.1",
    "eslint-plugin-security": "1.7.1",
    "prettier": "3.0.0",
    "rollup": "3.26.3",
    "typescript": "5.1.6"
>>>>>>> 0863f800
  },
  "resolutions": {
    "semver": ">=7.5.2",
    "optionator": ">=0.9.3"
  },
  "engines": {
    "pnpm": ">=7.33.1"
  }
}<|MERGE_RESOLUTION|>--- conflicted
+++ resolved
@@ -10,29 +10,12 @@
     "format-check": "prettier --check ."
   },
   "devDependencies": {
-<<<<<<< HEAD
-    "@rollup/plugin-node-resolve": "^15.1.0",
-    "@rollup/plugin-terser": "^0.4.3",
-    "@rollup/plugin-typescript": "^11.1.1",
-    "@typescript-eslint/eslint-plugin": "^5.59.11",
-    "@typescript-eslint/parser": "^5.59.11",
-    "covector": "^0.9.0",
-    "eslint": "^8.43.0",
-    "eslint-config-prettier": "^8.8.0",
-    "eslint-config-standard-with-typescript": "^36.0.0",
-    "eslint-plugin-import": "^2.27.5",
-    "eslint-plugin-n": "^16.0.0",
-    "eslint-plugin-promise": "^6.1.1",
-    "eslint-plugin-security": "^1.7.1",
-    "prettier": "^3.0.0",
-    "rollup": "^3.25.1",
-    "typescript": "^5.1.3"
-=======
     "@rollup/plugin-node-resolve": "15.1.0",
     "@rollup/plugin-terser": "0.4.3",
     "@rollup/plugin-typescript": "11.1.2",
     "@typescript-eslint/eslint-plugin": "6.1.0",
     "@typescript-eslint/parser": "6.1.0",
+    "covector": "^0.9.0",
     "eslint": "8.45.0",
     "eslint-config-prettier": "8.8.0",
     "eslint-config-standard-with-typescript": "36.1.0",
@@ -43,7 +26,6 @@
     "prettier": "3.0.0",
     "rollup": "3.26.3",
     "typescript": "5.1.6"
->>>>>>> 0863f800
   },
   "resolutions": {
     "semver": ">=7.5.2",
