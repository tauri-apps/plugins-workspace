{
  "name": "plugins-workspace",
  "private": true,
  "license": "MIT or APACHE-2.0",
  "type": "module",
  "scripts": {
    "build": "pnpm run -r --parallel --filter !plugins-workspace --filter !\"./plugins/*/examples/**\" --filter !\"./examples/*\" build",
    "lint": "eslint .",
    "format": "prettier --write \"./**/*.{cjs,mjs,js,jsx,mts,ts,tsx,html,css,json}\" --ignore-path .prettierignore",
    "format-check": "prettier --check \"./**/*.{cjs,mjs,js,jsx,mts,ts,tsx,html,css,json}\" --ignore-path .prettierignore"
  },
  "devDependencies": {
    "@rollup/plugin-node-resolve": "15.2.3",
    "@rollup/plugin-terser": "0.4.4",
    "@rollup/plugin-typescript": "11.1.5",
    "@typescript-eslint/eslint-plugin": "6.9.1",
    "@typescript-eslint/parser": "6.9.1",
    "covector": "^0.10.2",
    "eslint": "8.53.0",
    "eslint-config-prettier": "9.0.0",
    "eslint-config-standard-with-typescript": "39.1.1",
    "eslint-plugin-import": "2.29.0",
    "eslint-plugin-n": "16.2.0",
    "eslint-plugin-promise": "6.1.1",
    "eslint-plugin-security": "1.7.1",
    "prettier": "3.0.3",
<<<<<<< HEAD
    "rollup": "4.2.0",
=======
    "rollup": "4.3.0",
>>>>>>> fc62ead5
    "typescript": "5.2.2"
  },
  "resolutions": {
    "semver": ">=7.5.2",
    "optionator": ">=0.9.3"
  },
  "engines": {
    "pnpm": ">=7.33.1"
  },
  "pnpm": {
    "auditConfig": {
      "ignoreCves": [
        "CVE-2023-46115"
      ]
    }
  }
}<|MERGE_RESOLUTION|>--- conflicted
+++ resolved
@@ -24,11 +24,7 @@
     "eslint-plugin-promise": "6.1.1",
     "eslint-plugin-security": "1.7.1",
     "prettier": "3.0.3",
-<<<<<<< HEAD
-    "rollup": "4.2.0",
-=======
     "rollup": "4.3.0",
->>>>>>> fc62ead5
     "typescript": "5.2.2"
   },
   "resolutions": {
