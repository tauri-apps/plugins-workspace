--- conflicted
+++ resolved
@@ -9,24 +9,7 @@
     "serve": "vite preview"
   },
   "dependencies": {
-<<<<<<< HEAD
     "@tauri-apps/api": "2.0.0-beta.13",
-    "@tauri-apps/plugin-barcode-scanner": "2.0.0-beta.3",
-    "@tauri-apps/plugin-biometric": "2.0.0-beta.3",
-    "@tauri-apps/plugin-cli": "2.0.0-beta.3",
-    "@tauri-apps/plugin-clipboard-manager": "2.1.0-beta.1",
-    "@tauri-apps/plugin-dialog": "2.0.0-beta.3",
-    "@tauri-apps/plugin-fs": "2.0.0-beta.3",
-    "@tauri-apps/plugin-global-shortcut": "2.0.0-beta.3",
-    "@tauri-apps/plugin-http": "2.0.0-beta.3",
-    "@tauri-apps/plugin-nfc": "2.0.0-beta.3",
-    "@tauri-apps/plugin-notification": "2.0.0-beta.3",
-    "@tauri-apps/plugin-os": "2.0.0-beta.3",
-    "@tauri-apps/plugin-process": "2.0.0-beta.3",
-    "@tauri-apps/plugin-shell": "2.0.0-beta.4",
-    "@tauri-apps/plugin-updater": "2.0.0-beta.3",
-=======
-    "@tauri-apps/api": "2.0.0-beta.12",
     "@tauri-apps/plugin-barcode-scanner": "2.0.0-beta.4",
     "@tauri-apps/plugin-biometric": "2.0.0-beta.4",
     "@tauri-apps/plugin-cli": "2.0.0-beta.4",
@@ -41,7 +24,6 @@
     "@tauri-apps/plugin-process": "2.0.0-beta.4",
     "@tauri-apps/plugin-shell": "2.0.0-beta.5",
     "@tauri-apps/plugin-updater": "2.0.0-beta.4",
->>>>>>> 0678af3a
     "@zerodevx/svelte-json-view": "1.0.9"
   },
   "devDependencies": {
