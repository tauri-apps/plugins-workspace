{
  "name": "svelte-app",
  "private": true,
  "version": "2.0.0-beta.1",
  "type": "module",
  "scripts": {
    "dev": "vite --clearScreen false",
    "build": "vite build",
    "serve": "vite preview"
  },
  "dependencies": {
    "@tauri-apps/api": "2.0.0-beta.3",
    "@tauri-apps/plugin-barcode-scanner": "2.0.0-beta.1",
    "@tauri-apps/plugin-biometric": "2.0.0-beta.1",
    "@tauri-apps/plugin-cli": "2.0.0-beta.1",
    "@tauri-apps/plugin-clipboard-manager": "2.0.0-beta.1",
    "@tauri-apps/plugin-dialog": "2.0.0-beta.1",
    "@tauri-apps/plugin-fs": "2.0.0-beta.1",
    "@tauri-apps/plugin-global-shortcut": "2.0.0-beta.1",
    "@tauri-apps/plugin-http": "2.0.0-beta.1",
    "@tauri-apps/plugin-nfc": "2.0.0-beta.1",
    "@tauri-apps/plugin-notification": "2.0.0-beta.1",
    "@tauri-apps/plugin-os": "2.0.0-beta.1",
    "@tauri-apps/plugin-process": "2.0.0-beta.1",
    "@tauri-apps/plugin-shell": "2.0.0-beta.1",
    "@tauri-apps/plugin-updater": "2.0.0-beta.1",
    "@zerodevx/svelte-json-view": "1.0.7"
  },
  "devDependencies": {
    "@iconify-json/codicon": "^1.1.37",
    "@iconify-json/ph": "^1.1.8",
    "@sveltejs/vite-plugin-svelte": "^3.0.1",
<<<<<<< HEAD
    "@tauri-apps/cli": "2.0.0-beta.4",
=======
    "@tauri-apps/cli": "2.0.0-beta.6",
>>>>>>> 8a5e05cd
    "@unocss/extractor-svelte": "^0.58.0",
    "internal-ip": "^8.0.0",
    "svelte": "^4.2.8",
    "unocss": "^0.58.0",
    "vite": "^5.0.12"
  }
}<|MERGE_RESOLUTION|>--- conflicted
+++ resolved
@@ -30,11 +30,7 @@
     "@iconify-json/codicon": "^1.1.37",
     "@iconify-json/ph": "^1.1.8",
     "@sveltejs/vite-plugin-svelte": "^3.0.1",
-<<<<<<< HEAD
-    "@tauri-apps/cli": "2.0.0-beta.4",
-=======
     "@tauri-apps/cli": "2.0.0-beta.6",
->>>>>>> 8a5e05cd
     "@unocss/extractor-svelte": "^0.58.0",
     "internal-ip": "^8.0.0",
     "svelte": "^4.2.8",
