--- conflicted
+++ resolved
@@ -9,23 +9,10 @@
     "serve": "vite preview"
   },
   "dependencies": {
-<<<<<<< HEAD
-    "@tauri-apps/api": "2.0.0-alpha.3",
-    "@tauri-apps/cli": "2.0.0-alpha.8",
-    "@zerodevx/svelte-json-view": "0.2.1",
-    "tauri-plugin-camera-api": "0.0.0",
-    "tauri-plugin-cli-api": "0.0.0",
-    "tauri-plugin-clipboard-api": "0.0.0",
-    "tauri-plugin-dialog-api": "0.0.0",
-    "tauri-plugin-fs-api": "0.0.0",
-    "tauri-plugin-global-shortcut-api": "0.0.0",
-    "tauri-plugin-http-api": "0.0.0",
-    "tauri-plugin-notification-api": "0.0.0",
-    "tauri-plugin-shell-api": "0.0.0"
-=======
     "@tauri-apps/api": "2.0.0-alpha.8",
     "@tauri-apps/plugin-app": "2.0.0-alpha.1",
     "@tauri-apps/plugin-barcode-scanner": "2.0.0-alpha.0",
+    "@tauri-apps/plugin-camera": "1.0.0",
     "@tauri-apps/plugin-cli": "2.0.0-alpha.1",
     "@tauri-apps/plugin-clipboard-manager": "2.0.0-alpha.1",
     "@tauri-apps/plugin-dialog": "2.0.0-alpha.1",
@@ -39,7 +26,6 @@
     "@tauri-apps/plugin-updater": "2.0.0-alpha.1",
     "@tauri-apps/plugin-window": "2.0.0-alpha.1",
     "@zerodevx/svelte-json-view": "1.0.5"
->>>>>>> a1738b24
   },
   "devDependencies": {
     "@iconify-json/codicon": "^1.1.26",
