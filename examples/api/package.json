--- conflicted
+++ resolved
@@ -9,24 +9,9 @@
     "serve": "vite preview"
   },
   "dependencies": {
-<<<<<<< HEAD
-    "@tauri-apps/api": "2.0.0-alpha.11",
-    "@tauri-apps/plugin-barcode-scanner": "2.0.0-alpha.2",
-    "@tauri-apps/plugin-biometric": "1.0.0",
-    "@tauri-apps/plugin-cli": "2.0.0-alpha.3",
-    "@tauri-apps/plugin-clipboard-manager": "2.0.0-alpha.3",
-    "@tauri-apps/plugin-dialog": "2.0.0-alpha.3",
-    "@tauri-apps/plugin-fs": "2.0.0-alpha.3",
-    "@tauri-apps/plugin-global-shortcut": "2.0.0-alpha.3",
-    "@tauri-apps/plugin-http": "2.0.0-alpha.3",
-    "@tauri-apps/plugin-notification": "2.0.0-alpha.3",
-    "@tauri-apps/plugin-os": "2.0.0-alpha.4",
-    "@tauri-apps/plugin-process": "2.0.0-alpha.3",
-    "@tauri-apps/plugin-shell": "2.0.0-alpha.3",
-    "@tauri-apps/plugin-updater": "2.0.0-alpha.3",
-=======
     "@tauri-apps/api": "2.0.0-alpha.12",
     "@tauri-apps/plugin-barcode-scanner": "2.0.0-alpha.3",
+    "@tauri-apps/plugin-biometric": "1.0.0",
     "@tauri-apps/plugin-cli": "2.0.0-alpha.4",
     "@tauri-apps/plugin-clipboard-manager": "2.0.0-alpha.4",
     "@tauri-apps/plugin-dialog": "2.0.0-alpha.4",
@@ -38,7 +23,6 @@
     "@tauri-apps/plugin-process": "2.0.0-alpha.4",
     "@tauri-apps/plugin-shell": "2.0.0-alpha.4",
     "@tauri-apps/plugin-updater": "2.0.0-alpha.4",
->>>>>>> 68cb23f9
     "@zerodevx/svelte-json-view": "1.0.7"
   },
   "devDependencies": {
