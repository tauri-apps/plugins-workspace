--- conflicted
+++ resolved
@@ -9,25 +9,9 @@
     "serve": "vite preview"
   },
   "dependencies": {
-<<<<<<< HEAD
-    "@tauri-apps/api": "2.0.0-alpha.5",
-    "@tauri-apps/plugin-app": "2.0.0-alpha.0",
-    "@tauri-apps/plugin-barcode-scanner": "2.0.0-alpha.0",
-    "@tauri-apps/plugin-cli": "2.0.0-alpha.0",
-    "@tauri-apps/plugin-clipboard-manager": "2.0.0-alpha.0",
-    "@tauri-apps/plugin-dialog": "2.0.0-alpha.0",
-    "@tauri-apps/plugin-fs": "2.0.0-alpha.0",
-    "@tauri-apps/plugin-global-shortcut": "2.0.0-alpha.0",
-    "@tauri-apps/plugin-http": "2.0.0-alpha.0",
-    "@tauri-apps/plugin-notification": "2.0.0-alpha.0",
-    "@tauri-apps/plugin-os": "2.0.0-alpha.0",
-    "@tauri-apps/plugin-process": "2.0.0-alpha.0",
-    "@tauri-apps/plugin-shell": "2.0.0-alpha.0",
-    "@tauri-apps/plugin-updater": "2.0.0-alpha.0",
-    "@tauri-apps/plugin-window": "2.0.0-alpha.0",
-=======
     "@tauri-apps/api": "2.0.0-alpha.6",
     "@tauri-apps/plugin-app": "2.0.0-alpha.1",
+    "@tauri-apps/plugin-barcode-scanner": "2.0.0-alpha.0",
     "@tauri-apps/plugin-cli": "2.0.0-alpha.1",
     "@tauri-apps/plugin-clipboard-manager": "2.0.0-alpha.1",
     "@tauri-apps/plugin-dialog": "2.0.0-alpha.1",
@@ -40,7 +24,6 @@
     "@tauri-apps/plugin-shell": "2.0.0-alpha.1",
     "@tauri-apps/plugin-updater": "2.0.0-alpha.1",
     "@tauri-apps/plugin-window": "2.0.0-alpha.1",
->>>>>>> 319de692
     "@zerodevx/svelte-json-view": "1.0.5"
   },
   "devDependencies": {
