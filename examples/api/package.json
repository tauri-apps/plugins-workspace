--- conflicted
+++ resolved
@@ -20,13 +20,9 @@
     "tauri-plugin-http-api": "0.0.0",
     "tauri-plugin-notification-api": "0.0.0",
     "tauri-plugin-os-api": "0.0.0",
-<<<<<<< HEAD
+    "tauri-plugin-process-api": "0.0.0",
     "tauri-plugin-shell-api": "0.0.0",
     "tauri-plugin-updater-api": "0.0.0"
-=======
-    "tauri-plugin-process-api": "0.0.0",
-    "tauri-plugin-shell-api": "0.0.0"
->>>>>>> 012d32e8
   },
   "devDependencies": {
     "@iconify-json/codicon": "^1.1.10",
