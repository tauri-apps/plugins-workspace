{
  "name": "svelte-app",
  "private": true,
  "version": "2.0.0-alpha.5",
  "type": "module",
  "scripts": {
    "dev": "vite --clearScreen false",
    "build": "vite build",
    "serve": "vite preview"
  },
  "dependencies": {
    "@tauri-apps/api": "2.0.0-alpha.11",
<<<<<<< HEAD
    "@tauri-apps/plugin-barcode-scanner": "2.0.0-alpha.1",
    "@tauri-apps/plugin-cli": "2.0.0-alpha.2",
    "@tauri-apps/plugin-clipboard-manager": "2.0.0-alpha.2",
    "@tauri-apps/plugin-dialog": "2.0.0-alpha.2",
    "@tauri-apps/plugin-fs": "2.0.0-alpha.2",
    "@tauri-apps/plugin-global-shortcut": "2.0.0-alpha.2",
    "@tauri-apps/plugin-http": "2.0.0-alpha.2",
    "@tauri-apps/plugin-nfc": "1.0.0",
    "@tauri-apps/plugin-notification": "2.0.0-alpha.2",
    "@tauri-apps/plugin-os": "2.0.0-alpha.3",
    "@tauri-apps/plugin-process": "2.0.0-alpha.2",
    "@tauri-apps/plugin-shell": "2.0.0-alpha.2",
    "@tauri-apps/plugin-updater": "2.0.0-alpha.2",
=======
    "@tauri-apps/plugin-barcode-scanner": "2.0.0-alpha.2",
    "@tauri-apps/plugin-cli": "2.0.0-alpha.3",
    "@tauri-apps/plugin-clipboard-manager": "2.0.0-alpha.3",
    "@tauri-apps/plugin-dialog": "2.0.0-alpha.3",
    "@tauri-apps/plugin-fs": "2.0.0-alpha.3",
    "@tauri-apps/plugin-global-shortcut": "2.0.0-alpha.3",
    "@tauri-apps/plugin-http": "2.0.0-alpha.3",
    "@tauri-apps/plugin-notification": "2.0.0-alpha.3",
    "@tauri-apps/plugin-os": "2.0.0-alpha.4",
    "@tauri-apps/plugin-process": "2.0.0-alpha.3",
    "@tauri-apps/plugin-shell": "2.0.0-alpha.3",
    "@tauri-apps/plugin-updater": "2.0.0-alpha.3",
>>>>>>> d4d1633c
    "@zerodevx/svelte-json-view": "1.0.7"
  },
  "devDependencies": {
    "@iconify-json/codicon": "^1.1.31",
    "@iconify-json/ph": "^1.1.6",
    "@sveltejs/vite-plugin-svelte": "^2.4.6",
    "@tauri-apps/cli": "2.0.0-alpha.17",
    "@unocss/extractor-svelte": "^0.56.5",
    "internal-ip": "^8.0.0",
    "svelte": "^4.2.2",
    "unocss": "^0.56.5",
    "vite": "^4.5.0"
  }
}<|MERGE_RESOLUTION|>--- conflicted
+++ resolved
@@ -10,21 +10,6 @@
   },
   "dependencies": {
     "@tauri-apps/api": "2.0.0-alpha.11",
-<<<<<<< HEAD
-    "@tauri-apps/plugin-barcode-scanner": "2.0.0-alpha.1",
-    "@tauri-apps/plugin-cli": "2.0.0-alpha.2",
-    "@tauri-apps/plugin-clipboard-manager": "2.0.0-alpha.2",
-    "@tauri-apps/plugin-dialog": "2.0.0-alpha.2",
-    "@tauri-apps/plugin-fs": "2.0.0-alpha.2",
-    "@tauri-apps/plugin-global-shortcut": "2.0.0-alpha.2",
-    "@tauri-apps/plugin-http": "2.0.0-alpha.2",
-    "@tauri-apps/plugin-nfc": "1.0.0",
-    "@tauri-apps/plugin-notification": "2.0.0-alpha.2",
-    "@tauri-apps/plugin-os": "2.0.0-alpha.3",
-    "@tauri-apps/plugin-process": "2.0.0-alpha.2",
-    "@tauri-apps/plugin-shell": "2.0.0-alpha.2",
-    "@tauri-apps/plugin-updater": "2.0.0-alpha.2",
-=======
     "@tauri-apps/plugin-barcode-scanner": "2.0.0-alpha.2",
     "@tauri-apps/plugin-cli": "2.0.0-alpha.3",
     "@tauri-apps/plugin-clipboard-manager": "2.0.0-alpha.3",
@@ -32,12 +17,12 @@
     "@tauri-apps/plugin-fs": "2.0.0-alpha.3",
     "@tauri-apps/plugin-global-shortcut": "2.0.0-alpha.3",
     "@tauri-apps/plugin-http": "2.0.0-alpha.3",
+    "@tauri-apps/plugin-nfc": "1.0.0",
     "@tauri-apps/plugin-notification": "2.0.0-alpha.3",
     "@tauri-apps/plugin-os": "2.0.0-alpha.4",
     "@tauri-apps/plugin-process": "2.0.0-alpha.3",
     "@tauri-apps/plugin-shell": "2.0.0-alpha.3",
     "@tauri-apps/plugin-updater": "2.0.0-alpha.3",
->>>>>>> d4d1633c
     "@zerodevx/svelte-json-view": "1.0.7"
   },
   "devDependencies": {
