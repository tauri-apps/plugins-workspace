<script>
<<<<<<< HEAD
  import * as fs from "@tauri-apps/plugin-fs";
  import { convertFileSrc } from "@tauri-apps/api/primitives";
=======
  import {
    readBinaryFile,
    writeTextFile,
    readDir,
    Dir,
  } from "@tauri-apps/plugin-fs";
  import { convertFileSrc } from "@tauri-apps/api/core";
>>>>>>> 2cf8faa3

  export let onMessage;
  export let insecureRenderHtml;

  let path = "";
  let img;
  let file;
  let renameTo;

  function getDir() {
    const dirSelect = document.getElementById("dir");
    return dirSelect.value ? parseInt(dir.value) : null;
  }

  function arrayBufferToBase64(buffer, callback) {
    const blob = new Blob([buffer], {
      type: "application/octet-binary",
    });
    const reader = new FileReader();
    reader.onload = function (evt) {
      const dataurl = evt.target.result;
      callback(dataurl.substr(dataurl.indexOf(",") + 1));
    };
    reader.readAsDataURL(blob);
  }

  const DirOptions = Object.keys(fs.BaseDirectory)
    .filter((key) => isNaN(parseInt(key)))
    .map((dir) => [dir, fs.BaseDirectory[dir]]);

  function open() {
    fs.open(path, {
      baseDir: getDir(),
      read: true,
      write: true,
      create: true,
    })
      .then((f) => {
        file = f;
        onMessage(`Opened ${path}`);
      })
      .catch(onMessage);
  }

  function mkdir() {
    fs.mkdir(path, { baseDir: getDir() })
      .then(() => {
        onMessage(`Created dir ${path}`);
      })
      .catch(onMessage);
  }

  function remove() {
    fs.remove(path, { baseDir: getDir() })
      .then(() => {
        onMessage(`Removed ${path}`);
      })
      .catch(onMessage);
  }

  function rename() {
    fs.rename(path, renameTo, {
      oldPathBaseDir: getDir(),
      newPathBaseDir: getDir(),
    })
      .then(() => {
        onMessage(`Renamed ${path} to ${renameTo}`);
      })
      .catch(onMessage);
  }

  function truncate() {
    file
      .truncate(0)
      .then(() => {
        onMessage(`Truncated file`);
      })
      .catch(onMessage);
  }

  function stat() {
    file
      .stat()
      .then((stat) => {
        onMessage(`File stat ${JSON.stringify(stat)}`);
      })
      .catch(onMessage);
  }

  function read() {
    const opts = {
      baseDir: getDir(),
    };
    fs.stat(path, opts)
      .then((stat) => {
        const isFile = stat.isFile;

        const promise = isFile
          ? fs.readFile(path, opts)
          : fs.readDir(path, opts);
        promise
          .then(function (response) {
            if (isFile) {
              if (path.includes(".png") || path.includes(".jpg")) {
                arrayBufferToBase64(
                  new Uint8Array(response),
                  function (base64) {
                    const src = "data:image/png;base64," + base64;
                    insecureRenderHtml('<img src="' + src + '"></img>');
                  }
                );
              } else {
                const value = String.fromCharCode.apply(null, response);
                insecureRenderHtml(
                  '<textarea id="file-response"></textarea><button id="file-save">Save</button>'
                );
                setTimeout(() => {
                  const fileInput = document.getElementById("file-response");
                  fileInput.value = value;
                  document
                    .getElementById("file-save")
                    .addEventListener("click", function () {
                      fs.writeTextFile(path, fileInput.value, {
                        dir: getDir(),
                      }).catch(onMessage);
                    });
                });
              }
            } else {
              onMessage(response);
            }
          })
          .catch(onMessage);
      })
      .catch(onMessage);
  }

  function setSrc() {
    img.src = convertFileSrc(path);
  }
</script>

<div class="flex flex-col">
  <div class="flex gap-1">
    <select class="input" id="dir">
      <option value="">None</option>
      {#each DirOptions as dir}
        <option value={dir[1]}>{dir[0]}</option>
      {/each}
    </select>
    <input
      class="input grow"
      placeholder="Type the path to read..."
      bind:value={path}
    />
  </div>
  <br />
  <div>
    <button class="btn" on:click={open}>Open</button>
    <button class="btn" on:click={read}>Read</button>
    <button class="btn" on:click={mkdir}>Mkdir</button>
    <button class="btn" on:click={remove}>Remove</button>
    <div class="flex flex-row">
      <button class="btn" on:click={rename}>Rename</button>
      <input class="input" bind:value={renameTo} placeholder="To" />
    </div>
    <button class="btn" type="button" on:click={setSrc}>Use as img src</button>
  </div>
  {#if file}
    <div>
      <button class="btn" on:click={truncate}>Truncate</button>
      <button class="btn" on:click={stat}>Stat</button>
    </div>
  {/if}
</div>

<br />

<img alt="" bind:this={img} /><|MERGE_RESOLUTION|>--- conflicted
+++ resolved
@@ -1,16 +1,6 @@
 <script>
-<<<<<<< HEAD
   import * as fs from "@tauri-apps/plugin-fs";
-  import { convertFileSrc } from "@tauri-apps/api/primitives";
-=======
-  import {
-    readBinaryFile,
-    writeTextFile,
-    readDir,
-    Dir,
-  } from "@tauri-apps/plugin-fs";
   import { convertFileSrc } from "@tauri-apps/api/core";
->>>>>>> 2cf8faa3
 
   export let onMessage;
   export let insecureRenderHtml;
