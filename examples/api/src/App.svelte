<script>
<<<<<<< HEAD
  import { writable } from 'svelte/store'
  import { open } from 'tauri-plugin-shell-api'
  import { appWindow, getCurrent } from '@tauri-apps/api/window'
  import * as os from '@tauri-apps/api/os'

  import Welcome from './views/Welcome.svelte'
  import Cli from './views/Cli.svelte'
  import Communication from './views/Communication.svelte'
  import Dialog from './views/Dialog.svelte'
  import FileSystem from './views/FileSystem.svelte'
  import Http from './views/Http.svelte'
  import Notifications from './views/Notifications.svelte'
  import Window from './views/Window.svelte'
  import Shortcuts from './views/Shortcuts.svelte'
  import Shell from './views/Shell.svelte'
  import Updater from './views/Updater.svelte'
  import Clipboard from './views/Clipboard.svelte'
  import WebRTC from './views/WebRTC.svelte'
  import Scanner from './views/Scanner.svelte'
  import App from './views/App.svelte'

  import { onMount } from 'svelte'
  import { listen } from '@tauri-apps/api/event'
  import { ask } from 'tauri-plugin-dialog-api'

  if (appWindow.label !== 'main') {
=======
  import { writable } from "svelte/store";
  import { open } from "@tauri-apps/plugin-shell";
  import { appWindow, getCurrent } from "@tauri-apps/plugin-window";
  import * as os from "@tauri-apps/plugin-os";

  import Welcome from "./views/Welcome.svelte";
  import Cli from "./views/Cli.svelte";
  import Communication from "./views/Communication.svelte";
  import Dialog from "./views/Dialog.svelte";
  import FileSystem from "./views/FileSystem.svelte";
  import Http from "./views/Http.svelte";
  import Notifications from "./views/Notifications.svelte";
  import Window from "./views/Window.svelte";
  import Shortcuts from "./views/Shortcuts.svelte";
  import Shell from "./views/Shell.svelte";
  import Updater from "./views/Updater.svelte";
  import Clipboard from "./views/Clipboard.svelte";
  import WebRTC from "./views/WebRTC.svelte";
  import App from "./views/App.svelte";

  import { onMount } from "svelte";
  import { ask } from "@tauri-apps/plugin-dialog";

  if (appWindow.label !== "main") {
>>>>>>> 84b36123
    appWindow.onCloseRequested(async (event) => {
      const confirmed = await confirm("Are you sure?");
      if (!confirmed) {
        // user did not confirm closing the window; let's prevent it
        event.preventDefault();
      }
    });
  }

  appWindow.onFileDropEvent((event) => {
    onMessage(`File drop: ${JSON.stringify(event.payload)}`);
  });

  const userAgent = navigator.userAgent.toLowerCase();
  const isMobile =
    userAgent.includes("android") || userAgent.includes("iphone");

  const views = [
    {
      label: "Welcome",
      component: Welcome,
      icon: "i-ph-hand-waving",
    },
    {
      label: "Communication",
      component: Communication,
      icon: "i-codicon-radio-tower",
    },
    !isMobile && {
      label: "CLI",
      component: Cli,
      icon: "i-codicon-terminal",
    },
    {
      label: "Dialog",
      component: Dialog,
      icon: "i-codicon-multiple-windows",
    },
    {
      label: "File system",
      component: FileSystem,
      icon: "i-codicon-files",
    },
    {
      label: "HTTP",
      component: Http,
      icon: "i-ph-globe-hemisphere-west",
    },
    !isMobile && {
      label: "Notifications",
      component: Notifications,
      icon: "i-codicon-bell-dot",
    },
    !isMobile && {
      label: "App",
      component: App,
      icon: "i-codicon-hubot",
    },
    !isMobile && {
      label: "Window",
      component: Window,
      icon: "i-codicon-window",
    },
    !isMobile && {
      label: "Shortcuts",
      component: Shortcuts,
      icon: "i-codicon-record-keys",
    },
    {
      label: "Shell",
      component: Shell,
      icon: "i-codicon-terminal-bash",
    },
    !isMobile && {
      label: "Updater",
      component: Updater,
      icon: "i-codicon-cloud-download",
    },
    !isMobile && {
      label: "Clipboard",
      component: Clipboard,
      icon: "i-codicon-clippy",
    },
    {
      label: "WebRTC",
      component: WebRTC,
<<<<<<< HEAD
      icon: 'i-ph-broadcast'
    },
    isMobile && {
      label: 'Scanner',
      component: Scanner,
      icon: 'i-ph-scan'
    }
  ]
=======
      icon: "i-ph-broadcast",
    },
  ];
>>>>>>> 84b36123

  let selected = views[0];
  function select(view) {
    selected = view;
  }

  // Window controls
  let isWindowMaximized;
  onMount(async () => {
    const window = getCurrent();
    isWindowMaximized = await window.isMaximized();
    window.onResized(async () => {
      isWindowMaximized = await window.isMaximized();
    });
  });

  function minimize() {
    getCurrent().minimize();
  }

  async function toggleMaximize() {
    const window = getCurrent();
    (await window.isMaximized()) ? window.unmaximize() : window.maximize();
  }

  let confirmed_close = false;
  async function close() {
    if (!confirmed_close) {
      confirmed_close = await ask(
        "Are you sure that you want to close this window?",
        {
          title: "Tauri API",
        }
      );
      if (confirmed_close) {
        getCurrent().close();
      }
    }
  }

  // dark/light
  let isDark;
  onMount(() => {
    isDark = localStorage && localStorage.getItem("theme") == "dark";
    applyTheme(isDark);
  });
  function applyTheme(isDark) {
    const html = document.querySelector("html");
    isDark ? html.classList.add("dark") : html.classList.remove("dark");
    localStorage && localStorage.setItem("theme", isDark ? "dark" : "");
  }
  function toggleDark() {
    isDark = !isDark;
    applyTheme(isDark);
  }

  // Console
  let messages = writable([]);
  function onMessage(value) {
    messages.update((r) => [
      {
        html:
          `<pre><strong class="text-accent dark:text-darkAccent">[${new Date().toLocaleTimeString()}]:</strong> ` +
          (typeof value === "string" ? value : JSON.stringify(value, null, 1)) +
          "</pre>",
      },
      ...r,
    ]);
  }

  // this function is renders HTML without sanitizing it so it's insecure
  // we only use it with our own input data
  function insecureRenderHtml(html) {
    messages.update((r) => [
      {
        html:
          `<pre><strong class="text-accent dark:text-darkAccent">[${new Date().toLocaleTimeString()}]:</strong> ` +
          html +
          "</pre>",
      },
      ...r,
    ]);
  }

  function clear() {
    messages.update(() => []);
  }

  let consoleEl, consoleH, cStartY;
  let minConsoleHeight = 50;
  function startResizingConsole(e) {
    cStartY = e.clientY;

    const styles = window.getComputedStyle(consoleEl);
    consoleH = parseInt(styles.height, 10);

    const moveHandler = (e) => {
      const dy = e.clientY - cStartY;
      const newH = consoleH - dy;
      consoleEl.style.height = `${
        newH < minConsoleHeight ? minConsoleHeight : newH
      }px`;
    };
    const upHandler = () => {
      document.removeEventListener("mouseup", upHandler);
      document.removeEventListener("mousemove", moveHandler);
    };
    document.addEventListener("mouseup", upHandler);
    document.addEventListener("mousemove", moveHandler);
  }

  let isWindows;
  onMount(async () => {
    isWindows = (await os.platform()) === "win32";
  });

  // mobile
  let isSideBarOpen = false;
  let sidebar;
  let sidebarToggle;
  let isDraggingSideBar = false;
  let draggingStartPosX = 0;
  let draggingEndPosX = 0;
  const clamp = (min, num, max) => Math.min(Math.max(num, min), max);

  function toggleSidebar(sidebar, isSideBarOpen) {
    sidebar.style.setProperty(
      "--translate-x",
      `${isSideBarOpen ? "0" : "-18.75"}rem`
    );
  }

  onMount(() => {
    sidebar = document.querySelector("#sidebar");
    sidebarToggle = document.querySelector("#sidebarToggle");

    document.addEventListener("click", (e) => {
      if (sidebarToggle.contains(e.target)) {
        isSideBarOpen = !isSideBarOpen;
      } else if (isSideBarOpen && !sidebar.contains(e.target)) {
        isSideBarOpen = false;
      }
    });

    document.addEventListener("touchstart", (e) => {
      if (sidebarToggle.contains(e.target)) return;

      const x = e.touches[0].clientX;
      if ((0 < x && x < 20 && !isSideBarOpen) || isSideBarOpen) {
        isDraggingSideBar = true;
        draggingStartPosX = x;
      }
    });

    document.addEventListener("touchmove", (e) => {
      if (isDraggingSideBar) {
        const x = e.touches[0].clientX;
        draggingEndPosX = x;
        const delta = (x - draggingStartPosX) / 10;
        sidebar.style.setProperty(
          "--translate-x",
          `-${clamp(0, isSideBarOpen ? 0 - delta : 18.75 - delta, 18.75)}rem`
        );
      }
    });

    document.addEventListener("touchend", () => {
      if (isDraggingSideBar) {
        const delta = (draggingEndPosX - draggingStartPosX) / 10;
        isSideBarOpen = isSideBarOpen
          ? delta > -(18.75 / 2)
          : delta > 18.75 / 2;
      }

      isDraggingSideBar = false;
    });
  });

  $: {
    const sidebar = document.querySelector("#sidebar");
    if (sidebar) {
      toggleSidebar(sidebar, isSideBarOpen);
    }
  }
</script>

<!-- custom titlebar for Windows -->
{#if isWindows}
  <div
    class="w-screen select-none h-8 pl-2 flex justify-between items-center absolute text-primaryText dark:text-darkPrimaryText"
    data-tauri-drag-region
  >
    <span class="lt-sm:pl-10 text-darkPrimaryText">Tauri API Validation</span>
    <span
      class="
      h-100%
      children:h-100% children:w-12 children:inline-flex
      children:items-center children:justify-center"
    >
      <span
        title={isDark ? "Switch to Light mode" : "Switch to Dark mode"}
        class="hover:bg-hoverOverlay active:bg-hoverOverlayDarker dark:hover:bg-darkHoverOverlay dark:active:bg-darkHoverOverlayDarker"
        on:click={toggleDark}
      >
        {#if isDark}
          <div class="i-ph-sun" />
        {:else}
          <div class="i-ph-moon" />
        {/if}
      </span>
      <span
        title="Minimize"
        class="hover:bg-hoverOverlay active:bg-hoverOverlayDarker dark:hover:bg-darkHoverOverlay dark:active:bg-darkHoverOverlayDarker"
        on:click={minimize}
      >
        <div class="i-codicon-chrome-minimize" />
      </span>
      <span
        title={isWindowMaximized ? "Restore" : "Maximize"}
        class="hover:bg-hoverOverlay active:bg-hoverOverlayDarker dark:hover:bg-darkHoverOverlay dark:active:bg-darkHoverOverlayDarker"
        on:click={toggleMaximize}
      >
        {#if isWindowMaximized}
          <div class="i-codicon-chrome-restore" />
        {:else}
          <div class="i-codicon-chrome-maximize" />
        {/if}
      </span>
      <span
        title="Close"
        class="hover:bg-red-700 dark:hover:bg-red-700 hover:text-darkPrimaryText active:bg-red-700/90 dark:active:bg-red-700/90 active:text-darkPrimaryText"
        on:click={close}
      >
        <div class="i-codicon-chrome-close" />
      </span>
    </span>
  </div>
{/if}

<!-- Sidebar toggle, only visible on small screens -->
<div
  id="sidebarToggle"
  class="z-2000 display-none lt-sm:flex justify-center items-center absolute top-2 left-2 w-8 h-8 rd-8
            bg-accent dark:bg-darkAccent active:bg-accentDark dark:active:bg-darkAccentDark"
>
  {#if isSideBarOpen}
    <span class="i-codicon-close animate-duration-300ms animate-fade-in" />
  {:else}
    <span class="i-codicon-menu animate-duration-300ms animate-fade-in" />
  {/if}
</div>

<div
  class="flex h-screen w-screen overflow-hidden children-pt8 children-pb-2 text-primaryText dark:text-darkPrimaryText"
>
  <aside
    id="sidebar"
    class="lt-sm:h-screen lt-sm:shadow-lg lt-sm:shadow lt-sm:transition-transform lt-sm:absolute lt-sm:z-1999
      bg-darkPrimaryLighter transition-colors-250 overflow-hidden grid select-none px-2"
  >
    <img
      on:click={() => open("https://tauri.app/")}
      class="self-center p-7 cursor-pointer"
      src="tauri_logo.png"
      alt="Tauri logo"
    />
    {#if !isWindows}
      <a href="##" class="nv justify-between h-8" on:click={toggleDark}>
        {#if isDark}
          Switch to Light mode
          <div class="i-ph-sun" />
        {:else}
          Switch to Dark mode
          <div class="i-ph-moon" />
        {/if}
      </a>
      <br />
      <div class="bg-white/5 h-2px" />
      <br />
    {/if}

    <a
      class="nv justify-between h-8"
      target="_blank"
      href="https://tauri.app/v1/guides/"
    >
      Documentation
      <span class="i-codicon-link-external" />
    </a>
    <a
      class="nv justify-between h-8"
      target="_blank"
      href="https://github.com/tauri-apps/tauri"
    >
      GitHub
      <span class="i-codicon-link-external" />
    </a>
    <a
      class="nv justify-between h-8"
      target="_blank"
      href="https://github.com/tauri-apps/tauri/tree/dev/examples/api"
    >
      Source
      <span class="i-codicon-link-external" />
    </a>
    <br />
    <div class="bg-white/5 h-2px" />
    <br />
    <div
      class="flex flex-col overflow-y-auto children-h-10 children-flex-none gap-1"
    >
      {#each views as view}
        {#if view}
          <a
            href="##"
            class="nv {selected === view ? 'nv_selected' : ''}"
            on:click={() => {
              select(view);
              isSideBarOpen = false;
            }}
          >
            <div class="{view.icon} mr-2" />
            <p>{view.label}</p></a
          >
        {/if}
      {/each}
    </div>
  </aside>
  <main
    class="flex-1 bg-primary dark:bg-darkPrimary transition-transform transition-colors-250 grid grid-rows-[2fr_auto]"
    class:transparent={isMobile}
  >
    <div class="px-5 overflow-hidden grid grid-rows-[auto_1fr]">
      <h1>{selected.label}</h1>
      <div class="overflow-y-auto">
        <div class="mr-2">
          <svelte:component
            this={selected.component}
            {onMessage}
            {insecureRenderHtml}
          />
        </div>
      </div>
    </div>

    <div
      bind:this={consoleEl}
      id="console"
      class="select-none h-15rem grid grid-rows-[2px_2rem_1fr] gap-1 overflow-hidden"
    >
      <div
        on:mousedown={startResizingConsole}
        class="bg-black/20 h-2px cursor-ns-resize"
      />
      <div class="flex justify-between items-center px-2">
        <p class="font-semibold">Console</p>
        <div
          class="cursor-pointer h-85% rd-1 p-1 flex justify-center items-center
                hover:bg-hoverOverlay dark:hover:bg-darkHoverOverlay
                active:bg-hoverOverlay/25 dark:active:bg-darkHoverOverlay/25
          "
          on:click={clear}
        >
          <div class="i-codicon-clear-all" />
        </div>
      </div>
      <div class="px-2 overflow-y-auto all:font-mono code-block all:text-xs">
        {#each $messages as r}
          {@html r.html}
        {/each}
      </div>
    </div>
  </main>
</div><|MERGE_RESOLUTION|>--- conflicted
+++ resolved
@@ -1,32 +1,4 @@
 <script>
-<<<<<<< HEAD
-  import { writable } from 'svelte/store'
-  import { open } from 'tauri-plugin-shell-api'
-  import { appWindow, getCurrent } from '@tauri-apps/api/window'
-  import * as os from '@tauri-apps/api/os'
-
-  import Welcome from './views/Welcome.svelte'
-  import Cli from './views/Cli.svelte'
-  import Communication from './views/Communication.svelte'
-  import Dialog from './views/Dialog.svelte'
-  import FileSystem from './views/FileSystem.svelte'
-  import Http from './views/Http.svelte'
-  import Notifications from './views/Notifications.svelte'
-  import Window from './views/Window.svelte'
-  import Shortcuts from './views/Shortcuts.svelte'
-  import Shell from './views/Shell.svelte'
-  import Updater from './views/Updater.svelte'
-  import Clipboard from './views/Clipboard.svelte'
-  import WebRTC from './views/WebRTC.svelte'
-  import Scanner from './views/Scanner.svelte'
-  import App from './views/App.svelte'
-
-  import { onMount } from 'svelte'
-  import { listen } from '@tauri-apps/api/event'
-  import { ask } from 'tauri-plugin-dialog-api'
-
-  if (appWindow.label !== 'main') {
-=======
   import { writable } from "svelte/store";
   import { open } from "@tauri-apps/plugin-shell";
   import { appWindow, getCurrent } from "@tauri-apps/plugin-window";
@@ -45,13 +17,13 @@
   import Updater from "./views/Updater.svelte";
   import Clipboard from "./views/Clipboard.svelte";
   import WebRTC from "./views/WebRTC.svelte";
+  import Scanner from "./views/Scanner.svelte";
   import App from "./views/App.svelte";
 
   import { onMount } from "svelte";
   import { ask } from "@tauri-apps/plugin-dialog";
 
   if (appWindow.label !== "main") {
->>>>>>> 84b36123
     appWindow.onCloseRequested(async (event) => {
       const confirmed = await confirm("Are you sure?");
       if (!confirmed) {
@@ -138,20 +110,14 @@
     {
       label: "WebRTC",
       component: WebRTC,
-<<<<<<< HEAD
-      icon: 'i-ph-broadcast'
+      icon: "i-ph-broadcast",
     },
     isMobile && {
-      label: 'Scanner',
+      label: "Scanner",
       component: Scanner,
-      icon: 'i-ph-scan'
-    }
-  ]
-=======
-      icon: "i-ph-broadcast",
+      icon: "i-ph-scan",
     },
   ];
->>>>>>> 84b36123
 
   let selected = views[0];
   function select(view) {
