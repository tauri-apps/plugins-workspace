--- conflicted
+++ resolved
@@ -110,15 +110,14 @@
       icon: "i-ph-scan",
     },
     isMobile && {
-<<<<<<< HEAD
+      label: "NFC",
+      component: Nfc,
+      icon: "i-ph-nfc",
+    },
+    isMobile && {
       label: "Biometric",
       component: Biometric,
       icon: "i-ph-scan",
-=======
-      label: "NFC",
-      component: Nfc,
-      icon: "i-ph-nfc",
->>>>>>> fe79adb5
     },
   ];
 
