--- conflicted
+++ resolved
@@ -110,11 +110,7 @@
       ],
       "properties": {
         "urls": {
-<<<<<<< HEAD
-          "description": "Remote domains this capability refers to using the [URLPattern standard](https://urlpattern.spec.whatwg.org/).",
-=======
           "description": "Remote domains this capability refers to using the [URLPattern standard](https://urlpattern.spec.whatwg.org/).\n\n# Examples\n\n- \"https://*.mydomain.dev\": allows subdomains of mydomain.dev - \"https://mydomain.dev/api/*\": allows any subpath of mydomain.dev/api",
->>>>>>> bb836b24
           "type": "array",
           "items": {
             "type": "string"
