{
  "$schema": "http://json-schema.org/draft-07/schema#",
  "title": "CapabilityFile",
  "description": "Capability formats accepted in a capability file.",
  "anyOf": [
    {
      "description": "A single capability.",
      "allOf": [
        {
          "$ref": "#/definitions/Capability"
        }
      ]
    },
    {
      "description": "A list of capabilities.",
      "type": "array",
      "items": {
        "$ref": "#/definitions/Capability"
      }
    },
    {
      "description": "A list of capabilities.",
      "type": "object",
      "required": [
        "capabilities"
      ],
      "properties": {
        "capabilities": {
          "description": "The list of capabilities.",
          "type": "array",
          "items": {
            "$ref": "#/definitions/Capability"
          }
        }
      }
    }
  ],
  "definitions": {
    "Capability": {
      "description": "a grouping and boundary mechanism developers can use to separate windows or plugins functionality from each other at runtime.\n\nIf a window is not matching any capability then it has no access to the IPC layer at all.\n\nThis can be done to create trust groups and reduce impact of vulnerabilities in certain plugins or windows. Windows can be added to a capability by exact name or glob patterns like *, admin-* or main-window.",
      "type": "object",
      "required": [
        "identifier",
        "permissions"
      ],
      "properties": {
        "identifier": {
          "description": "Identifier of the capability.",
          "type": "string"
        },
        "description": {
          "description": "Description of the capability.",
          "default": "",
          "type": "string"
        },
        "remote": {
          "description": "Configure remote URLs that can use the capability permissions.",
          "anyOf": [
            {
              "$ref": "#/definitions/CapabilityRemote"
            },
            {
              "type": "null"
            }
          ]
        },
        "local": {
          "description": "Whether this capability is enabled for local app URLs or not. Defaults to `true`.",
          "default": true,
          "type": "boolean"
        },
        "windows": {
          "description": "List of windows that uses this capability. Can be a glob pattern.\n\nOn multiwebview windows, prefer [`Self::webviews`] for a fine grained access control.",
          "type": "array",
          "items": {
            "type": "string"
          }
        },
        "webviews": {
          "description": "List of webviews that uses this capability. Can be a glob pattern.\n\nThis is only required when using on multiwebview contexts, by default all child webviews of a window that matches [`Self::windows`] are linked.",
          "type": "array",
          "items": {
            "type": "string"
          }
        },
        "permissions": {
          "description": "List of permissions attached to this capability. Must include the plugin name as prefix in the form of `${plugin-name}:${permission-name}`.",
          "type": "array",
          "items": {
            "$ref": "#/definitions/PermissionEntry"
          }
        },
        "platforms": {
          "description": "Target platforms this capability applies. By default all platforms are affected by this capability.",
          "type": [
            "array",
            "null"
          ],
          "items": {
            "$ref": "#/definitions/Target"
          }
        }
      }
    },
    "CapabilityRemote": {
      "description": "Configuration for remote URLs that are associated with the capability.",
      "type": "object",
      "required": [
        "urls"
      ],
      "properties": {
        "urls": {
          "description": "Remote domains this capability refers to using the [URLPattern standard](https://urlpattern.spec.whatwg.org/).\n\n# Examples\n\n- \"https://*.mydomain.dev\": allows subdomains of mydomain.dev - \"https://mydomain.dev/api/*\": allows any subpath of mydomain.dev/api",
          "type": "array",
          "items": {
            "type": "string"
          }
        }
      }
    },
    "PermissionEntry": {
      "description": "An entry for a permission value in a [`Capability`] can be either a raw permission [`Identifier`] or an object that references a permission and extends its scope.",
      "anyOf": [
        {
          "description": "Reference a permission or permission set by identifier.",
          "allOf": [
            {
              "$ref": "#/definitions/Identifier"
            }
          ]
        },
        {
          "description": "Reference a permission or permission set by identifier and extends its scope.",
          "type": "object",
          "oneOf": [
            {
              "type": "object",
              "required": [
                "identifier"
              ],
              "properties": {
                "identifier": {
                  "oneOf": [
                    {
                      "description": "fs:default -> # Tauri `fs` default permissions\n\nThis configuration file defines the default permissions granted\nto the filesystem.\n\n### Granted Permissions\n\nThis default permission set enables all read-related commands and\nallows access to the `$APP` folder and sub directories created in it.\nThe location of the `$APP` folder depends on the operating system,\nwhere the application is run.\n\nIn general the `$APP` folder needs to be manually created\nby the application at runtime, before accessing files or folders\nin it is possible.\n\n### Denied Permissions\n\nThis default permission set prevents access to critical components\nof the Tauri application by default.\nOn Windows the webview data folder access is denied.\n\n",
                      "type": "string",
                      "enum": [
                        "fs:default"
                      ]
                    },
                    {
                      "description": "fs:allow-app-meta -> This allows read access to metadata of the `$APP` folder, including file listing and statistics.",
                      "type": "string",
                      "enum": [
                        "fs:allow-app-meta"
                      ]
                    },
                    {
                      "description": "fs:allow-app-meta-recursive -> This allows read access to metadata of the `$APP` folder, including file listing and statistics.",
                      "type": "string",
                      "enum": [
                        "fs:allow-app-meta-recursive"
                      ]
                    },
                    {
                      "description": "fs:allow-app-read -> This allows non-recursive read access to the `$APP` folder.",
                      "type": "string",
                      "enum": [
                        "fs:allow-app-read"
                      ]
                    },
                    {
                      "description": "fs:allow-app-read-recursive -> This allows full recursive read access to the complete `$APP` folder, files and subdirectories.",
                      "type": "string",
                      "enum": [
                        "fs:allow-app-read-recursive"
                      ]
                    },
                    {
                      "description": "fs:allow-app-write -> This allows non-recursive write access to the `$APP` folder.",
                      "type": "string",
                      "enum": [
                        "fs:allow-app-write"
                      ]
                    },
                    {
                      "description": "fs:allow-app-write-recursive -> This allows full recusrive write access to the complete `$APP` folder, files and subdirectories.",
                      "type": "string",
                      "enum": [
                        "fs:allow-app-write-recursive"
                      ]
                    },
                    {
                      "description": "fs:allow-appcache-meta -> This allows read access to metadata of the `$APPCACHE` folder, including file listing and statistics.",
                      "type": "string",
                      "enum": [
                        "fs:allow-appcache-meta"
                      ]
                    },
                    {
                      "description": "fs:allow-appcache-meta-recursive -> This allows read access to metadata of the `$APPCACHE` folder, including file listing and statistics.",
                      "type": "string",
                      "enum": [
                        "fs:allow-appcache-meta-recursive"
                      ]
                    },
                    {
                      "description": "fs:allow-appcache-read -> This allows non-recursive read access to the `$APPCACHE` folder.",
                      "type": "string",
                      "enum": [
                        "fs:allow-appcache-read"
                      ]
                    },
                    {
                      "description": "fs:allow-appcache-read-recursive -> This allows full recursive read access to the complete `$APPCACHE` folder, files and subdirectories.",
                      "type": "string",
                      "enum": [
                        "fs:allow-appcache-read-recursive"
                      ]
                    },
                    {
                      "description": "fs:allow-appcache-write -> This allows non-recursive write access to the `$APPCACHE` folder.",
                      "type": "string",
                      "enum": [
                        "fs:allow-appcache-write"
                      ]
                    },
                    {
                      "description": "fs:allow-appcache-write-recursive -> This allows full recusrive write access to the complete `$APPCACHE` folder, files and subdirectories.",
                      "type": "string",
                      "enum": [
                        "fs:allow-appcache-write-recursive"
                      ]
                    },
                    {
                      "description": "fs:allow-appconfig-meta -> This allows read access to metadata of the `$APPCONFIG` folder, including file listing and statistics.",
                      "type": "string",
                      "enum": [
                        "fs:allow-appconfig-meta"
                      ]
                    },
                    {
                      "description": "fs:allow-appconfig-meta-recursive -> This allows read access to metadata of the `$APPCONFIG` folder, including file listing and statistics.",
                      "type": "string",
                      "enum": [
                        "fs:allow-appconfig-meta-recursive"
                      ]
                    },
                    {
                      "description": "fs:allow-appconfig-read -> This allows non-recursive read access to the `$APPCONFIG` folder.",
                      "type": "string",
                      "enum": [
                        "fs:allow-appconfig-read"
                      ]
                    },
                    {
                      "description": "fs:allow-appconfig-read-recursive -> This allows full recursive read access to the complete `$APPCONFIG` folder, files and subdirectories.",
                      "type": "string",
                      "enum": [
                        "fs:allow-appconfig-read-recursive"
                      ]
                    },
                    {
                      "description": "fs:allow-appconfig-write -> This allows non-recursive write access to the `$APPCONFIG` folder.",
                      "type": "string",
                      "enum": [
                        "fs:allow-appconfig-write"
                      ]
                    },
                    {
                      "description": "fs:allow-appconfig-write-recursive -> This allows full recusrive write access to the complete `$APPCONFIG` folder, files and subdirectories.",
                      "type": "string",
                      "enum": [
                        "fs:allow-appconfig-write-recursive"
                      ]
                    },
                    {
                      "description": "fs:allow-appdata-meta -> This allows read access to metadata of the `$APPDATA` folder, including file listing and statistics.",
                      "type": "string",
                      "enum": [
                        "fs:allow-appdata-meta"
                      ]
                    },
                    {
                      "description": "fs:allow-appdata-meta-recursive -> This allows read access to metadata of the `$APPDATA` folder, including file listing and statistics.",
                      "type": "string",
                      "enum": [
                        "fs:allow-appdata-meta-recursive"
                      ]
                    },
                    {
                      "description": "fs:allow-appdata-read -> This allows non-recursive read access to the `$APPDATA` folder.",
                      "type": "string",
                      "enum": [
                        "fs:allow-appdata-read"
                      ]
                    },
                    {
                      "description": "fs:allow-appdata-read-recursive -> This allows full recursive read access to the complete `$APPDATA` folder, files and subdirectories.",
                      "type": "string",
                      "enum": [
                        "fs:allow-appdata-read-recursive"
                      ]
                    },
                    {
                      "description": "fs:allow-appdata-write -> This allows non-recursive write access to the `$APPDATA` folder.",
                      "type": "string",
                      "enum": [
                        "fs:allow-appdata-write"
                      ]
                    },
                    {
                      "description": "fs:allow-appdata-write-recursive -> This allows full recusrive write access to the complete `$APPDATA` folder, files and subdirectories.",
                      "type": "string",
                      "enum": [
                        "fs:allow-appdata-write-recursive"
                      ]
                    },
                    {
                      "description": "fs:allow-applocaldata-meta -> This allows read access to metadata of the `$APPLOCALDATA` folder, including file listing and statistics.",
                      "type": "string",
                      "enum": [
                        "fs:allow-applocaldata-meta"
                      ]
                    },
                    {
                      "description": "fs:allow-applocaldata-meta-recursive -> This allows read access to metadata of the `$APPLOCALDATA` folder, including file listing and statistics.",
                      "type": "string",
                      "enum": [
                        "fs:allow-applocaldata-meta-recursive"
                      ]
                    },
                    {
                      "description": "fs:allow-applocaldata-read -> This allows non-recursive read access to the `$APPLOCALDATA` folder.",
                      "type": "string",
                      "enum": [
                        "fs:allow-applocaldata-read"
                      ]
                    },
                    {
                      "description": "fs:allow-applocaldata-read-recursive -> This allows full recursive read access to the complete `$APPLOCALDATA` folder, files and subdirectories.",
                      "type": "string",
                      "enum": [
                        "fs:allow-applocaldata-read-recursive"
                      ]
                    },
                    {
                      "description": "fs:allow-applocaldata-write -> This allows non-recursive write access to the `$APPLOCALDATA` folder.",
                      "type": "string",
                      "enum": [
                        "fs:allow-applocaldata-write"
                      ]
                    },
                    {
                      "description": "fs:allow-applocaldata-write-recursive -> This allows full recusrive write access to the complete `$APPLOCALDATA` folder, files and subdirectories.",
                      "type": "string",
                      "enum": [
                        "fs:allow-applocaldata-write-recursive"
                      ]
                    },
                    {
                      "description": "fs:allow-applog-meta -> This allows read access to metadata of the `$APPLOG` folder, including file listing and statistics.",
                      "type": "string",
                      "enum": [
                        "fs:allow-applog-meta"
                      ]
                    },
                    {
                      "description": "fs:allow-applog-meta-recursive -> This allows read access to metadata of the `$APPLOG` folder, including file listing and statistics.",
                      "type": "string",
                      "enum": [
                        "fs:allow-applog-meta-recursive"
                      ]
                    },
                    {
                      "description": "fs:allow-applog-read -> This allows non-recursive read access to the `$APPLOG` folder.",
                      "type": "string",
                      "enum": [
                        "fs:allow-applog-read"
                      ]
                    },
                    {
                      "description": "fs:allow-applog-read-recursive -> This allows full recursive read access to the complete `$APPLOG` folder, files and subdirectories.",
                      "type": "string",
                      "enum": [
                        "fs:allow-applog-read-recursive"
                      ]
                    },
                    {
                      "description": "fs:allow-applog-write -> This allows non-recursive write access to the `$APPLOG` folder.",
                      "type": "string",
                      "enum": [
                        "fs:allow-applog-write"
                      ]
                    },
                    {
                      "description": "fs:allow-applog-write-recursive -> This allows full recusrive write access to the complete `$APPLOG` folder, files and subdirectories.",
                      "type": "string",
                      "enum": [
                        "fs:allow-applog-write-recursive"
                      ]
                    },
                    {
                      "description": "fs:allow-audio-meta -> This allows read access to metadata of the `$AUDIO` folder, including file listing and statistics.",
                      "type": "string",
                      "enum": [
                        "fs:allow-audio-meta"
                      ]
                    },
                    {
                      "description": "fs:allow-audio-meta-recursive -> This allows read access to metadata of the `$AUDIO` folder, including file listing and statistics.",
                      "type": "string",
                      "enum": [
                        "fs:allow-audio-meta-recursive"
                      ]
                    },
                    {
                      "description": "fs:allow-audio-read -> This allows non-recursive read access to the `$AUDIO` folder.",
                      "type": "string",
                      "enum": [
                        "fs:allow-audio-read"
                      ]
                    },
                    {
                      "description": "fs:allow-audio-read-recursive -> This allows full recursive read access to the complete `$AUDIO` folder, files and subdirectories.",
                      "type": "string",
                      "enum": [
                        "fs:allow-audio-read-recursive"
                      ]
                    },
                    {
                      "description": "fs:allow-audio-write -> This allows non-recursive write access to the `$AUDIO` folder.",
                      "type": "string",
                      "enum": [
                        "fs:allow-audio-write"
                      ]
                    },
                    {
                      "description": "fs:allow-audio-write-recursive -> This allows full recusrive write access to the complete `$AUDIO` folder, files and subdirectories.",
                      "type": "string",
                      "enum": [
                        "fs:allow-audio-write-recursive"
                      ]
                    },
                    {
                      "description": "fs:allow-cache-meta -> This allows read access to metadata of the `$CACHE` folder, including file listing and statistics.",
                      "type": "string",
                      "enum": [
                        "fs:allow-cache-meta"
                      ]
                    },
                    {
                      "description": "fs:allow-cache-meta-recursive -> This allows read access to metadata of the `$CACHE` folder, including file listing and statistics.",
                      "type": "string",
                      "enum": [
                        "fs:allow-cache-meta-recursive"
                      ]
                    },
                    {
                      "description": "fs:allow-cache-read -> This allows non-recursive read access to the `$CACHE` folder.",
                      "type": "string",
                      "enum": [
                        "fs:allow-cache-read"
                      ]
                    },
                    {
                      "description": "fs:allow-cache-read-recursive -> This allows full recursive read access to the complete `$CACHE` folder, files and subdirectories.",
                      "type": "string",
                      "enum": [
                        "fs:allow-cache-read-recursive"
                      ]
                    },
                    {
                      "description": "fs:allow-cache-write -> This allows non-recursive write access to the `$CACHE` folder.",
                      "type": "string",
                      "enum": [
                        "fs:allow-cache-write"
                      ]
                    },
                    {
                      "description": "fs:allow-cache-write-recursive -> This allows full recusrive write access to the complete `$CACHE` folder, files and subdirectories.",
                      "type": "string",
                      "enum": [
                        "fs:allow-cache-write-recursive"
                      ]
                    },
                    {
                      "description": "fs:allow-config-meta -> This allows read access to metadata of the `$CONFIG` folder, including file listing and statistics.",
                      "type": "string",
                      "enum": [
                        "fs:allow-config-meta"
                      ]
                    },
                    {
                      "description": "fs:allow-config-meta-recursive -> This allows read access to metadata of the `$CONFIG` folder, including file listing and statistics.",
                      "type": "string",
                      "enum": [
                        "fs:allow-config-meta-recursive"
                      ]
                    },
                    {
                      "description": "fs:allow-config-read -> This allows non-recursive read access to the `$CONFIG` folder.",
                      "type": "string",
                      "enum": [
                        "fs:allow-config-read"
                      ]
                    },
                    {
                      "description": "fs:allow-config-read-recursive -> This allows full recursive read access to the complete `$CONFIG` folder, files and subdirectories.",
                      "type": "string",
                      "enum": [
                        "fs:allow-config-read-recursive"
                      ]
                    },
                    {
                      "description": "fs:allow-config-write -> This allows non-recursive write access to the `$CONFIG` folder.",
                      "type": "string",
                      "enum": [
                        "fs:allow-config-write"
                      ]
                    },
                    {
                      "description": "fs:allow-config-write-recursive -> This allows full recusrive write access to the complete `$CONFIG` folder, files and subdirectories.",
                      "type": "string",
                      "enum": [
                        "fs:allow-config-write-recursive"
                      ]
                    },
                    {
                      "description": "fs:allow-data-meta -> This allows read access to metadata of the `$DATA` folder, including file listing and statistics.",
                      "type": "string",
                      "enum": [
                        "fs:allow-data-meta"
                      ]
                    },
                    {
                      "description": "fs:allow-data-meta-recursive -> This allows read access to metadata of the `$DATA` folder, including file listing and statistics.",
                      "type": "string",
                      "enum": [
                        "fs:allow-data-meta-recursive"
                      ]
                    },
                    {
                      "description": "fs:allow-data-read -> This allows non-recursive read access to the `$DATA` folder.",
                      "type": "string",
                      "enum": [
                        "fs:allow-data-read"
                      ]
                    },
                    {
                      "description": "fs:allow-data-read-recursive -> This allows full recursive read access to the complete `$DATA` folder, files and subdirectories.",
                      "type": "string",
                      "enum": [
                        "fs:allow-data-read-recursive"
                      ]
                    },
                    {
                      "description": "fs:allow-data-write -> This allows non-recursive write access to the `$DATA` folder.",
                      "type": "string",
                      "enum": [
                        "fs:allow-data-write"
                      ]
                    },
                    {
                      "description": "fs:allow-data-write-recursive -> This allows full recusrive write access to the complete `$DATA` folder, files and subdirectories.",
                      "type": "string",
                      "enum": [
                        "fs:allow-data-write-recursive"
                      ]
                    },
                    {
                      "description": "fs:allow-desktop-meta -> This allows read access to metadata of the `$DESKTOP` folder, including file listing and statistics.",
                      "type": "string",
                      "enum": [
                        "fs:allow-desktop-meta"
                      ]
                    },
                    {
                      "description": "fs:allow-desktop-meta-recursive -> This allows read access to metadata of the `$DESKTOP` folder, including file listing and statistics.",
                      "type": "string",
                      "enum": [
                        "fs:allow-desktop-meta-recursive"
                      ]
                    },
                    {
                      "description": "fs:allow-desktop-read -> This allows non-recursive read access to the `$DESKTOP` folder.",
                      "type": "string",
                      "enum": [
                        "fs:allow-desktop-read"
                      ]
                    },
                    {
                      "description": "fs:allow-desktop-read-recursive -> This allows full recursive read access to the complete `$DESKTOP` folder, files and subdirectories.",
                      "type": "string",
                      "enum": [
                        "fs:allow-desktop-read-recursive"
                      ]
                    },
                    {
                      "description": "fs:allow-desktop-write -> This allows non-recursive write access to the `$DESKTOP` folder.",
                      "type": "string",
                      "enum": [
                        "fs:allow-desktop-write"
                      ]
                    },
                    {
                      "description": "fs:allow-desktop-write-recursive -> This allows full recusrive write access to the complete `$DESKTOP` folder, files and subdirectories.",
                      "type": "string",
                      "enum": [
                        "fs:allow-desktop-write-recursive"
                      ]
                    },
                    {
                      "description": "fs:allow-document-meta -> This allows read access to metadata of the `$DOCUMENT` folder, including file listing and statistics.",
                      "type": "string",
                      "enum": [
                        "fs:allow-document-meta"
                      ]
                    },
                    {
                      "description": "fs:allow-document-meta-recursive -> This allows read access to metadata of the `$DOCUMENT` folder, including file listing and statistics.",
                      "type": "string",
                      "enum": [
                        "fs:allow-document-meta-recursive"
                      ]
                    },
                    {
                      "description": "fs:allow-document-read -> This allows non-recursive read access to the `$DOCUMENT` folder.",
                      "type": "string",
                      "enum": [
                        "fs:allow-document-read"
                      ]
                    },
                    {
                      "description": "fs:allow-document-read-recursive -> This allows full recursive read access to the complete `$DOCUMENT` folder, files and subdirectories.",
                      "type": "string",
                      "enum": [
                        "fs:allow-document-read-recursive"
                      ]
                    },
                    {
                      "description": "fs:allow-document-write -> This allows non-recursive write access to the `$DOCUMENT` folder.",
                      "type": "string",
                      "enum": [
                        "fs:allow-document-write"
                      ]
                    },
                    {
                      "description": "fs:allow-document-write-recursive -> This allows full recusrive write access to the complete `$DOCUMENT` folder, files and subdirectories.",
                      "type": "string",
                      "enum": [
                        "fs:allow-document-write-recursive"
                      ]
                    },
                    {
                      "description": "fs:allow-download-meta -> This allows read access to metadata of the `$DOWNLOAD` folder, including file listing and statistics.",
                      "type": "string",
                      "enum": [
                        "fs:allow-download-meta"
                      ]
                    },
                    {
                      "description": "fs:allow-download-meta-recursive -> This allows read access to metadata of the `$DOWNLOAD` folder, including file listing and statistics.",
                      "type": "string",
                      "enum": [
                        "fs:allow-download-meta-recursive"
                      ]
                    },
                    {
                      "description": "fs:allow-download-read -> This allows non-recursive read access to the `$DOWNLOAD` folder.",
                      "type": "string",
                      "enum": [
                        "fs:allow-download-read"
                      ]
                    },
                    {
                      "description": "fs:allow-download-read-recursive -> This allows full recursive read access to the complete `$DOWNLOAD` folder, files and subdirectories.",
                      "type": "string",
                      "enum": [
                        "fs:allow-download-read-recursive"
                      ]
                    },
                    {
                      "description": "fs:allow-download-write -> This allows non-recursive write access to the `$DOWNLOAD` folder.",
                      "type": "string",
                      "enum": [
                        "fs:allow-download-write"
                      ]
                    },
                    {
                      "description": "fs:allow-download-write-recursive -> This allows full recusrive write access to the complete `$DOWNLOAD` folder, files and subdirectories.",
                      "type": "string",
                      "enum": [
                        "fs:allow-download-write-recursive"
                      ]
                    },
                    {
                      "description": "fs:allow-exe-meta -> This allows read access to metadata of the `$EXE` folder, including file listing and statistics.",
                      "type": "string",
                      "enum": [
                        "fs:allow-exe-meta"
                      ]
                    },
                    {
                      "description": "fs:allow-exe-meta-recursive -> This allows read access to metadata of the `$EXE` folder, including file listing and statistics.",
                      "type": "string",
                      "enum": [
                        "fs:allow-exe-meta-recursive"
                      ]
                    },
                    {
                      "description": "fs:allow-exe-read -> This allows non-recursive read access to the `$EXE` folder.",
                      "type": "string",
                      "enum": [
                        "fs:allow-exe-read"
                      ]
                    },
                    {
                      "description": "fs:allow-exe-read-recursive -> This allows full recursive read access to the complete `$EXE` folder, files and subdirectories.",
                      "type": "string",
                      "enum": [
                        "fs:allow-exe-read-recursive"
                      ]
                    },
                    {
                      "description": "fs:allow-exe-write -> This allows non-recursive write access to the `$EXE` folder.",
                      "type": "string",
                      "enum": [
                        "fs:allow-exe-write"
                      ]
                    },
                    {
                      "description": "fs:allow-exe-write-recursive -> This allows full recusrive write access to the complete `$EXE` folder, files and subdirectories.",
                      "type": "string",
                      "enum": [
                        "fs:allow-exe-write-recursive"
                      ]
                    },
                    {
                      "description": "fs:allow-font-meta -> This allows read access to metadata of the `$FONT` folder, including file listing and statistics.",
                      "type": "string",
                      "enum": [
                        "fs:allow-font-meta"
                      ]
                    },
                    {
                      "description": "fs:allow-font-meta-recursive -> This allows read access to metadata of the `$FONT` folder, including file listing and statistics.",
                      "type": "string",
                      "enum": [
                        "fs:allow-font-meta-recursive"
                      ]
                    },
                    {
                      "description": "fs:allow-font-read -> This allows non-recursive read access to the `$FONT` folder.",
                      "type": "string",
                      "enum": [
                        "fs:allow-font-read"
                      ]
                    },
                    {
                      "description": "fs:allow-font-read-recursive -> This allows full recursive read access to the complete `$FONT` folder, files and subdirectories.",
                      "type": "string",
                      "enum": [
                        "fs:allow-font-read-recursive"
                      ]
                    },
                    {
                      "description": "fs:allow-font-write -> This allows non-recursive write access to the `$FONT` folder.",
                      "type": "string",
                      "enum": [
                        "fs:allow-font-write"
                      ]
                    },
                    {
                      "description": "fs:allow-font-write-recursive -> This allows full recusrive write access to the complete `$FONT` folder, files and subdirectories.",
                      "type": "string",
                      "enum": [
                        "fs:allow-font-write-recursive"
                      ]
                    },
                    {
                      "description": "fs:allow-home-meta -> This allows read access to metadata of the `$HOME` folder, including file listing and statistics.",
                      "type": "string",
                      "enum": [
                        "fs:allow-home-meta"
                      ]
                    },
                    {
                      "description": "fs:allow-home-meta-recursive -> This allows read access to metadata of the `$HOME` folder, including file listing and statistics.",
                      "type": "string",
                      "enum": [
                        "fs:allow-home-meta-recursive"
                      ]
                    },
                    {
                      "description": "fs:allow-home-read -> This allows non-recursive read access to the `$HOME` folder.",
                      "type": "string",
                      "enum": [
                        "fs:allow-home-read"
                      ]
                    },
                    {
                      "description": "fs:allow-home-read-recursive -> This allows full recursive read access to the complete `$HOME` folder, files and subdirectories.",
                      "type": "string",
                      "enum": [
                        "fs:allow-home-read-recursive"
                      ]
                    },
                    {
                      "description": "fs:allow-home-write -> This allows non-recursive write access to the `$HOME` folder.",
                      "type": "string",
                      "enum": [
                        "fs:allow-home-write"
                      ]
                    },
                    {
                      "description": "fs:allow-home-write-recursive -> This allows full recusrive write access to the complete `$HOME` folder, files and subdirectories.",
                      "type": "string",
                      "enum": [
                        "fs:allow-home-write-recursive"
                      ]
                    },
                    {
                      "description": "fs:allow-localdata-meta -> This allows read access to metadata of the `$LOCALDATA` folder, including file listing and statistics.",
                      "type": "string",
                      "enum": [
                        "fs:allow-localdata-meta"
                      ]
                    },
                    {
                      "description": "fs:allow-localdata-meta-recursive -> This allows read access to metadata of the `$LOCALDATA` folder, including file listing and statistics.",
                      "type": "string",
                      "enum": [
                        "fs:allow-localdata-meta-recursive"
                      ]
                    },
                    {
                      "description": "fs:allow-localdata-read -> This allows non-recursive read access to the `$LOCALDATA` folder.",
                      "type": "string",
                      "enum": [
                        "fs:allow-localdata-read"
                      ]
                    },
                    {
                      "description": "fs:allow-localdata-read-recursive -> This allows full recursive read access to the complete `$LOCALDATA` folder, files and subdirectories.",
                      "type": "string",
                      "enum": [
                        "fs:allow-localdata-read-recursive"
                      ]
                    },
                    {
                      "description": "fs:allow-localdata-write -> This allows non-recursive write access to the `$LOCALDATA` folder.",
                      "type": "string",
                      "enum": [
                        "fs:allow-localdata-write"
                      ]
                    },
                    {
                      "description": "fs:allow-localdata-write-recursive -> This allows full recusrive write access to the complete `$LOCALDATA` folder, files and subdirectories.",
                      "type": "string",
                      "enum": [
                        "fs:allow-localdata-write-recursive"
                      ]
                    },
                    {
                      "description": "fs:allow-log-meta -> This allows read access to metadata of the `$LOG` folder, including file listing and statistics.",
                      "type": "string",
                      "enum": [
                        "fs:allow-log-meta"
                      ]
                    },
                    {
                      "description": "fs:allow-log-meta-recursive -> This allows read access to metadata of the `$LOG` folder, including file listing and statistics.",
                      "type": "string",
                      "enum": [
                        "fs:allow-log-meta-recursive"
                      ]
                    },
                    {
                      "description": "fs:allow-log-read -> This allows non-recursive read access to the `$LOG` folder.",
                      "type": "string",
                      "enum": [
                        "fs:allow-log-read"
                      ]
                    },
                    {
                      "description": "fs:allow-log-read-recursive -> This allows full recursive read access to the complete `$LOG` folder, files and subdirectories.",
                      "type": "string",
                      "enum": [
                        "fs:allow-log-read-recursive"
                      ]
                    },
                    {
                      "description": "fs:allow-log-write -> This allows non-recursive write access to the `$LOG` folder.",
                      "type": "string",
                      "enum": [
                        "fs:allow-log-write"
                      ]
                    },
                    {
                      "description": "fs:allow-log-write-recursive -> This allows full recusrive write access to the complete `$LOG` folder, files and subdirectories.",
                      "type": "string",
                      "enum": [
                        "fs:allow-log-write-recursive"
                      ]
                    },
                    {
                      "description": "fs:allow-picture-meta -> This allows read access to metadata of the `$PICTURE` folder, including file listing and statistics.",
                      "type": "string",
                      "enum": [
                        "fs:allow-picture-meta"
                      ]
                    },
                    {
                      "description": "fs:allow-picture-meta-recursive -> This allows read access to metadata of the `$PICTURE` folder, including file listing and statistics.",
                      "type": "string",
                      "enum": [
                        "fs:allow-picture-meta-recursive"
                      ]
                    },
                    {
                      "description": "fs:allow-picture-read -> This allows non-recursive read access to the `$PICTURE` folder.",
                      "type": "string",
                      "enum": [
                        "fs:allow-picture-read"
                      ]
                    },
                    {
                      "description": "fs:allow-picture-read-recursive -> This allows full recursive read access to the complete `$PICTURE` folder, files and subdirectories.",
                      "type": "string",
                      "enum": [
                        "fs:allow-picture-read-recursive"
                      ]
                    },
                    {
                      "description": "fs:allow-picture-write -> This allows non-recursive write access to the `$PICTURE` folder.",
                      "type": "string",
                      "enum": [
                        "fs:allow-picture-write"
                      ]
                    },
                    {
                      "description": "fs:allow-picture-write-recursive -> This allows full recusrive write access to the complete `$PICTURE` folder, files and subdirectories.",
                      "type": "string",
                      "enum": [
                        "fs:allow-picture-write-recursive"
                      ]
                    },
                    {
                      "description": "fs:allow-public-meta -> This allows read access to metadata of the `$PUBLIC` folder, including file listing and statistics.",
                      "type": "string",
                      "enum": [
                        "fs:allow-public-meta"
                      ]
                    },
                    {
                      "description": "fs:allow-public-meta-recursive -> This allows read access to metadata of the `$PUBLIC` folder, including file listing and statistics.",
                      "type": "string",
                      "enum": [
                        "fs:allow-public-meta-recursive"
                      ]
                    },
                    {
                      "description": "fs:allow-public-read -> This allows non-recursive read access to the `$PUBLIC` folder.",
                      "type": "string",
                      "enum": [
                        "fs:allow-public-read"
                      ]
                    },
                    {
                      "description": "fs:allow-public-read-recursive -> This allows full recursive read access to the complete `$PUBLIC` folder, files and subdirectories.",
                      "type": "string",
                      "enum": [
                        "fs:allow-public-read-recursive"
                      ]
                    },
                    {
                      "description": "fs:allow-public-write -> This allows non-recursive write access to the `$PUBLIC` folder.",
                      "type": "string",
                      "enum": [
                        "fs:allow-public-write"
                      ]
                    },
                    {
                      "description": "fs:allow-public-write-recursive -> This allows full recusrive write access to the complete `$PUBLIC` folder, files and subdirectories.",
                      "type": "string",
                      "enum": [
                        "fs:allow-public-write-recursive"
                      ]
                    },
                    {
                      "description": "fs:allow-resource-meta -> This allows read access to metadata of the `$RESOURCE` folder, including file listing and statistics.",
                      "type": "string",
                      "enum": [
                        "fs:allow-resource-meta"
                      ]
                    },
                    {
                      "description": "fs:allow-resource-meta-recursive -> This allows read access to metadata of the `$RESOURCE` folder, including file listing and statistics.",
                      "type": "string",
                      "enum": [
                        "fs:allow-resource-meta-recursive"
                      ]
                    },
                    {
                      "description": "fs:allow-resource-read -> This allows non-recursive read access to the `$RESOURCE` folder.",
                      "type": "string",
                      "enum": [
                        "fs:allow-resource-read"
                      ]
                    },
                    {
                      "description": "fs:allow-resource-read-recursive -> This allows full recursive read access to the complete `$RESOURCE` folder, files and subdirectories.",
                      "type": "string",
                      "enum": [
                        "fs:allow-resource-read-recursive"
                      ]
                    },
                    {
                      "description": "fs:allow-resource-write -> This allows non-recursive write access to the `$RESOURCE` folder.",
                      "type": "string",
                      "enum": [
                        "fs:allow-resource-write"
                      ]
                    },
                    {
                      "description": "fs:allow-resource-write-recursive -> This allows full recusrive write access to the complete `$RESOURCE` folder, files and subdirectories.",
                      "type": "string",
                      "enum": [
                        "fs:allow-resource-write-recursive"
                      ]
                    },
                    {
                      "description": "fs:allow-runtime-meta -> This allows read access to metadata of the `$RUNTIME` folder, including file listing and statistics.",
                      "type": "string",
                      "enum": [
                        "fs:allow-runtime-meta"
                      ]
                    },
                    {
                      "description": "fs:allow-runtime-meta-recursive -> This allows read access to metadata of the `$RUNTIME` folder, including file listing and statistics.",
                      "type": "string",
                      "enum": [
                        "fs:allow-runtime-meta-recursive"
                      ]
                    },
                    {
                      "description": "fs:allow-runtime-read -> This allows non-recursive read access to the `$RUNTIME` folder.",
                      "type": "string",
                      "enum": [
                        "fs:allow-runtime-read"
                      ]
                    },
                    {
                      "description": "fs:allow-runtime-read-recursive -> This allows full recursive read access to the complete `$RUNTIME` folder, files and subdirectories.",
                      "type": "string",
                      "enum": [
                        "fs:allow-runtime-read-recursive"
                      ]
                    },
                    {
                      "description": "fs:allow-runtime-write -> This allows non-recursive write access to the `$RUNTIME` folder.",
                      "type": "string",
                      "enum": [
                        "fs:allow-runtime-write"
                      ]
                    },
                    {
                      "description": "fs:allow-runtime-write-recursive -> This allows full recusrive write access to the complete `$RUNTIME` folder, files and subdirectories.",
                      "type": "string",
                      "enum": [
                        "fs:allow-runtime-write-recursive"
                      ]
                    },
                    {
                      "description": "fs:allow-temp-meta -> This allows read access to metadata of the `$TEMP` folder, including file listing and statistics.",
                      "type": "string",
                      "enum": [
                        "fs:allow-temp-meta"
                      ]
                    },
                    {
                      "description": "fs:allow-temp-meta-recursive -> This allows read access to metadata of the `$TEMP` folder, including file listing and statistics.",
                      "type": "string",
                      "enum": [
                        "fs:allow-temp-meta-recursive"
                      ]
                    },
                    {
                      "description": "fs:allow-temp-read -> This allows non-recursive read access to the `$TEMP` folder.",
                      "type": "string",
                      "enum": [
                        "fs:allow-temp-read"
                      ]
                    },
                    {
                      "description": "fs:allow-temp-read-recursive -> This allows full recursive read access to the complete `$TEMP` folder, files and subdirectories.",
                      "type": "string",
                      "enum": [
                        "fs:allow-temp-read-recursive"
                      ]
                    },
                    {
                      "description": "fs:allow-temp-write -> This allows non-recursive write access to the `$TEMP` folder.",
                      "type": "string",
                      "enum": [
                        "fs:allow-temp-write"
                      ]
                    },
                    {
                      "description": "fs:allow-temp-write-recursive -> This allows full recusrive write access to the complete `$TEMP` folder, files and subdirectories.",
                      "type": "string",
                      "enum": [
                        "fs:allow-temp-write-recursive"
                      ]
                    },
                    {
                      "description": "fs:allow-template-meta -> This allows read access to metadata of the `$TEMPLATE` folder, including file listing and statistics.",
                      "type": "string",
                      "enum": [
                        "fs:allow-template-meta"
                      ]
                    },
                    {
                      "description": "fs:allow-template-meta-recursive -> This allows read access to metadata of the `$TEMPLATE` folder, including file listing and statistics.",
                      "type": "string",
                      "enum": [
                        "fs:allow-template-meta-recursive"
                      ]
                    },
                    {
                      "description": "fs:allow-template-read -> This allows non-recursive read access to the `$TEMPLATE` folder.",
                      "type": "string",
                      "enum": [
                        "fs:allow-template-read"
                      ]
                    },
                    {
                      "description": "fs:allow-template-read-recursive -> This allows full recursive read access to the complete `$TEMPLATE` folder, files and subdirectories.",
                      "type": "string",
                      "enum": [
                        "fs:allow-template-read-recursive"
                      ]
                    },
                    {
                      "description": "fs:allow-template-write -> This allows non-recursive write access to the `$TEMPLATE` folder.",
                      "type": "string",
                      "enum": [
                        "fs:allow-template-write"
                      ]
                    },
                    {
                      "description": "fs:allow-template-write-recursive -> This allows full recusrive write access to the complete `$TEMPLATE` folder, files and subdirectories.",
                      "type": "string",
                      "enum": [
                        "fs:allow-template-write-recursive"
                      ]
                    },
                    {
                      "description": "fs:allow-video-meta -> This allows read access to metadata of the `$VIDEO` folder, including file listing and statistics.",
                      "type": "string",
                      "enum": [
                        "fs:allow-video-meta"
                      ]
                    },
                    {
                      "description": "fs:allow-video-meta-recursive -> This allows read access to metadata of the `$VIDEO` folder, including file listing and statistics.",
                      "type": "string",
                      "enum": [
                        "fs:allow-video-meta-recursive"
                      ]
                    },
                    {
                      "description": "fs:allow-video-read -> This allows non-recursive read access to the `$VIDEO` folder.",
                      "type": "string",
                      "enum": [
                        "fs:allow-video-read"
                      ]
                    },
                    {
                      "description": "fs:allow-video-read-recursive -> This allows full recursive read access to the complete `$VIDEO` folder, files and subdirectories.",
                      "type": "string",
                      "enum": [
                        "fs:allow-video-read-recursive"
                      ]
                    },
                    {
                      "description": "fs:allow-video-write -> This allows non-recursive write access to the `$VIDEO` folder.",
                      "type": "string",
                      "enum": [
                        "fs:allow-video-write"
                      ]
                    },
                    {
                      "description": "fs:allow-video-write-recursive -> This allows full recusrive write access to the complete `$VIDEO` folder, files and subdirectories.",
                      "type": "string",
                      "enum": [
                        "fs:allow-video-write-recursive"
                      ]
                    },
                    {
                      "description": "fs:deny-default -> This denies access to dangerous Tauri relevant files and folders by default.",
                      "type": "string",
                      "enum": [
                        "fs:deny-default"
                      ]
                    },
                    {
                      "description": "fs:allow-copy-file -> Enables the copy_file command without any pre-configured scope.",
                      "type": "string",
                      "enum": [
                        "fs:allow-copy-file"
                      ]
                    },
                    {
                      "description": "fs:allow-create -> Enables the create command without any pre-configured scope.",
                      "type": "string",
                      "enum": [
                        "fs:allow-create"
                      ]
                    },
                    {
                      "description": "fs:allow-exists -> Enables the exists command without any pre-configured scope.",
                      "type": "string",
                      "enum": [
                        "fs:allow-exists"
                      ]
                    },
                    {
                      "description": "fs:allow-fstat -> Enables the fstat command without any pre-configured scope.",
                      "type": "string",
                      "enum": [
                        "fs:allow-fstat"
                      ]
                    },
                    {
                      "description": "fs:allow-ftruncate -> Enables the ftruncate command without any pre-configured scope.",
                      "type": "string",
                      "enum": [
                        "fs:allow-ftruncate"
                      ]
                    },
                    {
                      "description": "fs:allow-lstat -> Enables the lstat command without any pre-configured scope.",
                      "type": "string",
                      "enum": [
                        "fs:allow-lstat"
                      ]
                    },
                    {
                      "description": "fs:allow-mkdir -> Enables the mkdir command without any pre-configured scope.",
                      "type": "string",
                      "enum": [
                        "fs:allow-mkdir"
                      ]
                    },
                    {
                      "description": "fs:allow-open -> Enables the open command without any pre-configured scope.",
                      "type": "string",
                      "enum": [
                        "fs:allow-open"
                      ]
                    },
                    {
                      "description": "fs:allow-read -> Enables the read command without any pre-configured scope.",
                      "type": "string",
                      "enum": [
                        "fs:allow-read"
                      ]
                    },
                    {
                      "description": "fs:allow-read-dir -> Enables the read_dir command without any pre-configured scope.",
                      "type": "string",
                      "enum": [
                        "fs:allow-read-dir"
                      ]
                    },
                    {
                      "description": "fs:allow-read-file -> Enables the read_file command without any pre-configured scope.",
                      "type": "string",
                      "enum": [
                        "fs:allow-read-file"
                      ]
                    },
                    {
                      "description": "fs:allow-read-text-file -> Enables the read_text_file command without any pre-configured scope.",
                      "type": "string",
                      "enum": [
                        "fs:allow-read-text-file"
                      ]
                    },
                    {
                      "description": "fs:allow-read-text-file-lines -> Enables the read_text_file_lines command without any pre-configured scope.",
                      "type": "string",
                      "enum": [
                        "fs:allow-read-text-file-lines"
                      ]
                    },
                    {
                      "description": "fs:allow-read-text-file-lines-next -> Enables the read_text_file_lines_next command without any pre-configured scope.",
                      "type": "string",
                      "enum": [
                        "fs:allow-read-text-file-lines-next"
                      ]
                    },
                    {
                      "description": "fs:allow-remove -> Enables the remove command without any pre-configured scope.",
                      "type": "string",
                      "enum": [
                        "fs:allow-remove"
                      ]
                    },
                    {
                      "description": "fs:allow-rename -> Enables the rename command without any pre-configured scope.",
                      "type": "string",
                      "enum": [
                        "fs:allow-rename"
                      ]
                    },
                    {
                      "description": "fs:allow-seek -> Enables the seek command without any pre-configured scope.",
                      "type": "string",
                      "enum": [
                        "fs:allow-seek"
                      ]
                    },
                    {
                      "description": "fs:allow-stat -> Enables the stat command without any pre-configured scope.",
                      "type": "string",
                      "enum": [
                        "fs:allow-stat"
                      ]
                    },
                    {
                      "description": "fs:allow-truncate -> Enables the truncate command without any pre-configured scope.",
                      "type": "string",
                      "enum": [
                        "fs:allow-truncate"
                      ]
                    },
                    {
                      "description": "fs:allow-unwatch -> Enables the unwatch command without any pre-configured scope.",
                      "type": "string",
                      "enum": [
                        "fs:allow-unwatch"
                      ]
                    },
                    {
                      "description": "fs:allow-watch -> Enables the watch command without any pre-configured scope.",
                      "type": "string",
                      "enum": [
                        "fs:allow-watch"
                      ]
                    },
                    {
                      "description": "fs:allow-write -> Enables the write command without any pre-configured scope.",
                      "type": "string",
                      "enum": [
                        "fs:allow-write"
                      ]
                    },
                    {
                      "description": "fs:allow-write-file -> Enables the write_file command without any pre-configured scope.",
                      "type": "string",
                      "enum": [
                        "fs:allow-write-file"
                      ]
                    },
                    {
                      "description": "fs:allow-write-text-file -> Enables the write_text_file command without any pre-configured scope.",
                      "type": "string",
                      "enum": [
                        "fs:allow-write-text-file"
                      ]
                    },
                    {
                      "description": "fs:deny-copy-file -> Denies the copy_file command without any pre-configured scope.",
                      "type": "string",
                      "enum": [
                        "fs:deny-copy-file"
                      ]
                    },
                    {
                      "description": "fs:deny-create -> Denies the create command without any pre-configured scope.",
                      "type": "string",
                      "enum": [
                        "fs:deny-create"
                      ]
                    },
                    {
                      "description": "fs:deny-exists -> Denies the exists command without any pre-configured scope.",
                      "type": "string",
                      "enum": [
                        "fs:deny-exists"
                      ]
                    },
                    {
                      "description": "fs:deny-fstat -> Denies the fstat command without any pre-configured scope.",
                      "type": "string",
                      "enum": [
                        "fs:deny-fstat"
                      ]
                    },
                    {
                      "description": "fs:deny-ftruncate -> Denies the ftruncate command without any pre-configured scope.",
                      "type": "string",
                      "enum": [
                        "fs:deny-ftruncate"
                      ]
                    },
                    {
                      "description": "fs:deny-lstat -> Denies the lstat command without any pre-configured scope.",
                      "type": "string",
                      "enum": [
                        "fs:deny-lstat"
                      ]
                    },
                    {
                      "description": "fs:deny-mkdir -> Denies the mkdir command without any pre-configured scope.",
                      "type": "string",
                      "enum": [
                        "fs:deny-mkdir"
                      ]
                    },
                    {
                      "description": "fs:deny-open -> Denies the open command without any pre-configured scope.",
                      "type": "string",
                      "enum": [
                        "fs:deny-open"
                      ]
                    },
                    {
                      "description": "fs:deny-read -> Denies the read command without any pre-configured scope.",
                      "type": "string",
                      "enum": [
                        "fs:deny-read"
                      ]
                    },
                    {
                      "description": "fs:deny-read-dir -> Denies the read_dir command without any pre-configured scope.",
                      "type": "string",
                      "enum": [
                        "fs:deny-read-dir"
                      ]
                    },
                    {
                      "description": "fs:deny-read-file -> Denies the read_file command without any pre-configured scope.",
                      "type": "string",
                      "enum": [
                        "fs:deny-read-file"
                      ]
                    },
                    {
                      "description": "fs:deny-read-text-file -> Denies the read_text_file command without any pre-configured scope.",
                      "type": "string",
                      "enum": [
                        "fs:deny-read-text-file"
                      ]
                    },
                    {
                      "description": "fs:deny-read-text-file-lines -> Denies the read_text_file_lines command without any pre-configured scope.",
                      "type": "string",
                      "enum": [
                        "fs:deny-read-text-file-lines"
                      ]
                    },
                    {
                      "description": "fs:deny-read-text-file-lines-next -> Denies the read_text_file_lines_next command without any pre-configured scope.",
                      "type": "string",
                      "enum": [
                        "fs:deny-read-text-file-lines-next"
                      ]
                    },
                    {
                      "description": "fs:deny-remove -> Denies the remove command without any pre-configured scope.",
                      "type": "string",
                      "enum": [
                        "fs:deny-remove"
                      ]
                    },
                    {
                      "description": "fs:deny-rename -> Denies the rename command without any pre-configured scope.",
                      "type": "string",
                      "enum": [
                        "fs:deny-rename"
                      ]
                    },
                    {
                      "description": "fs:deny-seek -> Denies the seek command without any pre-configured scope.",
                      "type": "string",
                      "enum": [
                        "fs:deny-seek"
                      ]
                    },
                    {
                      "description": "fs:deny-stat -> Denies the stat command without any pre-configured scope.",
                      "type": "string",
                      "enum": [
                        "fs:deny-stat"
                      ]
                    },
                    {
                      "description": "fs:deny-truncate -> Denies the truncate command without any pre-configured scope.",
                      "type": "string",
                      "enum": [
                        "fs:deny-truncate"
                      ]
                    },
                    {
                      "description": "fs:deny-unwatch -> Denies the unwatch command without any pre-configured scope.",
                      "type": "string",
                      "enum": [
                        "fs:deny-unwatch"
                      ]
                    },
                    {
                      "description": "fs:deny-watch -> Denies the watch command without any pre-configured scope.",
                      "type": "string",
                      "enum": [
                        "fs:deny-watch"
                      ]
                    },
                    {
                      "description": "fs:deny-webview-data-linux -> This denies read access to the\n`$APPLOCALDATA` folder on linux as the webview data and configuration values are stored here.\nAllowing access can lead to sensitive information disclosure and should be well considered.",
                      "type": "string",
                      "enum": [
                        "fs:deny-webview-data-linux"
                      ]
                    },
                    {
                      "description": "fs:deny-webview-data-windows -> This denies read access to the\n`$APPLOCALDATA/EBWebView` folder on windows as the webview data and configuration values are stored here.\nAllowing access can lead to sensitive information disclosure and should be well considered.",
                      "type": "string",
                      "enum": [
                        "fs:deny-webview-data-windows"
                      ]
                    },
                    {
                      "description": "fs:deny-write -> Denies the write command without any pre-configured scope.",
                      "type": "string",
                      "enum": [
                        "fs:deny-write"
                      ]
                    },
                    {
                      "description": "fs:deny-write-file -> Denies the write_file command without any pre-configured scope.",
                      "type": "string",
                      "enum": [
                        "fs:deny-write-file"
                      ]
                    },
                    {
                      "description": "fs:deny-write-text-file -> Denies the write_text_file command without any pre-configured scope.",
                      "type": "string",
                      "enum": [
                        "fs:deny-write-text-file"
                      ]
                    },
                    {
                      "description": "fs:read-all -> This enables all read related commands without any pre-configured accessible paths.",
                      "type": "string",
                      "enum": [
                        "fs:read-all"
                      ]
                    },
                    {
                      "description": "fs:read-dirs -> This enables directory read and file metadata related commands without any pre-configured accessible paths.",
                      "type": "string",
                      "enum": [
                        "fs:read-dirs"
                      ]
                    },
                    {
                      "description": "fs:read-files -> This enables file read related commands without any pre-configured accessible paths.",
                      "type": "string",
                      "enum": [
                        "fs:read-files"
                      ]
                    },
                    {
                      "description": "fs:read-meta -> This enables all index or metadata related commands without any pre-configured accessible paths.",
                      "type": "string",
                      "enum": [
                        "fs:read-meta"
                      ]
                    },
                    {
                      "description": "fs:scope -> An empty permission you can use to modify the global scope.",
                      "type": "string",
                      "enum": [
                        "fs:scope"
                      ]
                    },
                    {
                      "description": "fs:scope-app -> This scope permits access to all files and list content of top level directories in the `$APP`folder.",
                      "type": "string",
                      "enum": [
                        "fs:scope-app"
                      ]
                    },
                    {
                      "description": "fs:scope-app-index -> This scope permits to list all files and folders in the `$APP`folder.",
                      "type": "string",
                      "enum": [
                        "fs:scope-app-index"
                      ]
                    },
                    {
                      "description": "fs:scope-app-recursive -> This scope recursive access to the complete `$APP` folder, including sub directories and files.",
                      "type": "string",
                      "enum": [
                        "fs:scope-app-recursive"
                      ]
                    },
                    {
                      "description": "fs:scope-appcache -> This scope permits access to all files and list content of top level directories in the `$APPCACHE`folder.",
                      "type": "string",
                      "enum": [
                        "fs:scope-appcache"
                      ]
                    },
                    {
                      "description": "fs:scope-appcache-index -> This scope permits to list all files and folders in the `$APPCACHE`folder.",
                      "type": "string",
                      "enum": [
                        "fs:scope-appcache-index"
                      ]
                    },
                    {
                      "description": "fs:scope-appcache-recursive -> This scope recursive access to the complete `$APPCACHE` folder, including sub directories and files.",
                      "type": "string",
                      "enum": [
                        "fs:scope-appcache-recursive"
                      ]
                    },
                    {
                      "description": "fs:scope-appconfig -> This scope permits access to all files and list content of top level directories in the `$APPCONFIG`folder.",
                      "type": "string",
                      "enum": [
                        "fs:scope-appconfig"
                      ]
                    },
                    {
                      "description": "fs:scope-appconfig-index -> This scope permits to list all files and folders in the `$APPCONFIG`folder.",
                      "type": "string",
                      "enum": [
                        "fs:scope-appconfig-index"
                      ]
                    },
                    {
                      "description": "fs:scope-appconfig-recursive -> This scope recursive access to the complete `$APPCONFIG` folder, including sub directories and files.",
                      "type": "string",
                      "enum": [
                        "fs:scope-appconfig-recursive"
                      ]
                    },
                    {
                      "description": "fs:scope-appdata -> This scope permits access to all files and list content of top level directories in the `$APPDATA`folder.",
                      "type": "string",
                      "enum": [
                        "fs:scope-appdata"
                      ]
                    },
                    {
                      "description": "fs:scope-appdata-index -> This scope permits to list all files and folders in the `$APPDATA`folder.",
                      "type": "string",
                      "enum": [
                        "fs:scope-appdata-index"
                      ]
                    },
                    {
                      "description": "fs:scope-appdata-recursive -> This scope recursive access to the complete `$APPDATA` folder, including sub directories and files.",
                      "type": "string",
                      "enum": [
                        "fs:scope-appdata-recursive"
                      ]
                    },
                    {
                      "description": "fs:scope-applocaldata -> This scope permits access to all files and list content of top level directories in the `$APPLOCALDATA`folder.",
                      "type": "string",
                      "enum": [
                        "fs:scope-applocaldata"
                      ]
                    },
                    {
                      "description": "fs:scope-applocaldata-index -> This scope permits to list all files and folders in the `$APPLOCALDATA`folder.",
                      "type": "string",
                      "enum": [
                        "fs:scope-applocaldata-index"
                      ]
                    },
                    {
                      "description": "fs:scope-applocaldata-recursive -> This scope recursive access to the complete `$APPLOCALDATA` folder, including sub directories and files.",
                      "type": "string",
                      "enum": [
                        "fs:scope-applocaldata-recursive"
                      ]
                    },
                    {
                      "description": "fs:scope-applog -> This scope permits access to all files and list content of top level directories in the `$APPLOG`folder.",
                      "type": "string",
                      "enum": [
                        "fs:scope-applog"
                      ]
                    },
                    {
                      "description": "fs:scope-applog-index -> This scope permits to list all files and folders in the `$APPLOG`folder.",
                      "type": "string",
                      "enum": [
                        "fs:scope-applog-index"
                      ]
                    },
                    {
                      "description": "fs:scope-applog-recursive -> This scope recursive access to the complete `$APPLOG` folder, including sub directories and files.",
                      "type": "string",
                      "enum": [
                        "fs:scope-applog-recursive"
                      ]
                    },
                    {
                      "description": "fs:scope-audio -> This scope permits access to all files and list content of top level directories in the `$AUDIO`folder.",
                      "type": "string",
                      "enum": [
                        "fs:scope-audio"
                      ]
                    },
                    {
                      "description": "fs:scope-audio-index -> This scope permits to list all files and folders in the `$AUDIO`folder.",
                      "type": "string",
                      "enum": [
                        "fs:scope-audio-index"
                      ]
                    },
                    {
                      "description": "fs:scope-audio-recursive -> This scope recursive access to the complete `$AUDIO` folder, including sub directories and files.",
                      "type": "string",
                      "enum": [
                        "fs:scope-audio-recursive"
                      ]
                    },
                    {
                      "description": "fs:scope-cache -> This scope permits access to all files and list content of top level directories in the `$CACHE`folder.",
                      "type": "string",
                      "enum": [
                        "fs:scope-cache"
                      ]
                    },
                    {
                      "description": "fs:scope-cache-index -> This scope permits to list all files and folders in the `$CACHE`folder.",
                      "type": "string",
                      "enum": [
                        "fs:scope-cache-index"
                      ]
                    },
                    {
                      "description": "fs:scope-cache-recursive -> This scope recursive access to the complete `$CACHE` folder, including sub directories and files.",
                      "type": "string",
                      "enum": [
                        "fs:scope-cache-recursive"
                      ]
                    },
                    {
                      "description": "fs:scope-config -> This scope permits access to all files and list content of top level directories in the `$CONFIG`folder.",
                      "type": "string",
                      "enum": [
                        "fs:scope-config"
                      ]
                    },
                    {
                      "description": "fs:scope-config-index -> This scope permits to list all files and folders in the `$CONFIG`folder.",
                      "type": "string",
                      "enum": [
                        "fs:scope-config-index"
                      ]
                    },
                    {
                      "description": "fs:scope-config-recursive -> This scope recursive access to the complete `$CONFIG` folder, including sub directories and files.",
                      "type": "string",
                      "enum": [
                        "fs:scope-config-recursive"
                      ]
                    },
                    {
                      "description": "fs:scope-data -> This scope permits access to all files and list content of top level directories in the `$DATA`folder.",
                      "type": "string",
                      "enum": [
                        "fs:scope-data"
                      ]
                    },
                    {
                      "description": "fs:scope-data-index -> This scope permits to list all files and folders in the `$DATA`folder.",
                      "type": "string",
                      "enum": [
                        "fs:scope-data-index"
                      ]
                    },
                    {
                      "description": "fs:scope-data-recursive -> This scope recursive access to the complete `$DATA` folder, including sub directories and files.",
                      "type": "string",
                      "enum": [
                        "fs:scope-data-recursive"
                      ]
                    },
                    {
                      "description": "fs:scope-desktop -> This scope permits access to all files and list content of top level directories in the `$DESKTOP`folder.",
                      "type": "string",
                      "enum": [
                        "fs:scope-desktop"
                      ]
                    },
                    {
                      "description": "fs:scope-desktop-index -> This scope permits to list all files and folders in the `$DESKTOP`folder.",
                      "type": "string",
                      "enum": [
                        "fs:scope-desktop-index"
                      ]
                    },
                    {
                      "description": "fs:scope-desktop-recursive -> This scope recursive access to the complete `$DESKTOP` folder, including sub directories and files.",
                      "type": "string",
                      "enum": [
                        "fs:scope-desktop-recursive"
                      ]
                    },
                    {
                      "description": "fs:scope-document -> This scope permits access to all files and list content of top level directories in the `$DOCUMENT`folder.",
                      "type": "string",
                      "enum": [
                        "fs:scope-document"
                      ]
                    },
                    {
                      "description": "fs:scope-document-index -> This scope permits to list all files and folders in the `$DOCUMENT`folder.",
                      "type": "string",
                      "enum": [
                        "fs:scope-document-index"
                      ]
                    },
                    {
                      "description": "fs:scope-document-recursive -> This scope recursive access to the complete `$DOCUMENT` folder, including sub directories and files.",
                      "type": "string",
                      "enum": [
                        "fs:scope-document-recursive"
                      ]
                    },
                    {
                      "description": "fs:scope-download -> This scope permits access to all files and list content of top level directories in the `$DOWNLOAD`folder.",
                      "type": "string",
                      "enum": [
                        "fs:scope-download"
                      ]
                    },
                    {
                      "description": "fs:scope-download-index -> This scope permits to list all files and folders in the `$DOWNLOAD`folder.",
                      "type": "string",
                      "enum": [
                        "fs:scope-download-index"
                      ]
                    },
                    {
                      "description": "fs:scope-download-recursive -> This scope recursive access to the complete `$DOWNLOAD` folder, including sub directories and files.",
                      "type": "string",
                      "enum": [
                        "fs:scope-download-recursive"
                      ]
                    },
                    {
                      "description": "fs:scope-exe -> This scope permits access to all files and list content of top level directories in the `$EXE`folder.",
                      "type": "string",
                      "enum": [
                        "fs:scope-exe"
                      ]
                    },
                    {
                      "description": "fs:scope-exe-index -> This scope permits to list all files and folders in the `$EXE`folder.",
                      "type": "string",
                      "enum": [
                        "fs:scope-exe-index"
                      ]
                    },
                    {
                      "description": "fs:scope-exe-recursive -> This scope recursive access to the complete `$EXE` folder, including sub directories and files.",
                      "type": "string",
                      "enum": [
                        "fs:scope-exe-recursive"
                      ]
                    },
                    {
                      "description": "fs:scope-font -> This scope permits access to all files and list content of top level directories in the `$FONT`folder.",
                      "type": "string",
                      "enum": [
                        "fs:scope-font"
                      ]
                    },
                    {
                      "description": "fs:scope-font-index -> This scope permits to list all files and folders in the `$FONT`folder.",
                      "type": "string",
                      "enum": [
                        "fs:scope-font-index"
                      ]
                    },
                    {
                      "description": "fs:scope-font-recursive -> This scope recursive access to the complete `$FONT` folder, including sub directories and files.",
                      "type": "string",
                      "enum": [
                        "fs:scope-font-recursive"
                      ]
                    },
                    {
                      "description": "fs:scope-home -> This scope permits access to all files and list content of top level directories in the `$HOME`folder.",
                      "type": "string",
                      "enum": [
                        "fs:scope-home"
                      ]
                    },
                    {
                      "description": "fs:scope-home-index -> This scope permits to list all files and folders in the `$HOME`folder.",
                      "type": "string",
                      "enum": [
                        "fs:scope-home-index"
                      ]
                    },
                    {
                      "description": "fs:scope-home-recursive -> This scope recursive access to the complete `$HOME` folder, including sub directories and files.",
                      "type": "string",
                      "enum": [
                        "fs:scope-home-recursive"
                      ]
                    },
                    {
                      "description": "fs:scope-localdata -> This scope permits access to all files and list content of top level directories in the `$LOCALDATA`folder.",
                      "type": "string",
                      "enum": [
                        "fs:scope-localdata"
                      ]
                    },
                    {
                      "description": "fs:scope-localdata-index -> This scope permits to list all files and folders in the `$LOCALDATA`folder.",
                      "type": "string",
                      "enum": [
                        "fs:scope-localdata-index"
                      ]
                    },
                    {
                      "description": "fs:scope-localdata-recursive -> This scope recursive access to the complete `$LOCALDATA` folder, including sub directories and files.",
                      "type": "string",
                      "enum": [
                        "fs:scope-localdata-recursive"
                      ]
                    },
                    {
                      "description": "fs:scope-log -> This scope permits access to all files and list content of top level directories in the `$LOG`folder.",
                      "type": "string",
                      "enum": [
                        "fs:scope-log"
                      ]
                    },
                    {
                      "description": "fs:scope-log-index -> This scope permits to list all files and folders in the `$LOG`folder.",
                      "type": "string",
                      "enum": [
                        "fs:scope-log-index"
                      ]
                    },
                    {
                      "description": "fs:scope-log-recursive -> This scope recursive access to the complete `$LOG` folder, including sub directories and files.",
                      "type": "string",
                      "enum": [
                        "fs:scope-log-recursive"
                      ]
                    },
                    {
                      "description": "fs:scope-picture -> This scope permits access to all files and list content of top level directories in the `$PICTURE`folder.",
                      "type": "string",
                      "enum": [
                        "fs:scope-picture"
                      ]
                    },
                    {
                      "description": "fs:scope-picture-index -> This scope permits to list all files and folders in the `$PICTURE`folder.",
                      "type": "string",
                      "enum": [
                        "fs:scope-picture-index"
                      ]
                    },
                    {
                      "description": "fs:scope-picture-recursive -> This scope recursive access to the complete `$PICTURE` folder, including sub directories and files.",
                      "type": "string",
                      "enum": [
                        "fs:scope-picture-recursive"
                      ]
                    },
                    {
                      "description": "fs:scope-public -> This scope permits access to all files and list content of top level directories in the `$PUBLIC`folder.",
                      "type": "string",
                      "enum": [
                        "fs:scope-public"
                      ]
                    },
                    {
                      "description": "fs:scope-public-index -> This scope permits to list all files and folders in the `$PUBLIC`folder.",
                      "type": "string",
                      "enum": [
                        "fs:scope-public-index"
                      ]
                    },
                    {
                      "description": "fs:scope-public-recursive -> This scope recursive access to the complete `$PUBLIC` folder, including sub directories and files.",
                      "type": "string",
                      "enum": [
                        "fs:scope-public-recursive"
                      ]
                    },
                    {
                      "description": "fs:scope-resource -> This scope permits access to all files and list content of top level directories in the `$RESOURCE`folder.",
                      "type": "string",
                      "enum": [
                        "fs:scope-resource"
                      ]
                    },
                    {
                      "description": "fs:scope-resource-index -> This scope permits to list all files and folders in the `$RESOURCE`folder.",
                      "type": "string",
                      "enum": [
                        "fs:scope-resource-index"
                      ]
                    },
                    {
                      "description": "fs:scope-resource-recursive -> This scope recursive access to the complete `$RESOURCE` folder, including sub directories and files.",
                      "type": "string",
                      "enum": [
                        "fs:scope-resource-recursive"
                      ]
                    },
                    {
                      "description": "fs:scope-runtime -> This scope permits access to all files and list content of top level directories in the `$RUNTIME`folder.",
                      "type": "string",
                      "enum": [
                        "fs:scope-runtime"
                      ]
                    },
                    {
                      "description": "fs:scope-runtime-index -> This scope permits to list all files and folders in the `$RUNTIME`folder.",
                      "type": "string",
                      "enum": [
                        "fs:scope-runtime-index"
                      ]
                    },
                    {
                      "description": "fs:scope-runtime-recursive -> This scope recursive access to the complete `$RUNTIME` folder, including sub directories and files.",
                      "type": "string",
                      "enum": [
                        "fs:scope-runtime-recursive"
                      ]
                    },
                    {
                      "description": "fs:scope-temp -> This scope permits access to all files and list content of top level directories in the `$TEMP`folder.",
                      "type": "string",
                      "enum": [
                        "fs:scope-temp"
                      ]
                    },
                    {
                      "description": "fs:scope-temp-index -> This scope permits to list all files and folders in the `$TEMP`folder.",
                      "type": "string",
                      "enum": [
                        "fs:scope-temp-index"
                      ]
                    },
                    {
                      "description": "fs:scope-temp-recursive -> This scope recursive access to the complete `$TEMP` folder, including sub directories and files.",
                      "type": "string",
                      "enum": [
                        "fs:scope-temp-recursive"
                      ]
                    },
                    {
                      "description": "fs:scope-template -> This scope permits access to all files and list content of top level directories in the `$TEMPLATE`folder.",
                      "type": "string",
                      "enum": [
                        "fs:scope-template"
                      ]
                    },
                    {
                      "description": "fs:scope-template-index -> This scope permits to list all files and folders in the `$TEMPLATE`folder.",
                      "type": "string",
                      "enum": [
                        "fs:scope-template-index"
                      ]
                    },
                    {
                      "description": "fs:scope-template-recursive -> This scope recursive access to the complete `$TEMPLATE` folder, including sub directories and files.",
                      "type": "string",
                      "enum": [
                        "fs:scope-template-recursive"
                      ]
                    },
                    {
                      "description": "fs:scope-video -> This scope permits access to all files and list content of top level directories in the `$VIDEO`folder.",
                      "type": "string",
                      "enum": [
                        "fs:scope-video"
                      ]
                    },
                    {
                      "description": "fs:scope-video-index -> This scope permits to list all files and folders in the `$VIDEO`folder.",
                      "type": "string",
                      "enum": [
                        "fs:scope-video-index"
                      ]
                    },
                    {
                      "description": "fs:scope-video-recursive -> This scope recursive access to the complete `$VIDEO` folder, including sub directories and files.",
                      "type": "string",
                      "enum": [
                        "fs:scope-video-recursive"
                      ]
                    },
                    {
                      "description": "fs:write-all -> This enables all write related commands without any pre-configured accessible paths.",
                      "type": "string",
                      "enum": [
                        "fs:write-all"
                      ]
                    },
                    {
                      "description": "fs:write-files -> This enables all file write related commands without any pre-configured accessible paths.",
                      "type": "string",
                      "enum": [
                        "fs:write-files"
                      ]
                    }
                  ]
                },
                "allow": {
                  "items": {
                    "title": "Entry",
                    "type": "object",
                    "required": [
                      "path"
                    ],
                    "properties": {
                      "path": {
                        "type": "string"
                      }
                    }
                  }
                },
                "deny": {
                  "items": {
                    "title": "Entry",
                    "type": "object",
                    "required": [
                      "path"
                    ],
                    "properties": {
                      "path": {
                        "type": "string"
                      }
                    }
                  }
                }
              }
            },
            {
              "type": "object",
              "required": [
                "identifier"
              ],
              "properties": {
                "identifier": {
                  "oneOf": [
                    {
                      "description": "http:default -> Allows all fetch operations",
                      "type": "string",
                      "enum": [
                        "http:default"
                      ]
                    },
                    {
                      "description": "http:allow-fetch -> Enables the fetch command without any pre-configured scope.",
                      "type": "string",
                      "enum": [
                        "http:allow-fetch"
                      ]
                    },
                    {
                      "description": "http:allow-fetch-cancel -> Enables the fetch_cancel command without any pre-configured scope.",
                      "type": "string",
                      "enum": [
                        "http:allow-fetch-cancel"
                      ]
                    },
                    {
                      "description": "http:allow-fetch-read-body -> Enables the fetch_read_body command without any pre-configured scope.",
                      "type": "string",
                      "enum": [
                        "http:allow-fetch-read-body"
                      ]
                    },
                    {
                      "description": "http:allow-fetch-send -> Enables the fetch_send command without any pre-configured scope.",
                      "type": "string",
                      "enum": [
                        "http:allow-fetch-send"
                      ]
                    },
                    {
                      "description": "http:deny-fetch -> Denies the fetch command without any pre-configured scope.",
                      "type": "string",
                      "enum": [
                        "http:deny-fetch"
                      ]
                    },
                    {
                      "description": "http:deny-fetch-cancel -> Denies the fetch_cancel command without any pre-configured scope.",
                      "type": "string",
                      "enum": [
                        "http:deny-fetch-cancel"
                      ]
                    },
                    {
                      "description": "http:deny-fetch-read-body -> Denies the fetch_read_body command without any pre-configured scope.",
                      "type": "string",
                      "enum": [
                        "http:deny-fetch-read-body"
                      ]
                    },
                    {
                      "description": "http:deny-fetch-send -> Denies the fetch_send command without any pre-configured scope.",
                      "type": "string",
                      "enum": [
                        "http:deny-fetch-send"
                      ]
                    }
                  ]
                },
                "allow": {
                  "items": {
                    "title": "ScopeEntry",
                    "description": "HTTP scope entry object definition.",
                    "anyOf": [
                      {
                        "description": "A URL that can be accessed by the webview when using the HTTP APIs. Wildcards can be used following the URL pattern standard.\n\nSee [the URL Pattern spec](https://urlpattern.spec.whatwg.org/) for more information.\n\nExamples:\n\n- \"https://*\" : allows all HTTPS origin on port 443\n\n- \"https://*:*\" : allows all HTTPS origin on any port\n\n- \"https://*.github.com/tauri-apps/tauri\": allows any subdomain of \"github.com\" with the \"tauri-apps/api\" path\n\n- \"https://myapi.service.com/users/*\": allows access to any URLs that begins with \"https://myapi.service.com/users/\"",
                        "type": "string"
                      },
                      {
                        "type": "object",
                        "required": [
                          "url"
                        ],
                        "properties": {
                          "url": {
                            "description": "A URL that can be accessed by the webview when using the HTTP APIs. Wildcards can be used following the URL pattern standard.\n\nSee [the URL Pattern spec](https://urlpattern.spec.whatwg.org/) for more information.\n\nExamples:\n\n- \"https://*\" : allows all HTTPS origin on port 443\n\n- \"https://*:*\" : allows all HTTPS origin on any port\n\n- \"https://*.github.com/tauri-apps/tauri\": allows any subdomain of \"github.com\" with the \"tauri-apps/api\" path\n\n- \"https://myapi.service.com/users/*\": allows access to any URLs that begins with \"https://myapi.service.com/users/\"",
                            "type": "string"
                          }
                        }
                      }
                    ]
                  }
                },
                "deny": {
                  "items": {
                    "title": "ScopeEntry",
                    "description": "HTTP scope entry object definition.",
                    "anyOf": [
                      {
                        "description": "A URL that can be accessed by the webview when using the HTTP APIs. Wildcards can be used following the URL pattern standard.\n\nSee [the URL Pattern spec](https://urlpattern.spec.whatwg.org/) for more information.\n\nExamples:\n\n- \"https://*\" : allows all HTTPS origin on port 443\n\n- \"https://*:*\" : allows all HTTPS origin on any port\n\n- \"https://*.github.com/tauri-apps/tauri\": allows any subdomain of \"github.com\" with the \"tauri-apps/api\" path\n\n- \"https://myapi.service.com/users/*\": allows access to any URLs that begins with \"https://myapi.service.com/users/\"",
                        "type": "string"
                      },
                      {
                        "type": "object",
                        "required": [
                          "url"
                        ],
                        "properties": {
                          "url": {
                            "description": "A URL that can be accessed by the webview when using the HTTP APIs. Wildcards can be used following the URL pattern standard.\n\nSee [the URL Pattern spec](https://urlpattern.spec.whatwg.org/) for more information.\n\nExamples:\n\n- \"https://*\" : allows all HTTPS origin on port 443\n\n- \"https://*:*\" : allows all HTTPS origin on any port\n\n- \"https://*.github.com/tauri-apps/tauri\": allows any subdomain of \"github.com\" with the \"tauri-apps/api\" path\n\n- \"https://myapi.service.com/users/*\": allows access to any URLs that begins with \"https://myapi.service.com/users/\"",
                            "type": "string"
                          }
                        }
                      }
                    ]
                  }
                }
              }
            },
            {
              "type": "object",
              "required": [
                "identifier"
              ],
              "properties": {
                "identifier": {
                  "oneOf": [
                    {
                      "type": "string",
                      "enum": [
                        "shell:default"
                      ]
                    },
                    {
                      "description": "shell:allow-execute -> Enables the execute command without any pre-configured scope.",
                      "type": "string",
                      "enum": [
                        "shell:allow-execute"
                      ]
                    },
                    {
                      "description": "shell:allow-kill -> Enables the kill command without any pre-configured scope.",
                      "type": "string",
                      "enum": [
                        "shell:allow-kill"
                      ]
                    },
                    {
                      "description": "shell:allow-open -> Enables the open command without any pre-configured scope.",
                      "type": "string",
                      "enum": [
                        "shell:allow-open"
                      ]
                    },
                    {
                      "description": "shell:allow-stdin-write -> Enables the stdin_write command without any pre-configured scope.",
                      "type": "string",
                      "enum": [
                        "shell:allow-stdin-write"
                      ]
                    },
                    {
                      "description": "shell:deny-execute -> Denies the execute command without any pre-configured scope.",
                      "type": "string",
                      "enum": [
                        "shell:deny-execute"
                      ]
                    },
                    {
                      "description": "shell:deny-kill -> Denies the kill command without any pre-configured scope.",
                      "type": "string",
                      "enum": [
                        "shell:deny-kill"
                      ]
                    },
                    {
                      "description": "shell:deny-open -> Denies the open command without any pre-configured scope.",
                      "type": "string",
                      "enum": [
                        "shell:deny-open"
                      ]
                    },
                    {
                      "description": "shell:deny-stdin-write -> Denies the stdin_write command without any pre-configured scope.",
                      "type": "string",
                      "enum": [
                        "shell:deny-stdin-write"
                      ]
                    }
                  ]
                },
                "allow": {
                  "items": {
                    "title": "Entry",
                    "description": "A command allowed to be executed by the webview API.",
                    "type": "object",
                    "required": [
                      "args",
                      "cmd",
                      "name",
                      "sidecar"
                    ],
                    "properties": {
                      "args": {
                        "description": "The allowed arguments for the command execution.",
                        "allOf": [
                          {
                            "$ref": "#/definitions/ShellAllowedArgs"
                          }
                        ]
                      },
                      "cmd": {
                        "description": "The command name. It can start with a variable that resolves to a system base directory. The variables are: `$AUDIO`, `$CACHE`, `$CONFIG`, `$DATA`, `$LOCALDATA`, `$DESKTOP`, `$DOCUMENT`, `$DOWNLOAD`, `$EXE`, `$FONT`, `$HOME`, `$PICTURE`, `$PUBLIC`, `$RUNTIME`, `$TEMPLATE`, `$VIDEO`, `$RESOURCE`, `$APP`, `$LOG`, `$TEMP`, `$APPCONFIG`, `$APPDATA`, `$APPLOCALDATA`, `$APPCACHE`, `$APPLOG`.",
                        "type": "string"
                      },
                      "name": {
                        "description": "The name for this allowed shell command configuration.\n\nThis name will be used inside of the webview API to call this command along with any specified arguments.",
                        "type": "string"
                      },
                      "sidecar": {
                        "description": "If this command is a sidecar command.",
                        "type": "boolean"
                      }
                    }
                  }
                },
                "deny": {
                  "items": {
                    "title": "Entry",
                    "description": "A command allowed to be executed by the webview API.",
                    "type": "object",
                    "required": [
                      "args",
                      "cmd",
                      "name",
                      "sidecar"
                    ],
                    "properties": {
                      "args": {
                        "description": "The allowed arguments for the command execution.",
                        "allOf": [
                          {
                            "$ref": "#/definitions/ShellAllowedArgs"
                          }
                        ]
                      },
                      "cmd": {
                        "description": "The command name. It can start with a variable that resolves to a system base directory. The variables are: `$AUDIO`, `$CACHE`, `$CONFIG`, `$DATA`, `$LOCALDATA`, `$DESKTOP`, `$DOCUMENT`, `$DOWNLOAD`, `$EXE`, `$FONT`, `$HOME`, `$PICTURE`, `$PUBLIC`, `$RUNTIME`, `$TEMPLATE`, `$VIDEO`, `$RESOURCE`, `$APP`, `$LOG`, `$TEMP`, `$APPCONFIG`, `$APPDATA`, `$APPLOCALDATA`, `$APPCACHE`, `$APPLOG`.",
                        "type": "string"
                      },
                      "name": {
                        "description": "The name for this allowed shell command configuration.\n\nThis name will be used inside of the webview API to call this command along with any specified arguments.",
                        "type": "string"
                      },
                      "sidecar": {
                        "description": "If this command is a sidecar command.",
                        "type": "boolean"
                      }
                    }
                  }
                }
              }
            }
          ]
        }
      ]
    },
    "Identifier": {
      "oneOf": [
        {
          "description": "app:default -> Default permissions for the plugin.",
          "type": "string",
          "enum": [
            "app:default"
          ]
        },
        {
          "description": "app:allow-app-hide -> Enables the app_hide command without any pre-configured scope.",
          "type": "string",
          "enum": [
            "app:allow-app-hide"
          ]
        },
        {
          "description": "app:allow-app-show -> Enables the app_show command without any pre-configured scope.",
          "type": "string",
          "enum": [
            "app:allow-app-show"
          ]
        },
        {
          "description": "app:allow-name -> Enables the name command without any pre-configured scope.",
          "type": "string",
          "enum": [
            "app:allow-name"
          ]
        },
        {
          "description": "app:allow-tauri-version -> Enables the tauri_version command without any pre-configured scope.",
          "type": "string",
          "enum": [
            "app:allow-tauri-version"
          ]
        },
        {
          "description": "app:allow-version -> Enables the version command without any pre-configured scope.",
          "type": "string",
          "enum": [
            "app:allow-version"
          ]
        },
        {
          "description": "app:deny-app-hide -> Denies the app_hide command without any pre-configured scope.",
          "type": "string",
          "enum": [
            "app:deny-app-hide"
          ]
        },
        {
          "description": "app:deny-app-show -> Denies the app_show command without any pre-configured scope.",
          "type": "string",
          "enum": [
            "app:deny-app-show"
          ]
        },
        {
          "description": "app:deny-name -> Denies the name command without any pre-configured scope.",
          "type": "string",
          "enum": [
            "app:deny-name"
          ]
        },
        {
          "description": "app:deny-tauri-version -> Denies the tauri_version command without any pre-configured scope.",
          "type": "string",
          "enum": [
            "app:deny-tauri-version"
          ]
        },
        {
          "description": "app:deny-version -> Denies the version command without any pre-configured scope.",
          "type": "string",
          "enum": [
            "app:deny-version"
          ]
        },
        {
          "description": "cli:default -> Allows reading the CLI matches",
          "type": "string",
          "enum": [
            "cli:default"
          ]
        },
        {
          "description": "cli:allow-cli-matches -> Enables the cli_matches command without any pre-configured scope.",
          "type": "string",
          "enum": [
            "cli:allow-cli-matches"
          ]
        },
        {
          "description": "cli:deny-cli-matches -> Denies the cli_matches command without any pre-configured scope.",
          "type": "string",
          "enum": [
            "cli:deny-cli-matches"
          ]
        },
        {
          "type": "string",
          "enum": [
            "clipboard-manager:default"
          ]
        },
        {
          "description": "clipboard-manager:allow-clear -> Enables the clear command without any pre-configured scope.",
          "type": "string",
          "enum": [
            "clipboard-manager:allow-clear"
          ]
        },
        {
          "description": "clipboard-manager:allow-read-image -> Enables the read_image command without any pre-configured scope.",
          "type": "string",
          "enum": [
            "clipboard-manager:allow-read-image"
          ]
        },
        {
          "description": "clipboard-manager:allow-read-text -> Enables the read_text command without any pre-configured scope.",
          "type": "string",
          "enum": [
            "clipboard-manager:allow-read-text"
          ]
        },
        {
          "description": "clipboard-manager:allow-write-html -> Enables the write_html command without any pre-configured scope.",
          "type": "string",
          "enum": [
            "clipboard-manager:allow-write-html"
          ]
        },
        {
          "description": "clipboard-manager:allow-write-image -> Enables the write_image command without any pre-configured scope.",
          "type": "string",
          "enum": [
            "clipboard-manager:allow-write-image"
          ]
        },
        {
          "description": "clipboard-manager:allow-write-text -> Enables the write_text command without any pre-configured scope.",
          "type": "string",
          "enum": [
            "clipboard-manager:allow-write-text"
          ]
        },
        {
          "description": "clipboard-manager:deny-clear -> Denies the clear command without any pre-configured scope.",
          "type": "string",
          "enum": [
            "clipboard-manager:deny-clear"
          ]
        },
        {
          "description": "clipboard-manager:deny-read-image -> Denies the read_image command without any pre-configured scope.",
          "type": "string",
          "enum": [
            "clipboard-manager:deny-read-image"
          ]
        },
        {
          "description": "clipboard-manager:deny-read-text -> Denies the read_text command without any pre-configured scope.",
          "type": "string",
          "enum": [
            "clipboard-manager:deny-read-text"
          ]
        },
        {
          "description": "clipboard-manager:deny-write-html -> Denies the write_html command without any pre-configured scope.",
          "type": "string",
          "enum": [
            "clipboard-manager:deny-write-html"
          ]
        },
        {
          "description": "clipboard-manager:deny-write-image -> Denies the write_image command without any pre-configured scope.",
          "type": "string",
          "enum": [
            "clipboard-manager:deny-write-image"
          ]
        },
        {
          "description": "clipboard-manager:deny-write-text -> Denies the write_text command without any pre-configured scope.",
          "type": "string",
          "enum": [
            "clipboard-manager:deny-write-text"
          ]
        },
        {
          "type": "string",
          "enum": [
            "dialog:default"
          ]
        },
        {
          "description": "dialog:allow-ask -> Enables the ask command without any pre-configured scope.",
          "type": "string",
          "enum": [
            "dialog:allow-ask"
          ]
        },
        {
          "description": "dialog:allow-confirm -> Enables the confirm command without any pre-configured scope.",
          "type": "string",
          "enum": [
            "dialog:allow-confirm"
          ]
        },
        {
          "description": "dialog:allow-message -> Enables the message command without any pre-configured scope.",
          "type": "string",
          "enum": [
            "dialog:allow-message"
          ]
        },
        {
          "description": "dialog:allow-open -> Enables the open command without any pre-configured scope.",
          "type": "string",
          "enum": [
            "dialog:allow-open"
          ]
        },
        {
          "description": "dialog:allow-save -> Enables the save command without any pre-configured scope.",
          "type": "string",
          "enum": [
            "dialog:allow-save"
          ]
        },
        {
          "description": "dialog:deny-ask -> Denies the ask command without any pre-configured scope.",
          "type": "string",
          "enum": [
            "dialog:deny-ask"
          ]
        },
        {
          "description": "dialog:deny-confirm -> Denies the confirm command without any pre-configured scope.",
          "type": "string",
          "enum": [
            "dialog:deny-confirm"
          ]
        },
        {
          "description": "dialog:deny-message -> Denies the message command without any pre-configured scope.",
          "type": "string",
          "enum": [
            "dialog:deny-message"
          ]
        },
        {
          "description": "dialog:deny-open -> Denies the open command without any pre-configured scope.",
          "type": "string",
          "enum": [
            "dialog:deny-open"
          ]
        },
        {
          "description": "dialog:deny-save -> Denies the save command without any pre-configured scope.",
          "type": "string",
          "enum": [
            "dialog:deny-save"
          ]
        },
        {
          "description": "event:default -> Default permissions for the plugin.",
          "type": "string",
          "enum": [
            "event:default"
          ]
        },
        {
          "description": "event:allow-emit -> Enables the emit command without any pre-configured scope.",
          "type": "string",
          "enum": [
            "event:allow-emit"
          ]
        },
        {
          "description": "event:allow-emit-to -> Enables the emit_to command without any pre-configured scope.",
          "type": "string",
          "enum": [
            "event:allow-emit-to"
          ]
        },
        {
          "description": "event:allow-listen -> Enables the listen command without any pre-configured scope.",
          "type": "string",
          "enum": [
            "event:allow-listen"
          ]
        },
        {
          "description": "event:allow-unlisten -> Enables the unlisten command without any pre-configured scope.",
          "type": "string",
          "enum": [
            "event:allow-unlisten"
          ]
        },
        {
          "description": "event:deny-emit -> Denies the emit command without any pre-configured scope.",
          "type": "string",
          "enum": [
            "event:deny-emit"
          ]
        },
        {
          "description": "event:deny-emit-to -> Denies the emit_to command without any pre-configured scope.",
          "type": "string",
          "enum": [
            "event:deny-emit-to"
          ]
        },
        {
          "description": "event:deny-listen -> Denies the listen command without any pre-configured scope.",
          "type": "string",
          "enum": [
            "event:deny-listen"
          ]
        },
        {
          "description": "event:deny-unlisten -> Denies the unlisten command without any pre-configured scope.",
          "type": "string",
          "enum": [
            "event:deny-unlisten"
          ]
        },
        {
          "description": "fs:allow-app-meta -> This allows read access to metadata of the `$APP` folder, including file listing and statistics.",
          "type": "string",
          "enum": [
            "fs:allow-app-meta"
          ]
        },
        {
          "description": "fs:allow-app-meta-recursive -> This allows read access to metadata of the `$APP` folder, including file listing and statistics.",
          "type": "string",
          "enum": [
            "fs:allow-app-meta-recursive"
          ]
        },
        {
          "description": "fs:allow-app-read -> This allows non-recursive read access to the `$APP` folder.",
          "type": "string",
          "enum": [
            "fs:allow-app-read"
          ]
        },
        {
          "description": "fs:allow-app-read-recursive -> This allows full recursive read access to the complete `$APP` folder, files and subdirectories.",
          "type": "string",
          "enum": [
            "fs:allow-app-read-recursive"
          ]
        },
        {
          "description": "fs:allow-app-write -> This allows non-recursive write access to the `$APP` folder.",
          "type": "string",
          "enum": [
            "fs:allow-app-write"
          ]
        },
        {
          "description": "fs:allow-app-write-recursive -> This allows full recusrive write access to the complete `$APP` folder, files and subdirectories.",
          "type": "string",
          "enum": [
            "fs:allow-app-write-recursive"
          ]
        },
        {
          "description": "fs:allow-appcache-meta -> This allows read access to metadata of the `$APPCACHE` folder, including file listing and statistics.",
          "type": "string",
          "enum": [
            "fs:allow-appcache-meta"
          ]
        },
        {
          "description": "fs:allow-appcache-meta-recursive -> This allows read access to metadata of the `$APPCACHE` folder, including file listing and statistics.",
          "type": "string",
          "enum": [
            "fs:allow-appcache-meta-recursive"
          ]
        },
        {
          "description": "fs:allow-appcache-read -> This allows non-recursive read access to the `$APPCACHE` folder.",
          "type": "string",
          "enum": [
            "fs:allow-appcache-read"
          ]
        },
        {
          "description": "fs:allow-appcache-read-recursive -> This allows full recursive read access to the complete `$APPCACHE` folder, files and subdirectories.",
          "type": "string",
          "enum": [
            "fs:allow-appcache-read-recursive"
          ]
        },
        {
          "description": "fs:allow-appcache-write -> This allows non-recursive write access to the `$APPCACHE` folder.",
          "type": "string",
          "enum": [
            "fs:allow-appcache-write"
          ]
        },
        {
          "description": "fs:allow-appcache-write-recursive -> This allows full recusrive write access to the complete `$APPCACHE` folder, files and subdirectories.",
          "type": "string",
          "enum": [
            "fs:allow-appcache-write-recursive"
          ]
        },
        {
          "description": "fs:allow-appconfig-meta -> This allows read access to metadata of the `$APPCONFIG` folder, including file listing and statistics.",
          "type": "string",
          "enum": [
            "fs:allow-appconfig-meta"
          ]
        },
        {
          "description": "fs:allow-appconfig-meta-recursive -> This allows read access to metadata of the `$APPCONFIG` folder, including file listing and statistics.",
          "type": "string",
          "enum": [
            "fs:allow-appconfig-meta-recursive"
          ]
        },
        {
          "description": "fs:allow-appconfig-read -> This allows non-recursive read access to the `$APPCONFIG` folder.",
          "type": "string",
          "enum": [
            "fs:allow-appconfig-read"
          ]
        },
        {
          "description": "fs:allow-appconfig-read-recursive -> This allows full recursive read access to the complete `$APPCONFIG` folder, files and subdirectories.",
          "type": "string",
          "enum": [
            "fs:allow-appconfig-read-recursive"
          ]
        },
        {
          "description": "fs:allow-appconfig-write -> This allows non-recursive write access to the `$APPCONFIG` folder.",
          "type": "string",
          "enum": [
            "fs:allow-appconfig-write"
          ]
        },
        {
          "description": "fs:allow-appconfig-write-recursive -> This allows full recusrive write access to the complete `$APPCONFIG` folder, files and subdirectories.",
          "type": "string",
          "enum": [
            "fs:allow-appconfig-write-recursive"
          ]
        },
        {
          "description": "fs:allow-appdata-meta -> This allows read access to metadata of the `$APPDATA` folder, including file listing and statistics.",
          "type": "string",
          "enum": [
            "fs:allow-appdata-meta"
          ]
        },
        {
          "description": "fs:allow-appdata-meta-recursive -> This allows read access to metadata of the `$APPDATA` folder, including file listing and statistics.",
          "type": "string",
          "enum": [
            "fs:allow-appdata-meta-recursive"
          ]
        },
        {
          "description": "fs:allow-appdata-read -> This allows non-recursive read access to the `$APPDATA` folder.",
          "type": "string",
          "enum": [
            "fs:allow-appdata-read"
          ]
        },
        {
          "description": "fs:allow-appdata-read-recursive -> This allows full recursive read access to the complete `$APPDATA` folder, files and subdirectories.",
          "type": "string",
          "enum": [
            "fs:allow-appdata-read-recursive"
          ]
        },
        {
          "description": "fs:allow-appdata-write -> This allows non-recursive write access to the `$APPDATA` folder.",
          "type": "string",
          "enum": [
            "fs:allow-appdata-write"
          ]
        },
        {
          "description": "fs:allow-appdata-write-recursive -> This allows full recusrive write access to the complete `$APPDATA` folder, files and subdirectories.",
          "type": "string",
          "enum": [
            "fs:allow-appdata-write-recursive"
          ]
        },
        {
          "description": "fs:allow-applocaldata-meta -> This allows read access to metadata of the `$APPLOCALDATA` folder, including file listing and statistics.",
          "type": "string",
          "enum": [
            "fs:allow-applocaldata-meta"
          ]
        },
        {
          "description": "fs:allow-applocaldata-meta-recursive -> This allows read access to metadata of the `$APPLOCALDATA` folder, including file listing and statistics.",
          "type": "string",
          "enum": [
            "fs:allow-applocaldata-meta-recursive"
          ]
        },
        {
          "description": "fs:allow-applocaldata-read -> This allows non-recursive read access to the `$APPLOCALDATA` folder.",
          "type": "string",
          "enum": [
            "fs:allow-applocaldata-read"
          ]
        },
        {
          "description": "fs:allow-applocaldata-read-recursive -> This allows full recursive read access to the complete `$APPLOCALDATA` folder, files and subdirectories.",
          "type": "string",
          "enum": [
            "fs:allow-applocaldata-read-recursive"
          ]
        },
        {
          "description": "fs:allow-applocaldata-write -> This allows non-recursive write access to the `$APPLOCALDATA` folder.",
          "type": "string",
          "enum": [
            "fs:allow-applocaldata-write"
          ]
        },
        {
          "description": "fs:allow-applocaldata-write-recursive -> This allows full recusrive write access to the complete `$APPLOCALDATA` folder, files and subdirectories.",
          "type": "string",
          "enum": [
            "fs:allow-applocaldata-write-recursive"
          ]
        },
        {
          "description": "fs:allow-applog-meta -> This allows read access to metadata of the `$APPLOG` folder, including file listing and statistics.",
          "type": "string",
          "enum": [
            "fs:allow-applog-meta"
          ]
        },
        {
          "description": "fs:allow-applog-meta-recursive -> This allows read access to metadata of the `$APPLOG` folder, including file listing and statistics.",
          "type": "string",
          "enum": [
            "fs:allow-applog-meta-recursive"
          ]
        },
        {
          "description": "fs:allow-applog-read -> This allows non-recursive read access to the `$APPLOG` folder.",
          "type": "string",
          "enum": [
            "fs:allow-applog-read"
          ]
        },
        {
          "description": "fs:allow-applog-read-recursive -> This allows full recursive read access to the complete `$APPLOG` folder, files and subdirectories.",
          "type": "string",
          "enum": [
            "fs:allow-applog-read-recursive"
          ]
        },
        {
          "description": "fs:allow-applog-write -> This allows non-recursive write access to the `$APPLOG` folder.",
          "type": "string",
          "enum": [
            "fs:allow-applog-write"
          ]
        },
        {
          "description": "fs:allow-applog-write-recursive -> This allows full recusrive write access to the complete `$APPLOG` folder, files and subdirectories.",
          "type": "string",
          "enum": [
            "fs:allow-applog-write-recursive"
          ]
        },
        {
          "description": "fs:allow-audio-meta -> This allows read access to metadata of the `$AUDIO` folder, including file listing and statistics.",
          "type": "string",
          "enum": [
            "fs:allow-audio-meta"
          ]
        },
        {
          "description": "fs:allow-audio-meta-recursive -> This allows read access to metadata of the `$AUDIO` folder, including file listing and statistics.",
          "type": "string",
          "enum": [
            "fs:allow-audio-meta-recursive"
          ]
        },
        {
          "description": "fs:allow-audio-read -> This allows non-recursive read access to the `$AUDIO` folder.",
          "type": "string",
          "enum": [
            "fs:allow-audio-read"
          ]
        },
        {
          "description": "fs:allow-audio-read-recursive -> This allows full recursive read access to the complete `$AUDIO` folder, files and subdirectories.",
          "type": "string",
          "enum": [
            "fs:allow-audio-read-recursive"
          ]
        },
        {
          "description": "fs:allow-audio-write -> This allows non-recursive write access to the `$AUDIO` folder.",
          "type": "string",
          "enum": [
            "fs:allow-audio-write"
          ]
        },
        {
          "description": "fs:allow-audio-write-recursive -> This allows full recusrive write access to the complete `$AUDIO` folder, files and subdirectories.",
          "type": "string",
          "enum": [
            "fs:allow-audio-write-recursive"
          ]
        },
        {
          "description": "fs:allow-cache-meta -> This allows read access to metadata of the `$CACHE` folder, including file listing and statistics.",
          "type": "string",
          "enum": [
            "fs:allow-cache-meta"
          ]
        },
        {
          "description": "fs:allow-cache-meta-recursive -> This allows read access to metadata of the `$CACHE` folder, including file listing and statistics.",
          "type": "string",
          "enum": [
            "fs:allow-cache-meta-recursive"
          ]
        },
        {
          "description": "fs:allow-cache-read -> This allows non-recursive read access to the `$CACHE` folder.",
          "type": "string",
          "enum": [
            "fs:allow-cache-read"
          ]
        },
        {
          "description": "fs:allow-cache-read-recursive -> This allows full recursive read access to the complete `$CACHE` folder, files and subdirectories.",
          "type": "string",
          "enum": [
            "fs:allow-cache-read-recursive"
          ]
        },
        {
          "description": "fs:allow-cache-write -> This allows non-recursive write access to the `$CACHE` folder.",
          "type": "string",
          "enum": [
            "fs:allow-cache-write"
          ]
        },
        {
          "description": "fs:allow-cache-write-recursive -> This allows full recusrive write access to the complete `$CACHE` folder, files and subdirectories.",
          "type": "string",
          "enum": [
            "fs:allow-cache-write-recursive"
          ]
        },
        {
          "description": "fs:allow-config-meta -> This allows read access to metadata of the `$CONFIG` folder, including file listing and statistics.",
          "type": "string",
          "enum": [
            "fs:allow-config-meta"
          ]
        },
        {
          "description": "fs:allow-config-meta-recursive -> This allows read access to metadata of the `$CONFIG` folder, including file listing and statistics.",
          "type": "string",
          "enum": [
            "fs:allow-config-meta-recursive"
          ]
        },
        {
          "description": "fs:allow-config-read -> This allows non-recursive read access to the `$CONFIG` folder.",
          "type": "string",
          "enum": [
            "fs:allow-config-read"
          ]
        },
        {
          "description": "fs:allow-config-read-recursive -> This allows full recursive read access to the complete `$CONFIG` folder, files and subdirectories.",
          "type": "string",
          "enum": [
            "fs:allow-config-read-recursive"
          ]
        },
        {
          "description": "fs:allow-config-write -> This allows non-recursive write access to the `$CONFIG` folder.",
          "type": "string",
          "enum": [
            "fs:allow-config-write"
          ]
        },
        {
          "description": "fs:allow-config-write-recursive -> This allows full recusrive write access to the complete `$CONFIG` folder, files and subdirectories.",
          "type": "string",
          "enum": [
            "fs:allow-config-write-recursive"
          ]
        },
        {
          "description": "fs:allow-data-meta -> This allows read access to metadata of the `$DATA` folder, including file listing and statistics.",
          "type": "string",
          "enum": [
            "fs:allow-data-meta"
          ]
        },
        {
          "description": "fs:allow-data-meta-recursive -> This allows read access to metadata of the `$DATA` folder, including file listing and statistics.",
          "type": "string",
          "enum": [
            "fs:allow-data-meta-recursive"
          ]
        },
        {
          "description": "fs:allow-data-read -> This allows non-recursive read access to the `$DATA` folder.",
          "type": "string",
          "enum": [
            "fs:allow-data-read"
          ]
        },
        {
          "description": "fs:allow-data-read-recursive -> This allows full recursive read access to the complete `$DATA` folder, files and subdirectories.",
          "type": "string",
          "enum": [
            "fs:allow-data-read-recursive"
          ]
        },
        {
          "description": "fs:allow-data-write -> This allows non-recursive write access to the `$DATA` folder.",
          "type": "string",
          "enum": [
            "fs:allow-data-write"
          ]
        },
        {
          "description": "fs:allow-data-write-recursive -> This allows full recusrive write access to the complete `$DATA` folder, files and subdirectories.",
          "type": "string",
          "enum": [
            "fs:allow-data-write-recursive"
          ]
        },
        {
          "description": "fs:allow-desktop-meta -> This allows read access to metadata of the `$DESKTOP` folder, including file listing and statistics.",
          "type": "string",
          "enum": [
            "fs:allow-desktop-meta"
          ]
        },
        {
          "description": "fs:allow-desktop-meta-recursive -> This allows read access to metadata of the `$DESKTOP` folder, including file listing and statistics.",
          "type": "string",
          "enum": [
            "fs:allow-desktop-meta-recursive"
          ]
        },
        {
          "description": "fs:allow-desktop-read -> This allows non-recursive read access to the `$DESKTOP` folder.",
          "type": "string",
          "enum": [
            "fs:allow-desktop-read"
          ]
        },
        {
          "description": "fs:allow-desktop-read-recursive -> This allows full recursive read access to the complete `$DESKTOP` folder, files and subdirectories.",
          "type": "string",
          "enum": [
            "fs:allow-desktop-read-recursive"
          ]
        },
        {
          "description": "fs:allow-desktop-write -> This allows non-recursive write access to the `$DESKTOP` folder.",
          "type": "string",
          "enum": [
            "fs:allow-desktop-write"
          ]
        },
        {
          "description": "fs:allow-desktop-write-recursive -> This allows full recusrive write access to the complete `$DESKTOP` folder, files and subdirectories.",
          "type": "string",
          "enum": [
            "fs:allow-desktop-write-recursive"
          ]
        },
        {
          "description": "fs:allow-document-meta -> This allows read access to metadata of the `$DOCUMENT` folder, including file listing and statistics.",
          "type": "string",
          "enum": [
            "fs:allow-document-meta"
          ]
        },
        {
          "description": "fs:allow-document-meta-recursive -> This allows read access to metadata of the `$DOCUMENT` folder, including file listing and statistics.",
          "type": "string",
          "enum": [
            "fs:allow-document-meta-recursive"
          ]
        },
        {
          "description": "fs:allow-document-read -> This allows non-recursive read access to the `$DOCUMENT` folder.",
          "type": "string",
          "enum": [
            "fs:allow-document-read"
          ]
        },
        {
          "description": "fs:allow-document-read-recursive -> This allows full recursive read access to the complete `$DOCUMENT` folder, files and subdirectories.",
          "type": "string",
          "enum": [
            "fs:allow-document-read-recursive"
          ]
        },
        {
          "description": "fs:allow-document-write -> This allows non-recursive write access to the `$DOCUMENT` folder.",
          "type": "string",
          "enum": [
            "fs:allow-document-write"
          ]
        },
        {
          "description": "fs:allow-document-write-recursive -> This allows full recusrive write access to the complete `$DOCUMENT` folder, files and subdirectories.",
          "type": "string",
          "enum": [
            "fs:allow-document-write-recursive"
          ]
        },
        {
          "description": "fs:allow-download-meta -> This allows read access to metadata of the `$DOWNLOAD` folder, including file listing and statistics.",
          "type": "string",
          "enum": [
            "fs:allow-download-meta"
          ]
        },
        {
          "description": "fs:allow-download-meta-recursive -> This allows read access to metadata of the `$DOWNLOAD` folder, including file listing and statistics.",
          "type": "string",
          "enum": [
            "fs:allow-download-meta-recursive"
          ]
        },
        {
          "description": "fs:allow-download-read -> This allows non-recursive read access to the `$DOWNLOAD` folder.",
          "type": "string",
          "enum": [
            "fs:allow-download-read"
          ]
        },
        {
          "description": "fs:allow-download-read-recursive -> This allows full recursive read access to the complete `$DOWNLOAD` folder, files and subdirectories.",
          "type": "string",
          "enum": [
            "fs:allow-download-read-recursive"
          ]
        },
        {
          "description": "fs:allow-download-write -> This allows non-recursive write access to the `$DOWNLOAD` folder.",
          "type": "string",
          "enum": [
            "fs:allow-download-write"
          ]
        },
        {
          "description": "fs:allow-download-write-recursive -> This allows full recusrive write access to the complete `$DOWNLOAD` folder, files and subdirectories.",
          "type": "string",
          "enum": [
            "fs:allow-download-write-recursive"
          ]
        },
        {
          "description": "fs:allow-exe-meta -> This allows read access to metadata of the `$EXE` folder, including file listing and statistics.",
          "type": "string",
          "enum": [
            "fs:allow-exe-meta"
          ]
        },
        {
          "description": "fs:allow-exe-meta-recursive -> This allows read access to metadata of the `$EXE` folder, including file listing and statistics.",
          "type": "string",
          "enum": [
            "fs:allow-exe-meta-recursive"
          ]
        },
        {
          "description": "fs:allow-exe-read -> This allows non-recursive read access to the `$EXE` folder.",
          "type": "string",
          "enum": [
            "fs:allow-exe-read"
          ]
        },
        {
          "description": "fs:allow-exe-read-recursive -> This allows full recursive read access to the complete `$EXE` folder, files and subdirectories.",
          "type": "string",
          "enum": [
            "fs:allow-exe-read-recursive"
          ]
        },
        {
          "description": "fs:allow-exe-write -> This allows non-recursive write access to the `$EXE` folder.",
          "type": "string",
          "enum": [
            "fs:allow-exe-write"
          ]
        },
        {
          "description": "fs:allow-exe-write-recursive -> This allows full recusrive write access to the complete `$EXE` folder, files and subdirectories.",
          "type": "string",
          "enum": [
            "fs:allow-exe-write-recursive"
          ]
        },
        {
          "description": "fs:allow-font-meta -> This allows read access to metadata of the `$FONT` folder, including file listing and statistics.",
          "type": "string",
          "enum": [
            "fs:allow-font-meta"
          ]
        },
        {
          "description": "fs:allow-font-meta-recursive -> This allows read access to metadata of the `$FONT` folder, including file listing and statistics.",
          "type": "string",
          "enum": [
            "fs:allow-font-meta-recursive"
          ]
        },
        {
          "description": "fs:allow-font-read -> This allows non-recursive read access to the `$FONT` folder.",
          "type": "string",
          "enum": [
            "fs:allow-font-read"
          ]
        },
        {
          "description": "fs:allow-font-read-recursive -> This allows full recursive read access to the complete `$FONT` folder, files and subdirectories.",
          "type": "string",
          "enum": [
            "fs:allow-font-read-recursive"
          ]
        },
        {
          "description": "fs:allow-font-write -> This allows non-recursive write access to the `$FONT` folder.",
          "type": "string",
          "enum": [
            "fs:allow-font-write"
          ]
        },
        {
          "description": "fs:allow-font-write-recursive -> This allows full recusrive write access to the complete `$FONT` folder, files and subdirectories.",
          "type": "string",
          "enum": [
            "fs:allow-font-write-recursive"
          ]
        },
        {
          "description": "fs:allow-home-meta -> This allows read access to metadata of the `$HOME` folder, including file listing and statistics.",
          "type": "string",
          "enum": [
            "fs:allow-home-meta"
          ]
        },
        {
          "description": "fs:allow-home-meta-recursive -> This allows read access to metadata of the `$HOME` folder, including file listing and statistics.",
          "type": "string",
          "enum": [
            "fs:allow-home-meta-recursive"
          ]
        },
        {
          "description": "fs:allow-home-read -> This allows non-recursive read access to the `$HOME` folder.",
          "type": "string",
          "enum": [
            "fs:allow-home-read"
          ]
        },
        {
          "description": "fs:allow-home-read-recursive -> This allows full recursive read access to the complete `$HOME` folder, files and subdirectories.",
          "type": "string",
          "enum": [
            "fs:allow-home-read-recursive"
          ]
        },
        {
          "description": "fs:allow-home-write -> This allows non-recursive write access to the `$HOME` folder.",
          "type": "string",
          "enum": [
            "fs:allow-home-write"
          ]
        },
        {
          "description": "fs:allow-home-write-recursive -> This allows full recusrive write access to the complete `$HOME` folder, files and subdirectories.",
          "type": "string",
          "enum": [
            "fs:allow-home-write-recursive"
          ]
        },
        {
          "description": "fs:allow-localdata-meta -> This allows read access to metadata of the `$LOCALDATA` folder, including file listing and statistics.",
          "type": "string",
          "enum": [
            "fs:allow-localdata-meta"
          ]
        },
        {
          "description": "fs:allow-localdata-meta-recursive -> This allows read access to metadata of the `$LOCALDATA` folder, including file listing and statistics.",
          "type": "string",
          "enum": [
            "fs:allow-localdata-meta-recursive"
          ]
        },
        {
          "description": "fs:allow-localdata-read -> This allows non-recursive read access to the `$LOCALDATA` folder.",
          "type": "string",
          "enum": [
            "fs:allow-localdata-read"
          ]
        },
        {
          "description": "fs:allow-localdata-read-recursive -> This allows full recursive read access to the complete `$LOCALDATA` folder, files and subdirectories.",
          "type": "string",
          "enum": [
            "fs:allow-localdata-read-recursive"
          ]
        },
        {
          "description": "fs:allow-localdata-write -> This allows non-recursive write access to the `$LOCALDATA` folder.",
          "type": "string",
          "enum": [
            "fs:allow-localdata-write"
          ]
        },
        {
          "description": "fs:allow-localdata-write-recursive -> This allows full recusrive write access to the complete `$LOCALDATA` folder, files and subdirectories.",
          "type": "string",
          "enum": [
            "fs:allow-localdata-write-recursive"
          ]
        },
        {
          "description": "fs:allow-log-meta -> This allows read access to metadata of the `$LOG` folder, including file listing and statistics.",
          "type": "string",
          "enum": [
            "fs:allow-log-meta"
          ]
        },
        {
          "description": "fs:allow-log-meta-recursive -> This allows read access to metadata of the `$LOG` folder, including file listing and statistics.",
          "type": "string",
          "enum": [
            "fs:allow-log-meta-recursive"
          ]
        },
        {
          "description": "fs:allow-log-read -> This allows non-recursive read access to the `$LOG` folder.",
          "type": "string",
          "enum": [
            "fs:allow-log-read"
          ]
        },
        {
          "description": "fs:allow-log-read-recursive -> This allows full recursive read access to the complete `$LOG` folder, files and subdirectories.",
          "type": "string",
          "enum": [
            "fs:allow-log-read-recursive"
          ]
        },
        {
          "description": "fs:allow-log-write -> This allows non-recursive write access to the `$LOG` folder.",
          "type": "string",
          "enum": [
            "fs:allow-log-write"
          ]
        },
        {
          "description": "fs:allow-log-write-recursive -> This allows full recusrive write access to the complete `$LOG` folder, files and subdirectories.",
          "type": "string",
          "enum": [
            "fs:allow-log-write-recursive"
          ]
        },
        {
          "description": "fs:allow-picture-meta -> This allows read access to metadata of the `$PICTURE` folder, including file listing and statistics.",
          "type": "string",
          "enum": [
            "fs:allow-picture-meta"
          ]
        },
        {
          "description": "fs:allow-picture-meta-recursive -> This allows read access to metadata of the `$PICTURE` folder, including file listing and statistics.",
          "type": "string",
          "enum": [
            "fs:allow-picture-meta-recursive"
          ]
        },
        {
          "description": "fs:allow-picture-read -> This allows non-recursive read access to the `$PICTURE` folder.",
          "type": "string",
          "enum": [
            "fs:allow-picture-read"
          ]
        },
        {
          "description": "fs:allow-picture-read-recursive -> This allows full recursive read access to the complete `$PICTURE` folder, files and subdirectories.",
          "type": "string",
          "enum": [
            "fs:allow-picture-read-recursive"
          ]
        },
        {
          "description": "fs:allow-picture-write -> This allows non-recursive write access to the `$PICTURE` folder.",
          "type": "string",
          "enum": [
            "fs:allow-picture-write"
          ]
        },
        {
          "description": "fs:allow-picture-write-recursive -> This allows full recusrive write access to the complete `$PICTURE` folder, files and subdirectories.",
          "type": "string",
          "enum": [
            "fs:allow-picture-write-recursive"
          ]
        },
        {
          "description": "fs:allow-public-meta -> This allows read access to metadata of the `$PUBLIC` folder, including file listing and statistics.",
          "type": "string",
          "enum": [
            "fs:allow-public-meta"
          ]
        },
        {
          "description": "fs:allow-public-meta-recursive -> This allows read access to metadata of the `$PUBLIC` folder, including file listing and statistics.",
          "type": "string",
          "enum": [
            "fs:allow-public-meta-recursive"
          ]
        },
        {
          "description": "fs:allow-public-read -> This allows non-recursive read access to the `$PUBLIC` folder.",
          "type": "string",
          "enum": [
            "fs:allow-public-read"
          ]
        },
        {
          "description": "fs:allow-public-read-recursive -> This allows full recursive read access to the complete `$PUBLIC` folder, files and subdirectories.",
          "type": "string",
          "enum": [
            "fs:allow-public-read-recursive"
          ]
        },
        {
          "description": "fs:allow-public-write -> This allows non-recursive write access to the `$PUBLIC` folder.",
          "type": "string",
          "enum": [
            "fs:allow-public-write"
          ]
        },
        {
          "description": "fs:allow-public-write-recursive -> This allows full recusrive write access to the complete `$PUBLIC` folder, files and subdirectories.",
          "type": "string",
          "enum": [
            "fs:allow-public-write-recursive"
          ]
        },
        {
          "description": "fs:allow-resource-meta -> This allows read access to metadata of the `$RESOURCE` folder, including file listing and statistics.",
          "type": "string",
          "enum": [
            "fs:allow-resource-meta"
          ]
        },
        {
          "description": "fs:allow-resource-meta-recursive -> This allows read access to metadata of the `$RESOURCE` folder, including file listing and statistics.",
          "type": "string",
          "enum": [
            "fs:allow-resource-meta-recursive"
          ]
        },
        {
          "description": "fs:allow-resource-read -> This allows non-recursive read access to the `$RESOURCE` folder.",
          "type": "string",
          "enum": [
            "fs:allow-resource-read"
          ]
        },
        {
          "description": "fs:allow-resource-read-recursive -> This allows full recursive read access to the complete `$RESOURCE` folder, files and subdirectories.",
          "type": "string",
          "enum": [
            "fs:allow-resource-read-recursive"
          ]
        },
        {
          "description": "fs:allow-resource-write -> This allows non-recursive write access to the `$RESOURCE` folder.",
          "type": "string",
          "enum": [
            "fs:allow-resource-write"
          ]
        },
        {
          "description": "fs:allow-resource-write-recursive -> This allows full recusrive write access to the complete `$RESOURCE` folder, files and subdirectories.",
          "type": "string",
          "enum": [
            "fs:allow-resource-write-recursive"
          ]
        },
        {
          "description": "fs:allow-runtime-meta -> This allows read access to metadata of the `$RUNTIME` folder, including file listing and statistics.",
          "type": "string",
          "enum": [
            "fs:allow-runtime-meta"
          ]
        },
        {
          "description": "fs:allow-runtime-meta-recursive -> This allows read access to metadata of the `$RUNTIME` folder, including file listing and statistics.",
          "type": "string",
          "enum": [
            "fs:allow-runtime-meta-recursive"
          ]
        },
        {
          "description": "fs:allow-runtime-read -> This allows non-recursive read access to the `$RUNTIME` folder.",
          "type": "string",
          "enum": [
            "fs:allow-runtime-read"
          ]
        },
        {
          "description": "fs:allow-runtime-read-recursive -> This allows full recursive read access to the complete `$RUNTIME` folder, files and subdirectories.",
          "type": "string",
          "enum": [
            "fs:allow-runtime-read-recursive"
          ]
        },
        {
          "description": "fs:allow-runtime-write -> This allows non-recursive write access to the `$RUNTIME` folder.",
          "type": "string",
          "enum": [
            "fs:allow-runtime-write"
          ]
        },
        {
          "description": "fs:allow-runtime-write-recursive -> This allows full recusrive write access to the complete `$RUNTIME` folder, files and subdirectories.",
          "type": "string",
          "enum": [
            "fs:allow-runtime-write-recursive"
          ]
        },
        {
          "description": "fs:allow-temp-meta -> This allows read access to metadata of the `$TEMP` folder, including file listing and statistics.",
          "type": "string",
          "enum": [
            "fs:allow-temp-meta"
          ]
        },
        {
          "description": "fs:allow-temp-meta-recursive -> This allows read access to metadata of the `$TEMP` folder, including file listing and statistics.",
          "type": "string",
          "enum": [
            "fs:allow-temp-meta-recursive"
          ]
        },
        {
          "description": "fs:allow-temp-read -> This allows non-recursive read access to the `$TEMP` folder.",
          "type": "string",
          "enum": [
            "fs:allow-temp-read"
          ]
        },
        {
          "description": "fs:allow-temp-read-recursive -> This allows full recursive read access to the complete `$TEMP` folder, files and subdirectories.",
          "type": "string",
          "enum": [
            "fs:allow-temp-read-recursive"
          ]
        },
        {
          "description": "fs:allow-temp-write -> This allows non-recursive write access to the `$TEMP` folder.",
          "type": "string",
          "enum": [
            "fs:allow-temp-write"
          ]
        },
        {
          "description": "fs:allow-temp-write-recursive -> This allows full recusrive write access to the complete `$TEMP` folder, files and subdirectories.",
          "type": "string",
          "enum": [
            "fs:allow-temp-write-recursive"
          ]
        },
        {
          "description": "fs:allow-template-meta -> This allows read access to metadata of the `$TEMPLATE` folder, including file listing and statistics.",
          "type": "string",
          "enum": [
            "fs:allow-template-meta"
          ]
        },
        {
          "description": "fs:allow-template-meta-recursive -> This allows read access to metadata of the `$TEMPLATE` folder, including file listing and statistics.",
          "type": "string",
          "enum": [
            "fs:allow-template-meta-recursive"
          ]
        },
        {
          "description": "fs:allow-template-read -> This allows non-recursive read access to the `$TEMPLATE` folder.",
          "type": "string",
          "enum": [
            "fs:allow-template-read"
          ]
        },
        {
          "description": "fs:allow-template-read-recursive -> This allows full recursive read access to the complete `$TEMPLATE` folder, files and subdirectories.",
          "type": "string",
          "enum": [
            "fs:allow-template-read-recursive"
          ]
        },
        {
          "description": "fs:allow-template-write -> This allows non-recursive write access to the `$TEMPLATE` folder.",
          "type": "string",
          "enum": [
            "fs:allow-template-write"
          ]
        },
        {
          "description": "fs:allow-template-write-recursive -> This allows full recusrive write access to the complete `$TEMPLATE` folder, files and subdirectories.",
          "type": "string",
          "enum": [
            "fs:allow-template-write-recursive"
          ]
        },
        {
          "description": "fs:allow-video-meta -> This allows read access to metadata of the `$VIDEO` folder, including file listing and statistics.",
          "type": "string",
          "enum": [
            "fs:allow-video-meta"
          ]
        },
        {
          "description": "fs:allow-video-meta-recursive -> This allows read access to metadata of the `$VIDEO` folder, including file listing and statistics.",
          "type": "string",
          "enum": [
            "fs:allow-video-meta-recursive"
          ]
        },
        {
          "description": "fs:allow-video-read -> This allows non-recursive read access to the `$VIDEO` folder.",
          "type": "string",
          "enum": [
            "fs:allow-video-read"
          ]
        },
        {
          "description": "fs:allow-video-read-recursive -> This allows full recursive read access to the complete `$VIDEO` folder, files and subdirectories.",
          "type": "string",
          "enum": [
            "fs:allow-video-read-recursive"
          ]
        },
        {
          "description": "fs:allow-video-write -> This allows non-recursive write access to the `$VIDEO` folder.",
          "type": "string",
          "enum": [
            "fs:allow-video-write"
          ]
        },
        {
          "description": "fs:allow-video-write-recursive -> This allows full recusrive write access to the complete `$VIDEO` folder, files and subdirectories.",
          "type": "string",
          "enum": [
            "fs:allow-video-write-recursive"
          ]
        },
        {
          "description": "fs:deny-default -> This denies access to dangerous Tauri relevant files and folders by default.",
          "type": "string",
          "enum": [
            "fs:deny-default"
          ]
        },
        {
          "description": "fs:default -> # Tauri `fs` default permissions\n\nThis configuration file defines the default permissions granted\nto the filesystem.\n\n### Granted Permissions\n\nThis default permission set enables all read-related commands and\nallows access to the `$APP` folder and sub directories created in it.\nThe location of the `$APP` folder depends on the operating system,\nwhere the application is run.\n\nIn general the `$APP` folder needs to be manually created\nby the application at runtime, before accessing files or folders\nin it is possible.\n\n### Denied Permissions\n\nThis default permission set prevents access to critical components\nof the Tauri application by default.\nOn Windows the webview data folder access is denied.\n\n",
          "type": "string",
          "enum": [
            "fs:default"
          ]
        },
        {
          "description": "fs:allow-copy-file -> Enables the copy_file command without any pre-configured scope.",
          "type": "string",
          "enum": [
            "fs:allow-copy-file"
          ]
        },
        {
          "description": "fs:allow-create -> Enables the create command without any pre-configured scope.",
          "type": "string",
          "enum": [
            "fs:allow-create"
          ]
        },
        {
          "description": "fs:allow-exists -> Enables the exists command without any pre-configured scope.",
          "type": "string",
          "enum": [
            "fs:allow-exists"
          ]
        },
        {
          "description": "fs:allow-fstat -> Enables the fstat command without any pre-configured scope.",
          "type": "string",
          "enum": [
            "fs:allow-fstat"
          ]
        },
        {
          "description": "fs:allow-ftruncate -> Enables the ftruncate command without any pre-configured scope.",
          "type": "string",
          "enum": [
            "fs:allow-ftruncate"
          ]
        },
        {
          "description": "fs:allow-lstat -> Enables the lstat command without any pre-configured scope.",
          "type": "string",
          "enum": [
            "fs:allow-lstat"
          ]
        },
        {
          "description": "fs:allow-mkdir -> Enables the mkdir command without any pre-configured scope.",
          "type": "string",
          "enum": [
            "fs:allow-mkdir"
          ]
        },
        {
          "description": "fs:allow-open -> Enables the open command without any pre-configured scope.",
          "type": "string",
          "enum": [
            "fs:allow-open"
          ]
        },
        {
          "description": "fs:allow-read -> Enables the read command without any pre-configured scope.",
          "type": "string",
          "enum": [
            "fs:allow-read"
          ]
        },
        {
          "description": "fs:allow-read-dir -> Enables the read_dir command without any pre-configured scope.",
          "type": "string",
          "enum": [
            "fs:allow-read-dir"
          ]
        },
        {
          "description": "fs:allow-read-file -> Enables the read_file command without any pre-configured scope.",
          "type": "string",
          "enum": [
            "fs:allow-read-file"
          ]
        },
        {
          "description": "fs:allow-read-text-file -> Enables the read_text_file command without any pre-configured scope.",
          "type": "string",
          "enum": [
            "fs:allow-read-text-file"
          ]
        },
        {
          "description": "fs:allow-read-text-file-lines -> Enables the read_text_file_lines command without any pre-configured scope.",
          "type": "string",
          "enum": [
            "fs:allow-read-text-file-lines"
          ]
        },
        {
          "description": "fs:allow-read-text-file-lines-next -> Enables the read_text_file_lines_next command without any pre-configured scope.",
          "type": "string",
          "enum": [
            "fs:allow-read-text-file-lines-next"
          ]
        },
        {
          "description": "fs:allow-remove -> Enables the remove command without any pre-configured scope.",
          "type": "string",
          "enum": [
            "fs:allow-remove"
          ]
        },
        {
          "description": "fs:allow-rename -> Enables the rename command without any pre-configured scope.",
          "type": "string",
          "enum": [
            "fs:allow-rename"
          ]
        },
        {
          "description": "fs:allow-seek -> Enables the seek command without any pre-configured scope.",
          "type": "string",
          "enum": [
            "fs:allow-seek"
          ]
        },
        {
          "description": "fs:allow-stat -> Enables the stat command without any pre-configured scope.",
          "type": "string",
          "enum": [
            "fs:allow-stat"
          ]
        },
        {
          "description": "fs:allow-truncate -> Enables the truncate command without any pre-configured scope.",
          "type": "string",
          "enum": [
            "fs:allow-truncate"
          ]
        },
        {
          "description": "fs:allow-unwatch -> Enables the unwatch command without any pre-configured scope.",
          "type": "string",
          "enum": [
            "fs:allow-unwatch"
          ]
        },
        {
          "description": "fs:allow-watch -> Enables the watch command without any pre-configured scope.",
          "type": "string",
          "enum": [
            "fs:allow-watch"
          ]
        },
        {
          "description": "fs:allow-write -> Enables the write command without any pre-configured scope.",
          "type": "string",
          "enum": [
            "fs:allow-write"
          ]
        },
        {
          "description": "fs:allow-write-file -> Enables the write_file command without any pre-configured scope.",
          "type": "string",
          "enum": [
            "fs:allow-write-file"
          ]
        },
        {
          "description": "fs:allow-write-text-file -> Enables the write_text_file command without any pre-configured scope.",
          "type": "string",
          "enum": [
            "fs:allow-write-text-file"
          ]
        },
        {
          "description": "fs:deny-copy-file -> Denies the copy_file command without any pre-configured scope.",
          "type": "string",
          "enum": [
            "fs:deny-copy-file"
          ]
        },
        {
          "description": "fs:deny-create -> Denies the create command without any pre-configured scope.",
          "type": "string",
          "enum": [
            "fs:deny-create"
          ]
        },
        {
          "description": "fs:deny-exists -> Denies the exists command without any pre-configured scope.",
          "type": "string",
          "enum": [
            "fs:deny-exists"
          ]
        },
        {
          "description": "fs:deny-fstat -> Denies the fstat command without any pre-configured scope.",
          "type": "string",
          "enum": [
            "fs:deny-fstat"
          ]
        },
        {
          "description": "fs:deny-ftruncate -> Denies the ftruncate command without any pre-configured scope.",
          "type": "string",
          "enum": [
            "fs:deny-ftruncate"
          ]
        },
        {
          "description": "fs:deny-lstat -> Denies the lstat command without any pre-configured scope.",
          "type": "string",
          "enum": [
            "fs:deny-lstat"
          ]
        },
        {
          "description": "fs:deny-mkdir -> Denies the mkdir command without any pre-configured scope.",
          "type": "string",
          "enum": [
            "fs:deny-mkdir"
          ]
        },
        {
          "description": "fs:deny-open -> Denies the open command without any pre-configured scope.",
          "type": "string",
          "enum": [
            "fs:deny-open"
          ]
        },
        {
          "description": "fs:deny-read -> Denies the read command without any pre-configured scope.",
          "type": "string",
          "enum": [
            "fs:deny-read"
          ]
        },
        {
          "description": "fs:deny-read-dir -> Denies the read_dir command without any pre-configured scope.",
          "type": "string",
          "enum": [
            "fs:deny-read-dir"
          ]
        },
        {
          "description": "fs:deny-read-file -> Denies the read_file command without any pre-configured scope.",
          "type": "string",
          "enum": [
            "fs:deny-read-file"
          ]
        },
        {
          "description": "fs:deny-read-text-file -> Denies the read_text_file command without any pre-configured scope.",
          "type": "string",
          "enum": [
            "fs:deny-read-text-file"
          ]
        },
        {
          "description": "fs:deny-read-text-file-lines -> Denies the read_text_file_lines command without any pre-configured scope.",
          "type": "string",
          "enum": [
            "fs:deny-read-text-file-lines"
          ]
        },
        {
          "description": "fs:deny-read-text-file-lines-next -> Denies the read_text_file_lines_next command without any pre-configured scope.",
          "type": "string",
          "enum": [
            "fs:deny-read-text-file-lines-next"
          ]
        },
        {
          "description": "fs:deny-remove -> Denies the remove command without any pre-configured scope.",
          "type": "string",
          "enum": [
            "fs:deny-remove"
          ]
        },
        {
          "description": "fs:deny-rename -> Denies the rename command without any pre-configured scope.",
          "type": "string",
          "enum": [
            "fs:deny-rename"
          ]
        },
        {
          "description": "fs:deny-seek -> Denies the seek command without any pre-configured scope.",
          "type": "string",
          "enum": [
            "fs:deny-seek"
          ]
        },
        {
          "description": "fs:deny-stat -> Denies the stat command without any pre-configured scope.",
          "type": "string",
          "enum": [
            "fs:deny-stat"
          ]
        },
        {
          "description": "fs:deny-truncate -> Denies the truncate command without any pre-configured scope.",
          "type": "string",
          "enum": [
            "fs:deny-truncate"
          ]
        },
        {
          "description": "fs:deny-unwatch -> Denies the unwatch command without any pre-configured scope.",
          "type": "string",
          "enum": [
            "fs:deny-unwatch"
          ]
        },
        {
          "description": "fs:deny-watch -> Denies the watch command without any pre-configured scope.",
          "type": "string",
          "enum": [
            "fs:deny-watch"
          ]
        },
        {
          "description": "fs:deny-webview-data-linux -> This denies read access to the\n`$APPLOCALDATA` folder on linux as the webview data and configuration values are stored here.\nAllowing access can lead to sensitive information disclosure and should be well considered.",
          "type": "string",
          "enum": [
            "fs:deny-webview-data-linux"
          ]
        },
        {
          "description": "fs:deny-webview-data-windows -> This denies read access to the\n`$APPLOCALDATA/EBWebView` folder on windows as the webview data and configuration values are stored here.\nAllowing access can lead to sensitive information disclosure and should be well considered.",
          "type": "string",
          "enum": [
            "fs:deny-webview-data-windows"
          ]
        },
        {
          "description": "fs:deny-write -> Denies the write command without any pre-configured scope.",
          "type": "string",
          "enum": [
            "fs:deny-write"
          ]
        },
        {
          "description": "fs:deny-write-file -> Denies the write_file command without any pre-configured scope.",
          "type": "string",
          "enum": [
            "fs:deny-write-file"
          ]
        },
        {
          "description": "fs:deny-write-text-file -> Denies the write_text_file command without any pre-configured scope.",
          "type": "string",
          "enum": [
            "fs:deny-write-text-file"
          ]
        },
        {
          "description": "fs:read-all -> This enables all read related commands without any pre-configured accessible paths.",
          "type": "string",
          "enum": [
            "fs:read-all"
          ]
        },
        {
          "description": "fs:read-dirs -> This enables directory read and file metadata related commands without any pre-configured accessible paths.",
          "type": "string",
          "enum": [
            "fs:read-dirs"
          ]
        },
        {
          "description": "fs:read-files -> This enables file read related commands without any pre-configured accessible paths.",
          "type": "string",
          "enum": [
            "fs:read-files"
          ]
        },
        {
          "description": "fs:read-meta -> This enables all index or metadata related commands without any pre-configured accessible paths.",
          "type": "string",
          "enum": [
            "fs:read-meta"
          ]
        },
        {
          "description": "fs:scope -> An empty permission you can use to modify the global scope.",
          "type": "string",
          "enum": [
            "fs:scope"
          ]
        },
        {
          "description": "fs:scope-app -> This scope permits access to all files and list content of top level directories in the `$APP`folder.",
          "type": "string",
          "enum": [
            "fs:scope-app"
          ]
        },
        {
          "description": "fs:scope-app-index -> This scope permits to list all files and folders in the `$APP`folder.",
          "type": "string",
          "enum": [
            "fs:scope-app-index"
          ]
        },
        {
          "description": "fs:scope-app-recursive -> This scope recursive access to the complete `$APP` folder, including sub directories and files.",
          "type": "string",
          "enum": [
            "fs:scope-app-recursive"
          ]
        },
        {
          "description": "fs:scope-appcache -> This scope permits access to all files and list content of top level directories in the `$APPCACHE`folder.",
          "type": "string",
          "enum": [
            "fs:scope-appcache"
          ]
        },
        {
          "description": "fs:scope-appcache-index -> This scope permits to list all files and folders in the `$APPCACHE`folder.",
          "type": "string",
          "enum": [
            "fs:scope-appcache-index"
          ]
        },
        {
          "description": "fs:scope-appcache-recursive -> This scope recursive access to the complete `$APPCACHE` folder, including sub directories and files.",
          "type": "string",
          "enum": [
            "fs:scope-appcache-recursive"
          ]
        },
        {
          "description": "fs:scope-appconfig -> This scope permits access to all files and list content of top level directories in the `$APPCONFIG`folder.",
          "type": "string",
          "enum": [
            "fs:scope-appconfig"
          ]
        },
        {
          "description": "fs:scope-appconfig-index -> This scope permits to list all files and folders in the `$APPCONFIG`folder.",
          "type": "string",
          "enum": [
            "fs:scope-appconfig-index"
          ]
        },
        {
          "description": "fs:scope-appconfig-recursive -> This scope recursive access to the complete `$APPCONFIG` folder, including sub directories and files.",
          "type": "string",
          "enum": [
            "fs:scope-appconfig-recursive"
          ]
        },
        {
          "description": "fs:scope-appdata -> This scope permits access to all files and list content of top level directories in the `$APPDATA`folder.",
          "type": "string",
          "enum": [
            "fs:scope-appdata"
          ]
        },
        {
          "description": "fs:scope-appdata-index -> This scope permits to list all files and folders in the `$APPDATA`folder.",
          "type": "string",
          "enum": [
            "fs:scope-appdata-index"
          ]
        },
        {
          "description": "fs:scope-appdata-recursive -> This scope recursive access to the complete `$APPDATA` folder, including sub directories and files.",
          "type": "string",
          "enum": [
            "fs:scope-appdata-recursive"
          ]
        },
        {
          "description": "fs:scope-applocaldata -> This scope permits access to all files and list content of top level directories in the `$APPLOCALDATA`folder.",
          "type": "string",
          "enum": [
            "fs:scope-applocaldata"
          ]
        },
        {
          "description": "fs:scope-applocaldata-index -> This scope permits to list all files and folders in the `$APPLOCALDATA`folder.",
          "type": "string",
          "enum": [
            "fs:scope-applocaldata-index"
          ]
        },
        {
          "description": "fs:scope-applocaldata-recursive -> This scope recursive access to the complete `$APPLOCALDATA` folder, including sub directories and files.",
          "type": "string",
          "enum": [
            "fs:scope-applocaldata-recursive"
          ]
        },
        {
          "description": "fs:scope-applog -> This scope permits access to all files and list content of top level directories in the `$APPLOG`folder.",
          "type": "string",
          "enum": [
            "fs:scope-applog"
          ]
        },
        {
          "description": "fs:scope-applog-index -> This scope permits to list all files and folders in the `$APPLOG`folder.",
          "type": "string",
          "enum": [
            "fs:scope-applog-index"
          ]
        },
        {
          "description": "fs:scope-applog-recursive -> This scope recursive access to the complete `$APPLOG` folder, including sub directories and files.",
          "type": "string",
          "enum": [
            "fs:scope-applog-recursive"
          ]
        },
        {
          "description": "fs:scope-audio -> This scope permits access to all files and list content of top level directories in the `$AUDIO`folder.",
          "type": "string",
          "enum": [
            "fs:scope-audio"
          ]
        },
        {
          "description": "fs:scope-audio-index -> This scope permits to list all files and folders in the `$AUDIO`folder.",
          "type": "string",
          "enum": [
            "fs:scope-audio-index"
          ]
        },
        {
          "description": "fs:scope-audio-recursive -> This scope recursive access to the complete `$AUDIO` folder, including sub directories and files.",
          "type": "string",
          "enum": [
            "fs:scope-audio-recursive"
          ]
        },
        {
          "description": "fs:scope-cache -> This scope permits access to all files and list content of top level directories in the `$CACHE`folder.",
          "type": "string",
          "enum": [
            "fs:scope-cache"
          ]
        },
        {
          "description": "fs:scope-cache-index -> This scope permits to list all files and folders in the `$CACHE`folder.",
          "type": "string",
          "enum": [
            "fs:scope-cache-index"
          ]
        },
        {
          "description": "fs:scope-cache-recursive -> This scope recursive access to the complete `$CACHE` folder, including sub directories and files.",
          "type": "string",
          "enum": [
            "fs:scope-cache-recursive"
          ]
        },
        {
          "description": "fs:scope-config -> This scope permits access to all files and list content of top level directories in the `$CONFIG`folder.",
          "type": "string",
          "enum": [
            "fs:scope-config"
          ]
        },
        {
          "description": "fs:scope-config-index -> This scope permits to list all files and folders in the `$CONFIG`folder.",
          "type": "string",
          "enum": [
            "fs:scope-config-index"
          ]
        },
        {
          "description": "fs:scope-config-recursive -> This scope recursive access to the complete `$CONFIG` folder, including sub directories and files.",
          "type": "string",
          "enum": [
            "fs:scope-config-recursive"
          ]
        },
        {
          "description": "fs:scope-data -> This scope permits access to all files and list content of top level directories in the `$DATA`folder.",
          "type": "string",
          "enum": [
            "fs:scope-data"
          ]
        },
        {
          "description": "fs:scope-data-index -> This scope permits to list all files and folders in the `$DATA`folder.",
          "type": "string",
          "enum": [
            "fs:scope-data-index"
          ]
        },
        {
          "description": "fs:scope-data-recursive -> This scope recursive access to the complete `$DATA` folder, including sub directories and files.",
          "type": "string",
          "enum": [
            "fs:scope-data-recursive"
          ]
        },
        {
          "description": "fs:scope-desktop -> This scope permits access to all files and list content of top level directories in the `$DESKTOP`folder.",
          "type": "string",
          "enum": [
            "fs:scope-desktop"
          ]
        },
        {
          "description": "fs:scope-desktop-index -> This scope permits to list all files and folders in the `$DESKTOP`folder.",
          "type": "string",
          "enum": [
            "fs:scope-desktop-index"
          ]
        },
        {
          "description": "fs:scope-desktop-recursive -> This scope recursive access to the complete `$DESKTOP` folder, including sub directories and files.",
          "type": "string",
          "enum": [
            "fs:scope-desktop-recursive"
          ]
        },
        {
          "description": "fs:scope-document -> This scope permits access to all files and list content of top level directories in the `$DOCUMENT`folder.",
          "type": "string",
          "enum": [
            "fs:scope-document"
          ]
        },
        {
          "description": "fs:scope-document-index -> This scope permits to list all files and folders in the `$DOCUMENT`folder.",
          "type": "string",
          "enum": [
            "fs:scope-document-index"
          ]
        },
        {
          "description": "fs:scope-document-recursive -> This scope recursive access to the complete `$DOCUMENT` folder, including sub directories and files.",
          "type": "string",
          "enum": [
            "fs:scope-document-recursive"
          ]
        },
        {
          "description": "fs:scope-download -> This scope permits access to all files and list content of top level directories in the `$DOWNLOAD`folder.",
          "type": "string",
          "enum": [
            "fs:scope-download"
          ]
        },
        {
          "description": "fs:scope-download-index -> This scope permits to list all files and folders in the `$DOWNLOAD`folder.",
          "type": "string",
          "enum": [
            "fs:scope-download-index"
          ]
        },
        {
          "description": "fs:scope-download-recursive -> This scope recursive access to the complete `$DOWNLOAD` folder, including sub directories and files.",
          "type": "string",
          "enum": [
            "fs:scope-download-recursive"
          ]
        },
        {
          "description": "fs:scope-exe -> This scope permits access to all files and list content of top level directories in the `$EXE`folder.",
          "type": "string",
          "enum": [
            "fs:scope-exe"
          ]
        },
        {
          "description": "fs:scope-exe-index -> This scope permits to list all files and folders in the `$EXE`folder.",
          "type": "string",
          "enum": [
            "fs:scope-exe-index"
          ]
        },
        {
          "description": "fs:scope-exe-recursive -> This scope recursive access to the complete `$EXE` folder, including sub directories and files.",
          "type": "string",
          "enum": [
            "fs:scope-exe-recursive"
          ]
        },
        {
          "description": "fs:scope-font -> This scope permits access to all files and list content of top level directories in the `$FONT`folder.",
          "type": "string",
          "enum": [
            "fs:scope-font"
          ]
        },
        {
          "description": "fs:scope-font-index -> This scope permits to list all files and folders in the `$FONT`folder.",
          "type": "string",
          "enum": [
            "fs:scope-font-index"
          ]
        },
        {
          "description": "fs:scope-font-recursive -> This scope recursive access to the complete `$FONT` folder, including sub directories and files.",
          "type": "string",
          "enum": [
            "fs:scope-font-recursive"
          ]
        },
        {
          "description": "fs:scope-home -> This scope permits access to all files and list content of top level directories in the `$HOME`folder.",
          "type": "string",
          "enum": [
            "fs:scope-home"
          ]
        },
        {
          "description": "fs:scope-home-index -> This scope permits to list all files and folders in the `$HOME`folder.",
          "type": "string",
          "enum": [
            "fs:scope-home-index"
          ]
        },
        {
          "description": "fs:scope-home-recursive -> This scope recursive access to the complete `$HOME` folder, including sub directories and files.",
          "type": "string",
          "enum": [
            "fs:scope-home-recursive"
          ]
        },
        {
          "description": "fs:scope-localdata -> This scope permits access to all files and list content of top level directories in the `$LOCALDATA`folder.",
          "type": "string",
          "enum": [
            "fs:scope-localdata"
          ]
        },
        {
          "description": "fs:scope-localdata-index -> This scope permits to list all files and folders in the `$LOCALDATA`folder.",
          "type": "string",
          "enum": [
            "fs:scope-localdata-index"
          ]
        },
        {
          "description": "fs:scope-localdata-recursive -> This scope recursive access to the complete `$LOCALDATA` folder, including sub directories and files.",
          "type": "string",
          "enum": [
            "fs:scope-localdata-recursive"
          ]
        },
        {
          "description": "fs:scope-log -> This scope permits access to all files and list content of top level directories in the `$LOG`folder.",
          "type": "string",
          "enum": [
            "fs:scope-log"
          ]
        },
        {
          "description": "fs:scope-log-index -> This scope permits to list all files and folders in the `$LOG`folder.",
          "type": "string",
          "enum": [
            "fs:scope-log-index"
          ]
        },
        {
          "description": "fs:scope-log-recursive -> This scope recursive access to the complete `$LOG` folder, including sub directories and files.",
          "type": "string",
          "enum": [
            "fs:scope-log-recursive"
          ]
        },
        {
          "description": "fs:scope-picture -> This scope permits access to all files and list content of top level directories in the `$PICTURE`folder.",
          "type": "string",
          "enum": [
            "fs:scope-picture"
          ]
        },
        {
          "description": "fs:scope-picture-index -> This scope permits to list all files and folders in the `$PICTURE`folder.",
          "type": "string",
          "enum": [
            "fs:scope-picture-index"
          ]
        },
        {
          "description": "fs:scope-picture-recursive -> This scope recursive access to the complete `$PICTURE` folder, including sub directories and files.",
          "type": "string",
          "enum": [
            "fs:scope-picture-recursive"
          ]
        },
        {
          "description": "fs:scope-public -> This scope permits access to all files and list content of top level directories in the `$PUBLIC`folder.",
          "type": "string",
          "enum": [
            "fs:scope-public"
          ]
        },
        {
          "description": "fs:scope-public-index -> This scope permits to list all files and folders in the `$PUBLIC`folder.",
          "type": "string",
          "enum": [
            "fs:scope-public-index"
          ]
        },
        {
          "description": "fs:scope-public-recursive -> This scope recursive access to the complete `$PUBLIC` folder, including sub directories and files.",
          "type": "string",
          "enum": [
            "fs:scope-public-recursive"
          ]
        },
        {
          "description": "fs:scope-resource -> This scope permits access to all files and list content of top level directories in the `$RESOURCE`folder.",
          "type": "string",
          "enum": [
            "fs:scope-resource"
          ]
        },
        {
          "description": "fs:scope-resource-index -> This scope permits to list all files and folders in the `$RESOURCE`folder.",
          "type": "string",
          "enum": [
            "fs:scope-resource-index"
          ]
        },
        {
          "description": "fs:scope-resource-recursive -> This scope recursive access to the complete `$RESOURCE` folder, including sub directories and files.",
          "type": "string",
          "enum": [
            "fs:scope-resource-recursive"
          ]
        },
        {
          "description": "fs:scope-runtime -> This scope permits access to all files and list content of top level directories in the `$RUNTIME`folder.",
          "type": "string",
          "enum": [
            "fs:scope-runtime"
          ]
        },
        {
          "description": "fs:scope-runtime-index -> This scope permits to list all files and folders in the `$RUNTIME`folder.",
          "type": "string",
          "enum": [
            "fs:scope-runtime-index"
          ]
        },
        {
          "description": "fs:scope-runtime-recursive -> This scope recursive access to the complete `$RUNTIME` folder, including sub directories and files.",
          "type": "string",
          "enum": [
            "fs:scope-runtime-recursive"
          ]
        },
        {
          "description": "fs:scope-temp -> This scope permits access to all files and list content of top level directories in the `$TEMP`folder.",
          "type": "string",
          "enum": [
            "fs:scope-temp"
          ]
        },
        {
          "description": "fs:scope-temp-index -> This scope permits to list all files and folders in the `$TEMP`folder.",
          "type": "string",
          "enum": [
            "fs:scope-temp-index"
          ]
        },
        {
          "description": "fs:scope-temp-recursive -> This scope recursive access to the complete `$TEMP` folder, including sub directories and files.",
          "type": "string",
          "enum": [
            "fs:scope-temp-recursive"
          ]
        },
        {
          "description": "fs:scope-template -> This scope permits access to all files and list content of top level directories in the `$TEMPLATE`folder.",
          "type": "string",
          "enum": [
            "fs:scope-template"
          ]
        },
        {
          "description": "fs:scope-template-index -> This scope permits to list all files and folders in the `$TEMPLATE`folder.",
          "type": "string",
          "enum": [
            "fs:scope-template-index"
          ]
        },
        {
          "description": "fs:scope-template-recursive -> This scope recursive access to the complete `$TEMPLATE` folder, including sub directories and files.",
          "type": "string",
          "enum": [
            "fs:scope-template-recursive"
          ]
        },
        {
          "description": "fs:scope-video -> This scope permits access to all files and list content of top level directories in the `$VIDEO`folder.",
          "type": "string",
          "enum": [
            "fs:scope-video"
          ]
        },
        {
          "description": "fs:scope-video-index -> This scope permits to list all files and folders in the `$VIDEO`folder.",
          "type": "string",
          "enum": [
            "fs:scope-video-index"
          ]
        },
        {
          "description": "fs:scope-video-recursive -> This scope recursive access to the complete `$VIDEO` folder, including sub directories and files.",
          "type": "string",
          "enum": [
            "fs:scope-video-recursive"
          ]
        },
        {
          "description": "fs:write-all -> This enables all write related commands without any pre-configured accessible paths.",
          "type": "string",
          "enum": [
            "fs:write-all"
          ]
        },
        {
          "description": "fs:write-files -> This enables all file write related commands without any pre-configured accessible paths.",
          "type": "string",
          "enum": [
            "fs:write-files"
          ]
        },
        {
          "type": "string",
          "enum": [
            "global-shortcut:default"
          ]
        },
        {
          "description": "global-shortcut:allow-is-registered -> Enables the is_registered command without any pre-configured scope.",
          "type": "string",
          "enum": [
            "global-shortcut:allow-is-registered"
          ]
        },
        {
          "description": "global-shortcut:allow-register -> Enables the register command without any pre-configured scope.",
          "type": "string",
          "enum": [
            "global-shortcut:allow-register"
          ]
        },
        {
          "description": "global-shortcut:allow-register-all -> Enables the register_all command without any pre-configured scope.",
          "type": "string",
          "enum": [
            "global-shortcut:allow-register-all"
          ]
        },
        {
          "description": "global-shortcut:allow-unregister -> Enables the unregister command without any pre-configured scope.",
          "type": "string",
          "enum": [
            "global-shortcut:allow-unregister"
          ]
        },
        {
          "description": "global-shortcut:allow-unregister-all -> Enables the unregister_all command without any pre-configured scope.",
          "type": "string",
          "enum": [
            "global-shortcut:allow-unregister-all"
          ]
        },
        {
          "description": "global-shortcut:deny-is-registered -> Denies the is_registered command without any pre-configured scope.",
          "type": "string",
          "enum": [
            "global-shortcut:deny-is-registered"
          ]
        },
        {
          "description": "global-shortcut:deny-register -> Denies the register command without any pre-configured scope.",
          "type": "string",
          "enum": [
            "global-shortcut:deny-register"
          ]
        },
        {
          "description": "global-shortcut:deny-register-all -> Denies the register_all command without any pre-configured scope.",
          "type": "string",
          "enum": [
            "global-shortcut:deny-register-all"
          ]
        },
        {
          "description": "global-shortcut:deny-unregister -> Denies the unregister command without any pre-configured scope.",
          "type": "string",
          "enum": [
            "global-shortcut:deny-unregister"
          ]
        },
        {
          "description": "global-shortcut:deny-unregister-all -> Denies the unregister_all command without any pre-configured scope.",
          "type": "string",
          "enum": [
            "global-shortcut:deny-unregister-all"
          ]
        },
        {
          "description": "http:default -> Allows all fetch operations",
          "type": "string",
          "enum": [
            "http:default"
          ]
        },
        {
          "description": "http:allow-fetch -> Enables the fetch command without any pre-configured scope.",
          "type": "string",
          "enum": [
            "http:allow-fetch"
          ]
        },
        {
          "description": "http:allow-fetch-cancel -> Enables the fetch_cancel command without any pre-configured scope.",
          "type": "string",
          "enum": [
            "http:allow-fetch-cancel"
          ]
        },
        {
          "description": "http:allow-fetch-read-body -> Enables the fetch_read_body command without any pre-configured scope.",
          "type": "string",
          "enum": [
            "http:allow-fetch-read-body"
          ]
        },
        {
          "description": "http:allow-fetch-send -> Enables the fetch_send command without any pre-configured scope.",
          "type": "string",
          "enum": [
            "http:allow-fetch-send"
          ]
        },
        {
          "description": "http:deny-fetch -> Denies the fetch command without any pre-configured scope.",
          "type": "string",
          "enum": [
            "http:deny-fetch"
          ]
        },
        {
          "description": "http:deny-fetch-cancel -> Denies the fetch_cancel command without any pre-configured scope.",
          "type": "string",
          "enum": [
            "http:deny-fetch-cancel"
          ]
        },
        {
          "description": "http:deny-fetch-read-body -> Denies the fetch_read_body command without any pre-configured scope.",
          "type": "string",
          "enum": [
            "http:deny-fetch-read-body"
          ]
        },
        {
          "description": "http:deny-fetch-send -> Denies the fetch_send command without any pre-configured scope.",
          "type": "string",
          "enum": [
            "http:deny-fetch-send"
          ]
        },
        {
          "description": "image:default -> Default permissions for the plugin.",
          "type": "string",
          "enum": [
            "image:default"
          ]
        },
        {
          "description": "image:allow-from-bytes -> Enables the from_bytes command without any pre-configured scope.",
          "type": "string",
          "enum": [
            "image:allow-from-bytes"
          ]
        },
        {
          "description": "image:allow-from-path -> Enables the from_path command without any pre-configured scope.",
          "type": "string",
          "enum": [
            "image:allow-from-path"
          ]
        },
        {
<<<<<<< HEAD
          "description": "image:allow-height -> Enables the height command without any pre-configured scope.",
          "type": "string",
          "enum": [
            "image:allow-height"
          ]
        },
        {
=======
>>>>>>> 9dec9605
          "description": "image:allow-new -> Enables the new command without any pre-configured scope.",
          "type": "string",
          "enum": [
            "image:allow-new"
          ]
        },
        {
          "description": "image:allow-rgba -> Enables the rgba command without any pre-configured scope.",
          "type": "string",
          "enum": [
            "image:allow-rgba"
          ]
        },
        {
          "description": "image:allow-size -> Enables the size command without any pre-configured scope.",
          "type": "string",
          "enum": [
            "image:allow-size"
          ]
        },
        {
          "description": "image:deny-from-bytes -> Denies the from_bytes command without any pre-configured scope.",
          "type": "string",
          "enum": [
            "image:deny-from-bytes"
          ]
        },
        {
          "description": "image:deny-from-path -> Denies the from_path command without any pre-configured scope.",
          "type": "string",
          "enum": [
            "image:deny-from-path"
          ]
        },
        {
<<<<<<< HEAD
          "description": "image:deny-height -> Denies the height command without any pre-configured scope.",
          "type": "string",
          "enum": [
            "image:deny-height"
          ]
        },
        {
=======
>>>>>>> 9dec9605
          "description": "image:deny-new -> Denies the new command without any pre-configured scope.",
          "type": "string",
          "enum": [
            "image:deny-new"
          ]
        },
        {
          "description": "image:deny-rgba -> Denies the rgba command without any pre-configured scope.",
          "type": "string",
          "enum": [
            "image:deny-rgba"
          ]
        },
        {
          "description": "image:deny-size -> Denies the size command without any pre-configured scope.",
          "type": "string",
          "enum": [
            "image:deny-size"
          ]
        },
        {
          "description": "log:default -> Allows the log command",
          "type": "string",
          "enum": [
            "log:default"
          ]
        },
        {
          "description": "log:allow-log -> Enables the log command without any pre-configured scope.",
          "type": "string",
          "enum": [
            "log:allow-log"
          ]
        },
        {
          "description": "log:deny-log -> Denies the log command without any pre-configured scope.",
          "type": "string",
          "enum": [
            "log:deny-log"
          ]
        },
        {
          "description": "menu:default -> Default permissions for the plugin.",
          "type": "string",
          "enum": [
            "menu:default"
          ]
        },
        {
          "description": "menu:allow-append -> Enables the append command without any pre-configured scope.",
          "type": "string",
          "enum": [
            "menu:allow-append"
          ]
        },
        {
          "description": "menu:allow-create-default -> Enables the create_default command without any pre-configured scope.",
          "type": "string",
          "enum": [
            "menu:allow-create-default"
          ]
        },
        {
          "description": "menu:allow-get -> Enables the get command without any pre-configured scope.",
          "type": "string",
          "enum": [
            "menu:allow-get"
          ]
        },
        {
          "description": "menu:allow-insert -> Enables the insert command without any pre-configured scope.",
          "type": "string",
          "enum": [
            "menu:allow-insert"
          ]
        },
        {
          "description": "menu:allow-is-checked -> Enables the is_checked command without any pre-configured scope.",
          "type": "string",
          "enum": [
            "menu:allow-is-checked"
          ]
        },
        {
          "description": "menu:allow-is-enabled -> Enables the is_enabled command without any pre-configured scope.",
          "type": "string",
          "enum": [
            "menu:allow-is-enabled"
          ]
        },
        {
          "description": "menu:allow-items -> Enables the items command without any pre-configured scope.",
          "type": "string",
          "enum": [
            "menu:allow-items"
          ]
        },
        {
          "description": "menu:allow-new -> Enables the new command without any pre-configured scope.",
          "type": "string",
          "enum": [
            "menu:allow-new"
          ]
        },
        {
          "description": "menu:allow-popup -> Enables the popup command without any pre-configured scope.",
          "type": "string",
          "enum": [
            "menu:allow-popup"
          ]
        },
        {
          "description": "menu:allow-prepend -> Enables the prepend command without any pre-configured scope.",
          "type": "string",
          "enum": [
            "menu:allow-prepend"
          ]
        },
        {
          "description": "menu:allow-remove -> Enables the remove command without any pre-configured scope.",
          "type": "string",
          "enum": [
            "menu:allow-remove"
          ]
        },
        {
          "description": "menu:allow-remove-at -> Enables the remove_at command without any pre-configured scope.",
          "type": "string",
          "enum": [
            "menu:allow-remove-at"
          ]
        },
        {
          "description": "menu:allow-set-accelerator -> Enables the set_accelerator command without any pre-configured scope.",
          "type": "string",
          "enum": [
            "menu:allow-set-accelerator"
          ]
        },
        {
          "description": "menu:allow-set-as-app-menu -> Enables the set_as_app_menu command without any pre-configured scope.",
          "type": "string",
          "enum": [
            "menu:allow-set-as-app-menu"
          ]
        },
        {
          "description": "menu:allow-set-as-help-menu-for-nsapp -> Enables the set_as_help_menu_for_nsapp command without any pre-configured scope.",
          "type": "string",
          "enum": [
            "menu:allow-set-as-help-menu-for-nsapp"
          ]
        },
        {
          "description": "menu:allow-set-as-window-menu -> Enables the set_as_window_menu command without any pre-configured scope.",
          "type": "string",
          "enum": [
            "menu:allow-set-as-window-menu"
          ]
        },
        {
          "description": "menu:allow-set-as-windows-menu-for-nsapp -> Enables the set_as_windows_menu_for_nsapp command without any pre-configured scope.",
          "type": "string",
          "enum": [
            "menu:allow-set-as-windows-menu-for-nsapp"
          ]
        },
        {
          "description": "menu:allow-set-checked -> Enables the set_checked command without any pre-configured scope.",
          "type": "string",
          "enum": [
            "menu:allow-set-checked"
          ]
        },
        {
          "description": "menu:allow-set-enabled -> Enables the set_enabled command without any pre-configured scope.",
          "type": "string",
          "enum": [
            "menu:allow-set-enabled"
          ]
        },
        {
          "description": "menu:allow-set-icon -> Enables the set_icon command without any pre-configured scope.",
          "type": "string",
          "enum": [
            "menu:allow-set-icon"
          ]
        },
        {
          "description": "menu:allow-set-text -> Enables the set_text command without any pre-configured scope.",
          "type": "string",
          "enum": [
            "menu:allow-set-text"
          ]
        },
        {
          "description": "menu:allow-text -> Enables the text command without any pre-configured scope.",
          "type": "string",
          "enum": [
            "menu:allow-text"
          ]
        },
        {
          "description": "menu:deny-append -> Denies the append command without any pre-configured scope.",
          "type": "string",
          "enum": [
            "menu:deny-append"
          ]
        },
        {
          "description": "menu:deny-create-default -> Denies the create_default command without any pre-configured scope.",
          "type": "string",
          "enum": [
            "menu:deny-create-default"
          ]
        },
        {
          "description": "menu:deny-get -> Denies the get command without any pre-configured scope.",
          "type": "string",
          "enum": [
            "menu:deny-get"
          ]
        },
        {
          "description": "menu:deny-insert -> Denies the insert command without any pre-configured scope.",
          "type": "string",
          "enum": [
            "menu:deny-insert"
          ]
        },
        {
          "description": "menu:deny-is-checked -> Denies the is_checked command without any pre-configured scope.",
          "type": "string",
          "enum": [
            "menu:deny-is-checked"
          ]
        },
        {
          "description": "menu:deny-is-enabled -> Denies the is_enabled command without any pre-configured scope.",
          "type": "string",
          "enum": [
            "menu:deny-is-enabled"
          ]
        },
        {
          "description": "menu:deny-items -> Denies the items command without any pre-configured scope.",
          "type": "string",
          "enum": [
            "menu:deny-items"
          ]
        },
        {
          "description": "menu:deny-new -> Denies the new command without any pre-configured scope.",
          "type": "string",
          "enum": [
            "menu:deny-new"
          ]
        },
        {
          "description": "menu:deny-popup -> Denies the popup command without any pre-configured scope.",
          "type": "string",
          "enum": [
            "menu:deny-popup"
          ]
        },
        {
          "description": "menu:deny-prepend -> Denies the prepend command without any pre-configured scope.",
          "type": "string",
          "enum": [
            "menu:deny-prepend"
          ]
        },
        {
          "description": "menu:deny-remove -> Denies the remove command without any pre-configured scope.",
          "type": "string",
          "enum": [
            "menu:deny-remove"
          ]
        },
        {
          "description": "menu:deny-remove-at -> Denies the remove_at command without any pre-configured scope.",
          "type": "string",
          "enum": [
            "menu:deny-remove-at"
          ]
        },
        {
          "description": "menu:deny-set-accelerator -> Denies the set_accelerator command without any pre-configured scope.",
          "type": "string",
          "enum": [
            "menu:deny-set-accelerator"
          ]
        },
        {
          "description": "menu:deny-set-as-app-menu -> Denies the set_as_app_menu command without any pre-configured scope.",
          "type": "string",
          "enum": [
            "menu:deny-set-as-app-menu"
          ]
        },
        {
          "description": "menu:deny-set-as-help-menu-for-nsapp -> Denies the set_as_help_menu_for_nsapp command without any pre-configured scope.",
          "type": "string",
          "enum": [
            "menu:deny-set-as-help-menu-for-nsapp"
          ]
        },
        {
          "description": "menu:deny-set-as-window-menu -> Denies the set_as_window_menu command without any pre-configured scope.",
          "type": "string",
          "enum": [
            "menu:deny-set-as-window-menu"
          ]
        },
        {
          "description": "menu:deny-set-as-windows-menu-for-nsapp -> Denies the set_as_windows_menu_for_nsapp command without any pre-configured scope.",
          "type": "string",
          "enum": [
            "menu:deny-set-as-windows-menu-for-nsapp"
          ]
        },
        {
          "description": "menu:deny-set-checked -> Denies the set_checked command without any pre-configured scope.",
          "type": "string",
          "enum": [
            "menu:deny-set-checked"
          ]
        },
        {
          "description": "menu:deny-set-enabled -> Denies the set_enabled command without any pre-configured scope.",
          "type": "string",
          "enum": [
            "menu:deny-set-enabled"
          ]
        },
        {
          "description": "menu:deny-set-icon -> Denies the set_icon command without any pre-configured scope.",
          "type": "string",
          "enum": [
            "menu:deny-set-icon"
          ]
        },
        {
          "description": "menu:deny-set-text -> Denies the set_text command without any pre-configured scope.",
          "type": "string",
          "enum": [
            "menu:deny-set-text"
          ]
        },
        {
          "description": "menu:deny-text -> Denies the text command without any pre-configured scope.",
          "type": "string",
          "enum": [
            "menu:deny-text"
          ]
        },
        {
          "description": "notification:default -> Allows requesting permission, checking permission state and sending notifications",
          "type": "string",
          "enum": [
            "notification:default"
          ]
        },
        {
          "description": "notification:allow-is-permission-granted -> Enables the is_permission_granted command without any pre-configured scope.",
          "type": "string",
          "enum": [
            "notification:allow-is-permission-granted"
          ]
        },
        {
          "description": "notification:allow-notify -> Enables the notify command without any pre-configured scope.",
          "type": "string",
          "enum": [
            "notification:allow-notify"
          ]
        },
        {
          "description": "notification:allow-request-permission -> Enables the request_permission command without any pre-configured scope.",
          "type": "string",
          "enum": [
            "notification:allow-request-permission"
          ]
        },
        {
          "description": "notification:deny-is-permission-granted -> Denies the is_permission_granted command without any pre-configured scope.",
          "type": "string",
          "enum": [
            "notification:deny-is-permission-granted"
          ]
        },
        {
          "description": "notification:deny-notify -> Denies the notify command without any pre-configured scope.",
          "type": "string",
          "enum": [
            "notification:deny-notify"
          ]
        },
        {
          "description": "notification:deny-request-permission -> Denies the request_permission command without any pre-configured scope.",
          "type": "string",
          "enum": [
            "notification:deny-request-permission"
          ]
        },
        {
          "type": "string",
          "enum": [
            "os:default"
          ]
        },
        {
          "description": "os:allow-arch -> Enables the arch command without any pre-configured scope.",
          "type": "string",
          "enum": [
            "os:allow-arch"
          ]
        },
        {
          "description": "os:allow-exe-extension -> Enables the exe_extension command without any pre-configured scope.",
          "type": "string",
          "enum": [
            "os:allow-exe-extension"
          ]
        },
        {
          "description": "os:allow-family -> Enables the family command without any pre-configured scope.",
          "type": "string",
          "enum": [
            "os:allow-family"
          ]
        },
        {
          "description": "os:allow-hostname -> Enables the hostname command without any pre-configured scope.",
          "type": "string",
          "enum": [
            "os:allow-hostname"
          ]
        },
        {
          "description": "os:allow-locale -> Enables the locale command without any pre-configured scope.",
          "type": "string",
          "enum": [
            "os:allow-locale"
          ]
        },
        {
          "description": "os:allow-os-type -> Enables the os_type command without any pre-configured scope.",
          "type": "string",
          "enum": [
            "os:allow-os-type"
          ]
        },
        {
          "description": "os:allow-platform -> Enables the platform command without any pre-configured scope.",
          "type": "string",
          "enum": [
            "os:allow-platform"
          ]
        },
        {
          "description": "os:allow-version -> Enables the version command without any pre-configured scope.",
          "type": "string",
          "enum": [
            "os:allow-version"
          ]
        },
        {
          "description": "os:deny-arch -> Denies the arch command without any pre-configured scope.",
          "type": "string",
          "enum": [
            "os:deny-arch"
          ]
        },
        {
          "description": "os:deny-exe-extension -> Denies the exe_extension command without any pre-configured scope.",
          "type": "string",
          "enum": [
            "os:deny-exe-extension"
          ]
        },
        {
          "description": "os:deny-family -> Denies the family command without any pre-configured scope.",
          "type": "string",
          "enum": [
            "os:deny-family"
          ]
        },
        {
          "description": "os:deny-hostname -> Denies the hostname command without any pre-configured scope.",
          "type": "string",
          "enum": [
            "os:deny-hostname"
          ]
        },
        {
          "description": "os:deny-locale -> Denies the locale command without any pre-configured scope.",
          "type": "string",
          "enum": [
            "os:deny-locale"
          ]
        },
        {
          "description": "os:deny-os-type -> Denies the os_type command without any pre-configured scope.",
          "type": "string",
          "enum": [
            "os:deny-os-type"
          ]
        },
        {
          "description": "os:deny-platform -> Denies the platform command without any pre-configured scope.",
          "type": "string",
          "enum": [
            "os:deny-platform"
          ]
        },
        {
          "description": "os:deny-version -> Denies the version command without any pre-configured scope.",
          "type": "string",
          "enum": [
            "os:deny-version"
          ]
        },
        {
          "description": "path:default -> Default permissions for the plugin.",
          "type": "string",
          "enum": [
            "path:default"
          ]
        },
        {
          "description": "path:allow-basename -> Enables the basename command without any pre-configured scope.",
          "type": "string",
          "enum": [
            "path:allow-basename"
          ]
        },
        {
          "description": "path:allow-dirname -> Enables the dirname command without any pre-configured scope.",
          "type": "string",
          "enum": [
            "path:allow-dirname"
          ]
        },
        {
          "description": "path:allow-extname -> Enables the extname command without any pre-configured scope.",
          "type": "string",
          "enum": [
            "path:allow-extname"
          ]
        },
        {
          "description": "path:allow-is-absolute -> Enables the is_absolute command without any pre-configured scope.",
          "type": "string",
          "enum": [
            "path:allow-is-absolute"
          ]
        },
        {
          "description": "path:allow-join -> Enables the join command without any pre-configured scope.",
          "type": "string",
          "enum": [
            "path:allow-join"
          ]
        },
        {
          "description": "path:allow-normalize -> Enables the normalize command without any pre-configured scope.",
          "type": "string",
          "enum": [
            "path:allow-normalize"
          ]
        },
        {
          "description": "path:allow-resolve -> Enables the resolve command without any pre-configured scope.",
          "type": "string",
          "enum": [
            "path:allow-resolve"
          ]
        },
        {
          "description": "path:allow-resolve-directory -> Enables the resolve_directory command without any pre-configured scope.",
          "type": "string",
          "enum": [
            "path:allow-resolve-directory"
          ]
        },
        {
          "description": "path:deny-basename -> Denies the basename command without any pre-configured scope.",
          "type": "string",
          "enum": [
            "path:deny-basename"
          ]
        },
        {
          "description": "path:deny-dirname -> Denies the dirname command without any pre-configured scope.",
          "type": "string",
          "enum": [
            "path:deny-dirname"
          ]
        },
        {
          "description": "path:deny-extname -> Denies the extname command without any pre-configured scope.",
          "type": "string",
          "enum": [
            "path:deny-extname"
          ]
        },
        {
          "description": "path:deny-is-absolute -> Denies the is_absolute command without any pre-configured scope.",
          "type": "string",
          "enum": [
            "path:deny-is-absolute"
          ]
        },
        {
          "description": "path:deny-join -> Denies the join command without any pre-configured scope.",
          "type": "string",
          "enum": [
            "path:deny-join"
          ]
        },
        {
          "description": "path:deny-normalize -> Denies the normalize command without any pre-configured scope.",
          "type": "string",
          "enum": [
            "path:deny-normalize"
          ]
        },
        {
          "description": "path:deny-resolve -> Denies the resolve command without any pre-configured scope.",
          "type": "string",
          "enum": [
            "path:deny-resolve"
          ]
        },
        {
          "description": "path:deny-resolve-directory -> Denies the resolve_directory command without any pre-configured scope.",
          "type": "string",
          "enum": [
            "path:deny-resolve-directory"
          ]
        },
        {
          "type": "string",
          "enum": [
            "process:default"
          ]
        },
        {
          "description": "process:allow-exit -> Enables the exit command without any pre-configured scope.",
          "type": "string",
          "enum": [
            "process:allow-exit"
          ]
        },
        {
          "description": "process:allow-restart -> Enables the restart command without any pre-configured scope.",
          "type": "string",
          "enum": [
            "process:allow-restart"
          ]
        },
        {
          "description": "process:deny-exit -> Denies the exit command without any pre-configured scope.",
          "type": "string",
          "enum": [
            "process:deny-exit"
          ]
        },
        {
          "description": "process:deny-restart -> Denies the restart command without any pre-configured scope.",
          "type": "string",
          "enum": [
            "process:deny-restart"
          ]
        },
        {
          "description": "resources:default -> Default permissions for the plugin.",
          "type": "string",
          "enum": [
            "resources:default"
          ]
        },
        {
          "description": "resources:allow-close -> Enables the close command without any pre-configured scope.",
          "type": "string",
          "enum": [
            "resources:allow-close"
          ]
        },
        {
          "description": "resources:deny-close -> Denies the close command without any pre-configured scope.",
          "type": "string",
          "enum": [
            "resources:deny-close"
          ]
        },
        {
          "type": "string",
          "enum": [
            "shell:default"
          ]
        },
        {
          "description": "shell:allow-execute -> Enables the execute command without any pre-configured scope.",
          "type": "string",
          "enum": [
            "shell:allow-execute"
          ]
        },
        {
          "description": "shell:allow-kill -> Enables the kill command without any pre-configured scope.",
          "type": "string",
          "enum": [
            "shell:allow-kill"
          ]
        },
        {
          "description": "shell:allow-open -> Enables the open command without any pre-configured scope.",
          "type": "string",
          "enum": [
            "shell:allow-open"
          ]
        },
        {
          "description": "shell:allow-stdin-write -> Enables the stdin_write command without any pre-configured scope.",
          "type": "string",
          "enum": [
            "shell:allow-stdin-write"
          ]
        },
        {
          "description": "shell:deny-execute -> Denies the execute command without any pre-configured scope.",
          "type": "string",
          "enum": [
            "shell:deny-execute"
          ]
        },
        {
          "description": "shell:deny-kill -> Denies the kill command without any pre-configured scope.",
          "type": "string",
          "enum": [
            "shell:deny-kill"
          ]
        },
        {
          "description": "shell:deny-open -> Denies the open command without any pre-configured scope.",
          "type": "string",
          "enum": [
            "shell:deny-open"
          ]
        },
        {
          "description": "shell:deny-stdin-write -> Denies the stdin_write command without any pre-configured scope.",
          "type": "string",
          "enum": [
            "shell:deny-stdin-write"
          ]
        },
        {
          "description": "tray:default -> Default permissions for the plugin.",
          "type": "string",
          "enum": [
            "tray:default"
          ]
        },
        {
          "description": "tray:allow-get-by-id -> Enables the get_by_id command without any pre-configured scope.",
          "type": "string",
          "enum": [
            "tray:allow-get-by-id"
          ]
        },
        {
          "description": "tray:allow-new -> Enables the new command without any pre-configured scope.",
          "type": "string",
          "enum": [
            "tray:allow-new"
          ]
        },
        {
          "description": "tray:allow-remove-by-id -> Enables the remove_by_id command without any pre-configured scope.",
          "type": "string",
          "enum": [
            "tray:allow-remove-by-id"
          ]
        },
        {
          "description": "tray:allow-set-icon -> Enables the set_icon command without any pre-configured scope.",
          "type": "string",
          "enum": [
            "tray:allow-set-icon"
          ]
        },
        {
          "description": "tray:allow-set-icon-as-template -> Enables the set_icon_as_template command without any pre-configured scope.",
          "type": "string",
          "enum": [
            "tray:allow-set-icon-as-template"
          ]
        },
        {
          "description": "tray:allow-set-menu -> Enables the set_menu command without any pre-configured scope.",
          "type": "string",
          "enum": [
            "tray:allow-set-menu"
          ]
        },
        {
          "description": "tray:allow-set-show-menu-on-left-click -> Enables the set_show_menu_on_left_click command without any pre-configured scope.",
          "type": "string",
          "enum": [
            "tray:allow-set-show-menu-on-left-click"
          ]
        },
        {
          "description": "tray:allow-set-temp-dir-path -> Enables the set_temp_dir_path command without any pre-configured scope.",
          "type": "string",
          "enum": [
            "tray:allow-set-temp-dir-path"
          ]
        },
        {
          "description": "tray:allow-set-title -> Enables the set_title command without any pre-configured scope.",
          "type": "string",
          "enum": [
            "tray:allow-set-title"
          ]
        },
        {
          "description": "tray:allow-set-tooltip -> Enables the set_tooltip command without any pre-configured scope.",
          "type": "string",
          "enum": [
            "tray:allow-set-tooltip"
          ]
        },
        {
          "description": "tray:allow-set-visible -> Enables the set_visible command without any pre-configured scope.",
          "type": "string",
          "enum": [
            "tray:allow-set-visible"
          ]
        },
        {
          "description": "tray:deny-get-by-id -> Denies the get_by_id command without any pre-configured scope.",
          "type": "string",
          "enum": [
            "tray:deny-get-by-id"
          ]
        },
        {
          "description": "tray:deny-new -> Denies the new command without any pre-configured scope.",
          "type": "string",
          "enum": [
            "tray:deny-new"
          ]
        },
        {
          "description": "tray:deny-remove-by-id -> Denies the remove_by_id command without any pre-configured scope.",
          "type": "string",
          "enum": [
            "tray:deny-remove-by-id"
          ]
        },
        {
          "description": "tray:deny-set-icon -> Denies the set_icon command without any pre-configured scope.",
          "type": "string",
          "enum": [
            "tray:deny-set-icon"
          ]
        },
        {
          "description": "tray:deny-set-icon-as-template -> Denies the set_icon_as_template command without any pre-configured scope.",
          "type": "string",
          "enum": [
            "tray:deny-set-icon-as-template"
          ]
        },
        {
          "description": "tray:deny-set-menu -> Denies the set_menu command without any pre-configured scope.",
          "type": "string",
          "enum": [
            "tray:deny-set-menu"
          ]
        },
        {
          "description": "tray:deny-set-show-menu-on-left-click -> Denies the set_show_menu_on_left_click command without any pre-configured scope.",
          "type": "string",
          "enum": [
            "tray:deny-set-show-menu-on-left-click"
          ]
        },
        {
          "description": "tray:deny-set-temp-dir-path -> Denies the set_temp_dir_path command without any pre-configured scope.",
          "type": "string",
          "enum": [
            "tray:deny-set-temp-dir-path"
          ]
        },
        {
          "description": "tray:deny-set-title -> Denies the set_title command without any pre-configured scope.",
          "type": "string",
          "enum": [
            "tray:deny-set-title"
          ]
        },
        {
          "description": "tray:deny-set-tooltip -> Denies the set_tooltip command without any pre-configured scope.",
          "type": "string",
          "enum": [
            "tray:deny-set-tooltip"
          ]
        },
        {
          "description": "tray:deny-set-visible -> Denies the set_visible command without any pre-configured scope.",
          "type": "string",
          "enum": [
            "tray:deny-set-visible"
          ]
        },
        {
          "description": "updater:default -> Allows checking for new updates and installing them",
          "type": "string",
          "enum": [
            "updater:default"
          ]
        },
        {
          "description": "updater:allow-check -> Enables the check command without any pre-configured scope.",
          "type": "string",
          "enum": [
            "updater:allow-check"
          ]
        },
        {
          "description": "updater:allow-download-and-install -> Enables the download_and_install command without any pre-configured scope.",
          "type": "string",
          "enum": [
            "updater:allow-download-and-install"
          ]
        },
        {
          "description": "updater:deny-check -> Denies the check command without any pre-configured scope.",
          "type": "string",
          "enum": [
            "updater:deny-check"
          ]
        },
        {
          "description": "updater:deny-download-and-install -> Denies the download_and_install command without any pre-configured scope.",
          "type": "string",
          "enum": [
            "updater:deny-download-and-install"
          ]
        },
        {
          "description": "webview:default -> Default permissions for the plugin.",
          "type": "string",
          "enum": [
            "webview:default"
          ]
        },
        {
          "description": "webview:allow-create-webview -> Enables the create_webview command without any pre-configured scope.",
          "type": "string",
          "enum": [
            "webview:allow-create-webview"
          ]
        },
        {
          "description": "webview:allow-create-webview-window -> Enables the create_webview_window command without any pre-configured scope.",
          "type": "string",
          "enum": [
            "webview:allow-create-webview-window"
          ]
        },
        {
          "description": "webview:allow-internal-toggle-devtools -> Enables the internal_toggle_devtools command without any pre-configured scope.",
          "type": "string",
          "enum": [
            "webview:allow-internal-toggle-devtools"
          ]
        },
        {
          "description": "webview:allow-print -> Enables the print command without any pre-configured scope.",
          "type": "string",
          "enum": [
            "webview:allow-print"
          ]
        },
        {
          "description": "webview:allow-reparent -> Enables the reparent command without any pre-configured scope.",
          "type": "string",
          "enum": [
            "webview:allow-reparent"
          ]
        },
        {
          "description": "webview:allow-set-webview-focus -> Enables the set_webview_focus command without any pre-configured scope.",
          "type": "string",
          "enum": [
            "webview:allow-set-webview-focus"
          ]
        },
        {
          "description": "webview:allow-set-webview-position -> Enables the set_webview_position command without any pre-configured scope.",
          "type": "string",
          "enum": [
            "webview:allow-set-webview-position"
          ]
        },
        {
          "description": "webview:allow-set-webview-size -> Enables the set_webview_size command without any pre-configured scope.",
          "type": "string",
          "enum": [
            "webview:allow-set-webview-size"
          ]
        },
        {
          "description": "webview:allow-webview-close -> Enables the webview_close command without any pre-configured scope.",
          "type": "string",
          "enum": [
            "webview:allow-webview-close"
          ]
        },
        {
          "description": "webview:allow-webview-position -> Enables the webview_position command without any pre-configured scope.",
          "type": "string",
          "enum": [
            "webview:allow-webview-position"
          ]
        },
        {
          "description": "webview:allow-webview-size -> Enables the webview_size command without any pre-configured scope.",
          "type": "string",
          "enum": [
            "webview:allow-webview-size"
          ]
        },
        {
          "description": "webview:deny-create-webview -> Denies the create_webview command without any pre-configured scope.",
          "type": "string",
          "enum": [
            "webview:deny-create-webview"
          ]
        },
        {
          "description": "webview:deny-create-webview-window -> Denies the create_webview_window command without any pre-configured scope.",
          "type": "string",
          "enum": [
            "webview:deny-create-webview-window"
          ]
        },
        {
          "description": "webview:deny-internal-toggle-devtools -> Denies the internal_toggle_devtools command without any pre-configured scope.",
          "type": "string",
          "enum": [
            "webview:deny-internal-toggle-devtools"
          ]
        },
        {
          "description": "webview:deny-print -> Denies the print command without any pre-configured scope.",
          "type": "string",
          "enum": [
            "webview:deny-print"
          ]
        },
        {
          "description": "webview:deny-reparent -> Denies the reparent command without any pre-configured scope.",
          "type": "string",
          "enum": [
            "webview:deny-reparent"
          ]
        },
        {
          "description": "webview:deny-set-webview-focus -> Denies the set_webview_focus command without any pre-configured scope.",
          "type": "string",
          "enum": [
            "webview:deny-set-webview-focus"
          ]
        },
        {
          "description": "webview:deny-set-webview-position -> Denies the set_webview_position command without any pre-configured scope.",
          "type": "string",
          "enum": [
            "webview:deny-set-webview-position"
          ]
        },
        {
          "description": "webview:deny-set-webview-size -> Denies the set_webview_size command without any pre-configured scope.",
          "type": "string",
          "enum": [
            "webview:deny-set-webview-size"
          ]
        },
        {
          "description": "webview:deny-webview-close -> Denies the webview_close command without any pre-configured scope.",
          "type": "string",
          "enum": [
            "webview:deny-webview-close"
          ]
        },
        {
          "description": "webview:deny-webview-position -> Denies the webview_position command without any pre-configured scope.",
          "type": "string",
          "enum": [
            "webview:deny-webview-position"
          ]
        },
        {
          "description": "webview:deny-webview-size -> Denies the webview_size command without any pre-configured scope.",
          "type": "string",
          "enum": [
            "webview:deny-webview-size"
          ]
        },
        {
          "description": "window:default -> Default permissions for the plugin.",
          "type": "string",
          "enum": [
            "window:default"
          ]
        },
        {
          "description": "window:allow-available-monitors -> Enables the available_monitors command without any pre-configured scope.",
          "type": "string",
          "enum": [
            "window:allow-available-monitors"
          ]
        },
        {
          "description": "window:allow-center -> Enables the center command without any pre-configured scope.",
          "type": "string",
          "enum": [
            "window:allow-center"
          ]
        },
        {
          "description": "window:allow-close -> Enables the close command without any pre-configured scope.",
          "type": "string",
          "enum": [
            "window:allow-close"
          ]
        },
        {
          "description": "window:allow-create -> Enables the create command without any pre-configured scope.",
          "type": "string",
          "enum": [
            "window:allow-create"
          ]
        },
        {
          "description": "window:allow-current-monitor -> Enables the current_monitor command without any pre-configured scope.",
          "type": "string",
          "enum": [
            "window:allow-current-monitor"
          ]
        },
        {
          "description": "window:allow-destroy -> Enables the destroy command without any pre-configured scope.",
          "type": "string",
          "enum": [
            "window:allow-destroy"
          ]
        },
        {
          "description": "window:allow-hide -> Enables the hide command without any pre-configured scope.",
          "type": "string",
          "enum": [
            "window:allow-hide"
          ]
        },
        {
          "description": "window:allow-inner-position -> Enables the inner_position command without any pre-configured scope.",
          "type": "string",
          "enum": [
            "window:allow-inner-position"
          ]
        },
        {
          "description": "window:allow-inner-size -> Enables the inner_size command without any pre-configured scope.",
          "type": "string",
          "enum": [
            "window:allow-inner-size"
          ]
        },
        {
          "description": "window:allow-internal-toggle-maximize -> Enables the internal_toggle_maximize command without any pre-configured scope.",
          "type": "string",
          "enum": [
            "window:allow-internal-toggle-maximize"
          ]
        },
        {
          "description": "window:allow-is-closable -> Enables the is_closable command without any pre-configured scope.",
          "type": "string",
          "enum": [
            "window:allow-is-closable"
          ]
        },
        {
          "description": "window:allow-is-decorated -> Enables the is_decorated command without any pre-configured scope.",
          "type": "string",
          "enum": [
            "window:allow-is-decorated"
          ]
        },
        {
          "description": "window:allow-is-focused -> Enables the is_focused command without any pre-configured scope.",
          "type": "string",
          "enum": [
            "window:allow-is-focused"
          ]
        },
        {
          "description": "window:allow-is-fullscreen -> Enables the is_fullscreen command without any pre-configured scope.",
          "type": "string",
          "enum": [
            "window:allow-is-fullscreen"
          ]
        },
        {
          "description": "window:allow-is-maximizable -> Enables the is_maximizable command without any pre-configured scope.",
          "type": "string",
          "enum": [
            "window:allow-is-maximizable"
          ]
        },
        {
          "description": "window:allow-is-maximized -> Enables the is_maximized command without any pre-configured scope.",
          "type": "string",
          "enum": [
            "window:allow-is-maximized"
          ]
        },
        {
          "description": "window:allow-is-minimizable -> Enables the is_minimizable command without any pre-configured scope.",
          "type": "string",
          "enum": [
            "window:allow-is-minimizable"
          ]
        },
        {
          "description": "window:allow-is-minimized -> Enables the is_minimized command without any pre-configured scope.",
          "type": "string",
          "enum": [
            "window:allow-is-minimized"
          ]
        },
        {
          "description": "window:allow-is-resizable -> Enables the is_resizable command without any pre-configured scope.",
          "type": "string",
          "enum": [
            "window:allow-is-resizable"
          ]
        },
        {
          "description": "window:allow-is-visible -> Enables the is_visible command without any pre-configured scope.",
          "type": "string",
          "enum": [
            "window:allow-is-visible"
          ]
        },
        {
          "description": "window:allow-maximize -> Enables the maximize command without any pre-configured scope.",
          "type": "string",
          "enum": [
            "window:allow-maximize"
          ]
        },
        {
          "description": "window:allow-minimize -> Enables the minimize command without any pre-configured scope.",
          "type": "string",
          "enum": [
            "window:allow-minimize"
          ]
        },
        {
          "description": "window:allow-outer-position -> Enables the outer_position command without any pre-configured scope.",
          "type": "string",
          "enum": [
            "window:allow-outer-position"
          ]
        },
        {
          "description": "window:allow-outer-size -> Enables the outer_size command without any pre-configured scope.",
          "type": "string",
          "enum": [
            "window:allow-outer-size"
          ]
        },
        {
          "description": "window:allow-primary-monitor -> Enables the primary_monitor command without any pre-configured scope.",
          "type": "string",
          "enum": [
            "window:allow-primary-monitor"
          ]
        },
        {
          "description": "window:allow-request-user-attention -> Enables the request_user_attention command without any pre-configured scope.",
          "type": "string",
          "enum": [
            "window:allow-request-user-attention"
          ]
        },
        {
          "description": "window:allow-scale-factor -> Enables the scale_factor command without any pre-configured scope.",
          "type": "string",
          "enum": [
            "window:allow-scale-factor"
          ]
        },
        {
          "description": "window:allow-set-always-on-bottom -> Enables the set_always_on_bottom command without any pre-configured scope.",
          "type": "string",
          "enum": [
            "window:allow-set-always-on-bottom"
          ]
        },
        {
          "description": "window:allow-set-always-on-top -> Enables the set_always_on_top command without any pre-configured scope.",
          "type": "string",
          "enum": [
            "window:allow-set-always-on-top"
          ]
        },
        {
          "description": "window:allow-set-closable -> Enables the set_closable command without any pre-configured scope.",
          "type": "string",
          "enum": [
            "window:allow-set-closable"
          ]
        },
        {
          "description": "window:allow-set-content-protected -> Enables the set_content_protected command without any pre-configured scope.",
          "type": "string",
          "enum": [
            "window:allow-set-content-protected"
          ]
        },
        {
          "description": "window:allow-set-cursor-grab -> Enables the set_cursor_grab command without any pre-configured scope.",
          "type": "string",
          "enum": [
            "window:allow-set-cursor-grab"
          ]
        },
        {
          "description": "window:allow-set-cursor-icon -> Enables the set_cursor_icon command without any pre-configured scope.",
          "type": "string",
          "enum": [
            "window:allow-set-cursor-icon"
          ]
        },
        {
          "description": "window:allow-set-cursor-position -> Enables the set_cursor_position command without any pre-configured scope.",
          "type": "string",
          "enum": [
            "window:allow-set-cursor-position"
          ]
        },
        {
          "description": "window:allow-set-cursor-visible -> Enables the set_cursor_visible command without any pre-configured scope.",
          "type": "string",
          "enum": [
            "window:allow-set-cursor-visible"
          ]
        },
        {
          "description": "window:allow-set-decorations -> Enables the set_decorations command without any pre-configured scope.",
          "type": "string",
          "enum": [
            "window:allow-set-decorations"
          ]
        },
        {
          "description": "window:allow-set-effects -> Enables the set_effects command without any pre-configured scope.",
          "type": "string",
          "enum": [
            "window:allow-set-effects"
          ]
        },
        {
          "description": "window:allow-set-focus -> Enables the set_focus command without any pre-configured scope.",
          "type": "string",
          "enum": [
            "window:allow-set-focus"
          ]
        },
        {
          "description": "window:allow-set-fullscreen -> Enables the set_fullscreen command without any pre-configured scope.",
          "type": "string",
          "enum": [
            "window:allow-set-fullscreen"
          ]
        },
        {
          "description": "window:allow-set-icon -> Enables the set_icon command without any pre-configured scope.",
          "type": "string",
          "enum": [
            "window:allow-set-icon"
          ]
        },
        {
          "description": "window:allow-set-ignore-cursor-events -> Enables the set_ignore_cursor_events command without any pre-configured scope.",
          "type": "string",
          "enum": [
            "window:allow-set-ignore-cursor-events"
          ]
        },
        {
          "description": "window:allow-set-max-size -> Enables the set_max_size command without any pre-configured scope.",
          "type": "string",
          "enum": [
            "window:allow-set-max-size"
          ]
        },
        {
          "description": "window:allow-set-maximizable -> Enables the set_maximizable command without any pre-configured scope.",
          "type": "string",
          "enum": [
            "window:allow-set-maximizable"
          ]
        },
        {
          "description": "window:allow-set-min-size -> Enables the set_min_size command without any pre-configured scope.",
          "type": "string",
          "enum": [
            "window:allow-set-min-size"
          ]
        },
        {
          "description": "window:allow-set-minimizable -> Enables the set_minimizable command without any pre-configured scope.",
          "type": "string",
          "enum": [
            "window:allow-set-minimizable"
          ]
        },
        {
          "description": "window:allow-set-position -> Enables the set_position command without any pre-configured scope.",
          "type": "string",
          "enum": [
            "window:allow-set-position"
          ]
        },
        {
          "description": "window:allow-set-progress-bar -> Enables the set_progress_bar command without any pre-configured scope.",
          "type": "string",
          "enum": [
            "window:allow-set-progress-bar"
          ]
        },
        {
          "description": "window:allow-set-resizable -> Enables the set_resizable command without any pre-configured scope.",
          "type": "string",
          "enum": [
            "window:allow-set-resizable"
          ]
        },
        {
          "description": "window:allow-set-shadow -> Enables the set_shadow command without any pre-configured scope.",
          "type": "string",
          "enum": [
            "window:allow-set-shadow"
          ]
        },
        {
          "description": "window:allow-set-size -> Enables the set_size command without any pre-configured scope.",
          "type": "string",
          "enum": [
            "window:allow-set-size"
          ]
        },
        {
          "description": "window:allow-set-skip-taskbar -> Enables the set_skip_taskbar command without any pre-configured scope.",
          "type": "string",
          "enum": [
            "window:allow-set-skip-taskbar"
          ]
        },
        {
          "description": "window:allow-set-title -> Enables the set_title command without any pre-configured scope.",
          "type": "string",
          "enum": [
            "window:allow-set-title"
          ]
        },
        {
          "description": "window:allow-set-visible-on-all-workspaces -> Enables the set_visible_on_all_workspaces command without any pre-configured scope.",
          "type": "string",
          "enum": [
            "window:allow-set-visible-on-all-workspaces"
          ]
        },
        {
          "description": "window:allow-show -> Enables the show command without any pre-configured scope.",
          "type": "string",
          "enum": [
            "window:allow-show"
          ]
        },
        {
          "description": "window:allow-start-dragging -> Enables the start_dragging command without any pre-configured scope.",
          "type": "string",
          "enum": [
            "window:allow-start-dragging"
          ]
        },
        {
          "description": "window:allow-theme -> Enables the theme command without any pre-configured scope.",
          "type": "string",
          "enum": [
            "window:allow-theme"
          ]
        },
        {
          "description": "window:allow-title -> Enables the title command without any pre-configured scope.",
          "type": "string",
          "enum": [
            "window:allow-title"
          ]
        },
        {
          "description": "window:allow-toggle-maximize -> Enables the toggle_maximize command without any pre-configured scope.",
          "type": "string",
          "enum": [
            "window:allow-toggle-maximize"
          ]
        },
        {
          "description": "window:allow-unmaximize -> Enables the unmaximize command without any pre-configured scope.",
          "type": "string",
          "enum": [
            "window:allow-unmaximize"
          ]
        },
        {
          "description": "window:allow-unminimize -> Enables the unminimize command without any pre-configured scope.",
          "type": "string",
          "enum": [
            "window:allow-unminimize"
          ]
        },
        {
          "description": "window:deny-available-monitors -> Denies the available_monitors command without any pre-configured scope.",
          "type": "string",
          "enum": [
            "window:deny-available-monitors"
          ]
        },
        {
          "description": "window:deny-center -> Denies the center command without any pre-configured scope.",
          "type": "string",
          "enum": [
            "window:deny-center"
          ]
        },
        {
          "description": "window:deny-close -> Denies the close command without any pre-configured scope.",
          "type": "string",
          "enum": [
            "window:deny-close"
          ]
        },
        {
          "description": "window:deny-create -> Denies the create command without any pre-configured scope.",
          "type": "string",
          "enum": [
            "window:deny-create"
          ]
        },
        {
          "description": "window:deny-current-monitor -> Denies the current_monitor command without any pre-configured scope.",
          "type": "string",
          "enum": [
            "window:deny-current-monitor"
          ]
        },
        {
          "description": "window:deny-destroy -> Denies the destroy command without any pre-configured scope.",
          "type": "string",
          "enum": [
            "window:deny-destroy"
          ]
        },
        {
          "description": "window:deny-hide -> Denies the hide command without any pre-configured scope.",
          "type": "string",
          "enum": [
            "window:deny-hide"
          ]
        },
        {
          "description": "window:deny-inner-position -> Denies the inner_position command without any pre-configured scope.",
          "type": "string",
          "enum": [
            "window:deny-inner-position"
          ]
        },
        {
          "description": "window:deny-inner-size -> Denies the inner_size command without any pre-configured scope.",
          "type": "string",
          "enum": [
            "window:deny-inner-size"
          ]
        },
        {
          "description": "window:deny-internal-toggle-maximize -> Denies the internal_toggle_maximize command without any pre-configured scope.",
          "type": "string",
          "enum": [
            "window:deny-internal-toggle-maximize"
          ]
        },
        {
          "description": "window:deny-is-closable -> Denies the is_closable command without any pre-configured scope.",
          "type": "string",
          "enum": [
            "window:deny-is-closable"
          ]
        },
        {
          "description": "window:deny-is-decorated -> Denies the is_decorated command without any pre-configured scope.",
          "type": "string",
          "enum": [
            "window:deny-is-decorated"
          ]
        },
        {
          "description": "window:deny-is-focused -> Denies the is_focused command without any pre-configured scope.",
          "type": "string",
          "enum": [
            "window:deny-is-focused"
          ]
        },
        {
          "description": "window:deny-is-fullscreen -> Denies the is_fullscreen command without any pre-configured scope.",
          "type": "string",
          "enum": [
            "window:deny-is-fullscreen"
          ]
        },
        {
          "description": "window:deny-is-maximizable -> Denies the is_maximizable command without any pre-configured scope.",
          "type": "string",
          "enum": [
            "window:deny-is-maximizable"
          ]
        },
        {
          "description": "window:deny-is-maximized -> Denies the is_maximized command without any pre-configured scope.",
          "type": "string",
          "enum": [
            "window:deny-is-maximized"
          ]
        },
        {
          "description": "window:deny-is-minimizable -> Denies the is_minimizable command without any pre-configured scope.",
          "type": "string",
          "enum": [
            "window:deny-is-minimizable"
          ]
        },
        {
          "description": "window:deny-is-minimized -> Denies the is_minimized command without any pre-configured scope.",
          "type": "string",
          "enum": [
            "window:deny-is-minimized"
          ]
        },
        {
          "description": "window:deny-is-resizable -> Denies the is_resizable command without any pre-configured scope.",
          "type": "string",
          "enum": [
            "window:deny-is-resizable"
          ]
        },
        {
          "description": "window:deny-is-visible -> Denies the is_visible command without any pre-configured scope.",
          "type": "string",
          "enum": [
            "window:deny-is-visible"
          ]
        },
        {
          "description": "window:deny-maximize -> Denies the maximize command without any pre-configured scope.",
          "type": "string",
          "enum": [
            "window:deny-maximize"
          ]
        },
        {
          "description": "window:deny-minimize -> Denies the minimize command without any pre-configured scope.",
          "type": "string",
          "enum": [
            "window:deny-minimize"
          ]
        },
        {
          "description": "window:deny-outer-position -> Denies the outer_position command without any pre-configured scope.",
          "type": "string",
          "enum": [
            "window:deny-outer-position"
          ]
        },
        {
          "description": "window:deny-outer-size -> Denies the outer_size command without any pre-configured scope.",
          "type": "string",
          "enum": [
            "window:deny-outer-size"
          ]
        },
        {
          "description": "window:deny-primary-monitor -> Denies the primary_monitor command without any pre-configured scope.",
          "type": "string",
          "enum": [
            "window:deny-primary-monitor"
          ]
        },
        {
          "description": "window:deny-request-user-attention -> Denies the request_user_attention command without any pre-configured scope.",
          "type": "string",
          "enum": [
            "window:deny-request-user-attention"
          ]
        },
        {
          "description": "window:deny-scale-factor -> Denies the scale_factor command without any pre-configured scope.",
          "type": "string",
          "enum": [
            "window:deny-scale-factor"
          ]
        },
        {
          "description": "window:deny-set-always-on-bottom -> Denies the set_always_on_bottom command without any pre-configured scope.",
          "type": "string",
          "enum": [
            "window:deny-set-always-on-bottom"
          ]
        },
        {
          "description": "window:deny-set-always-on-top -> Denies the set_always_on_top command without any pre-configured scope.",
          "type": "string",
          "enum": [
            "window:deny-set-always-on-top"
          ]
        },
        {
          "description": "window:deny-set-closable -> Denies the set_closable command without any pre-configured scope.",
          "type": "string",
          "enum": [
            "window:deny-set-closable"
          ]
        },
        {
          "description": "window:deny-set-content-protected -> Denies the set_content_protected command without any pre-configured scope.",
          "type": "string",
          "enum": [
            "window:deny-set-content-protected"
          ]
        },
        {
          "description": "window:deny-set-cursor-grab -> Denies the set_cursor_grab command without any pre-configured scope.",
          "type": "string",
          "enum": [
            "window:deny-set-cursor-grab"
          ]
        },
        {
          "description": "window:deny-set-cursor-icon -> Denies the set_cursor_icon command without any pre-configured scope.",
          "type": "string",
          "enum": [
            "window:deny-set-cursor-icon"
          ]
        },
        {
          "description": "window:deny-set-cursor-position -> Denies the set_cursor_position command without any pre-configured scope.",
          "type": "string",
          "enum": [
            "window:deny-set-cursor-position"
          ]
        },
        {
          "description": "window:deny-set-cursor-visible -> Denies the set_cursor_visible command without any pre-configured scope.",
          "type": "string",
          "enum": [
            "window:deny-set-cursor-visible"
          ]
        },
        {
          "description": "window:deny-set-decorations -> Denies the set_decorations command without any pre-configured scope.",
          "type": "string",
          "enum": [
            "window:deny-set-decorations"
          ]
        },
        {
          "description": "window:deny-set-effects -> Denies the set_effects command without any pre-configured scope.",
          "type": "string",
          "enum": [
            "window:deny-set-effects"
          ]
        },
        {
          "description": "window:deny-set-focus -> Denies the set_focus command without any pre-configured scope.",
          "type": "string",
          "enum": [
            "window:deny-set-focus"
          ]
        },
        {
          "description": "window:deny-set-fullscreen -> Denies the set_fullscreen command without any pre-configured scope.",
          "type": "string",
          "enum": [
            "window:deny-set-fullscreen"
          ]
        },
        {
          "description": "window:deny-set-icon -> Denies the set_icon command without any pre-configured scope.",
          "type": "string",
          "enum": [
            "window:deny-set-icon"
          ]
        },
        {
          "description": "window:deny-set-ignore-cursor-events -> Denies the set_ignore_cursor_events command without any pre-configured scope.",
          "type": "string",
          "enum": [
            "window:deny-set-ignore-cursor-events"
          ]
        },
        {
          "description": "window:deny-set-max-size -> Denies the set_max_size command without any pre-configured scope.",
          "type": "string",
          "enum": [
            "window:deny-set-max-size"
          ]
        },
        {
          "description": "window:deny-set-maximizable -> Denies the set_maximizable command without any pre-configured scope.",
          "type": "string",
          "enum": [
            "window:deny-set-maximizable"
          ]
        },
        {
          "description": "window:deny-set-min-size -> Denies the set_min_size command without any pre-configured scope.",
          "type": "string",
          "enum": [
            "window:deny-set-min-size"
          ]
        },
        {
          "description": "window:deny-set-minimizable -> Denies the set_minimizable command without any pre-configured scope.",
          "type": "string",
          "enum": [
            "window:deny-set-minimizable"
          ]
        },
        {
          "description": "window:deny-set-position -> Denies the set_position command without any pre-configured scope.",
          "type": "string",
          "enum": [
            "window:deny-set-position"
          ]
        },
        {
          "description": "window:deny-set-progress-bar -> Denies the set_progress_bar command without any pre-configured scope.",
          "type": "string",
          "enum": [
            "window:deny-set-progress-bar"
          ]
        },
        {
          "description": "window:deny-set-resizable -> Denies the set_resizable command without any pre-configured scope.",
          "type": "string",
          "enum": [
            "window:deny-set-resizable"
          ]
        },
        {
          "description": "window:deny-set-shadow -> Denies the set_shadow command without any pre-configured scope.",
          "type": "string",
          "enum": [
            "window:deny-set-shadow"
          ]
        },
        {
          "description": "window:deny-set-size -> Denies the set_size command without any pre-configured scope.",
          "type": "string",
          "enum": [
            "window:deny-set-size"
          ]
        },
        {
          "description": "window:deny-set-skip-taskbar -> Denies the set_skip_taskbar command without any pre-configured scope.",
          "type": "string",
          "enum": [
            "window:deny-set-skip-taskbar"
          ]
        },
        {
          "description": "window:deny-set-title -> Denies the set_title command without any pre-configured scope.",
          "type": "string",
          "enum": [
            "window:deny-set-title"
          ]
        },
        {
          "description": "window:deny-set-visible-on-all-workspaces -> Denies the set_visible_on_all_workspaces command without any pre-configured scope.",
          "type": "string",
          "enum": [
            "window:deny-set-visible-on-all-workspaces"
          ]
        },
        {
          "description": "window:deny-show -> Denies the show command without any pre-configured scope.",
          "type": "string",
          "enum": [
            "window:deny-show"
          ]
        },
        {
          "description": "window:deny-start-dragging -> Denies the start_dragging command without any pre-configured scope.",
          "type": "string",
          "enum": [
            "window:deny-start-dragging"
          ]
        },
        {
          "description": "window:deny-theme -> Denies the theme command without any pre-configured scope.",
          "type": "string",
          "enum": [
            "window:deny-theme"
          ]
        },
        {
          "description": "window:deny-title -> Denies the title command without any pre-configured scope.",
          "type": "string",
          "enum": [
            "window:deny-title"
          ]
        },
        {
          "description": "window:deny-toggle-maximize -> Denies the toggle_maximize command without any pre-configured scope.",
          "type": "string",
          "enum": [
            "window:deny-toggle-maximize"
          ]
        },
        {
          "description": "window:deny-unmaximize -> Denies the unmaximize command without any pre-configured scope.",
          "type": "string",
          "enum": [
            "window:deny-unmaximize"
          ]
        },
        {
          "description": "window:deny-unminimize -> Denies the unminimize command without any pre-configured scope.",
          "type": "string",
          "enum": [
            "window:deny-unminimize"
          ]
        }
      ]
    },
    "Value": {
      "description": "All supported ACL values.",
      "anyOf": [
        {
          "description": "Represents a null JSON value.",
          "type": "null"
        },
        {
          "description": "Represents a [`bool`].",
          "type": "boolean"
        },
        {
          "description": "Represents a valid ACL [`Number`].",
          "allOf": [
            {
              "$ref": "#/definitions/Number"
            }
          ]
        },
        {
          "description": "Represents a [`String`].",
          "type": "string"
        },
        {
          "description": "Represents a list of other [`Value`]s.",
          "type": "array",
          "items": {
            "$ref": "#/definitions/Value"
          }
        },
        {
          "description": "Represents a map of [`String`] keys to [`Value`]s.",
          "type": "object",
          "additionalProperties": {
            "$ref": "#/definitions/Value"
          }
        }
      ]
    },
    "Number": {
      "description": "A valid ACL number.",
      "anyOf": [
        {
          "description": "Represents an [`i64`].",
          "type": "integer",
          "format": "int64"
        },
        {
          "description": "Represents a [`f64`].",
          "type": "number",
          "format": "double"
        }
      ]
    },
    "Target": {
      "description": "Platform target.",
      "oneOf": [
        {
          "description": "MacOS.",
          "type": "string",
          "enum": [
            "macOS"
          ]
        },
        {
          "description": "Windows.",
          "type": "string",
          "enum": [
            "windows"
          ]
        },
        {
          "description": "Linux.",
          "type": "string",
          "enum": [
            "linux"
          ]
        },
        {
          "description": "Android.",
          "type": "string",
          "enum": [
            "android"
          ]
        },
        {
          "description": "iOS.",
          "type": "string",
          "enum": [
            "iOS"
          ]
        }
      ]
    },
    "ShellAllowedArg": {
      "description": "A command argument allowed to be executed by the webview API.",
      "anyOf": [
        {
          "description": "A non-configurable argument that is passed to the command in the order it was specified.",
          "type": "string"
        },
        {
          "description": "A variable that is set while calling the command from the webview API.",
          "type": "object",
          "required": [
            "validator"
          ],
          "properties": {
            "validator": {
              "description": "[regex] validator to require passed values to conform to an expected input.\n\nThis will require the argument value passed to this variable to match the `validator` regex before it will be executed.\n\n[regex]: https://docs.rs/regex/latest/regex/#syntax",
              "type": "string"
            }
          },
          "additionalProperties": false
        }
      ]
    },
    "ShellAllowedArgs": {
      "description": "A set of command arguments allowed to be executed by the webview API.\n\nA value of `true` will allow any arguments to be passed to the command. `false` will disable all arguments. A list of [`ShellAllowedArg`] will set those arguments as the only valid arguments to be passed to the attached command configuration.",
      "anyOf": [
        {
          "description": "Use a simple boolean to allow all or disable all arguments to this command configuration.",
          "type": "boolean"
        },
        {
          "description": "A specific set of [`ShellAllowedArg`] that are valid to call for the command configuration.",
          "type": "array",
          "items": {
            "$ref": "#/definitions/ShellAllowedArg"
          }
        }
      ]
    }
  }
}<|MERGE_RESOLUTION|>--- conflicted
+++ resolved
@@ -4910,16 +4910,6 @@
           ]
         },
         {
-<<<<<<< HEAD
-          "description": "image:allow-height -> Enables the height command without any pre-configured scope.",
-          "type": "string",
-          "enum": [
-            "image:allow-height"
-          ]
-        },
-        {
-=======
->>>>>>> 9dec9605
           "description": "image:allow-new -> Enables the new command without any pre-configured scope.",
           "type": "string",
           "enum": [
@@ -4955,16 +4945,6 @@
           ]
         },
         {
-<<<<<<< HEAD
-          "description": "image:deny-height -> Denies the height command without any pre-configured scope.",
-          "type": "string",
-          "enum": [
-            "image:deny-height"
-          ]
-        },
-        {
-=======
->>>>>>> 9dec9605
           "description": "image:deny-new -> Denies the new command without any pre-configured scope.",
           "type": "string",
           "enum": [
