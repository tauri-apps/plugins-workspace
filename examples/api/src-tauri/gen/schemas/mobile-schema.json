--- conflicted
+++ resolved
@@ -2363,7 +2363,7 @@
                     "type": "object",
                     "required": [
                       "args",
-                      "command",
+                      "cmd",
                       "name",
                       "sidecar"
                     ],
@@ -2376,7 +2376,7 @@
                           }
                         ]
                       },
-                      "command": {
+                      "cmd": {
                         "description": "The command name. It can start with a variable that resolves to a system base directory. The variables are: `$AUDIO`, `$CACHE`, `$CONFIG`, `$DATA`, `$LOCALDATA`, `$DESKTOP`, `$DOCUMENT`, `$DOWNLOAD`, `$EXE`, `$FONT`, `$HOME`, `$PICTURE`, `$PUBLIC`, `$RUNTIME`, `$TEMPLATE`, `$VIDEO`, `$RESOURCE`, `$APP`, `$LOG`, `$TEMP`, `$APPCONFIG`, `$APPDATA`, `$APPLOCALDATA`, `$APPCACHE`, `$APPLOG`.",
                         "type": "string"
                       },
@@ -2398,7 +2398,7 @@
                     "type": "object",
                     "required": [
                       "args",
-                      "command",
+                      "cmd",
                       "name",
                       "sidecar"
                     ],
@@ -2411,7 +2411,7 @@
                           }
                         ]
                       },
-                      "command": {
+                      "cmd": {
                         "description": "The command name. It can start with a variable that resolves to a system base directory. The variables are: `$AUDIO`, `$CACHE`, `$CONFIG`, `$DATA`, `$LOCALDATA`, `$DESKTOP`, `$DOCUMENT`, `$DOWNLOAD`, `$EXE`, `$FONT`, `$HOME`, `$PICTURE`, `$PUBLIC`, `$RUNTIME`, `$TEMPLATE`, `$VIDEO`, `$RESOURCE`, `$APP`, `$LOG`, `$TEMP`, `$APPCONFIG`, `$APPDATA`, `$APPLOCALDATA`, `$APPCACHE`, `$APPLOG`.",
                         "type": "string"
                       },
@@ -4937,16 +4937,6 @@
           ]
         },
         {
-<<<<<<< HEAD
-          "description": "image:allow-height -> Enables the height command without any pre-configured scope.",
-          "type": "string",
-          "enum": [
-            "image:allow-height"
-          ]
-        },
-        {
-=======
->>>>>>> 9dec9605
           "description": "image:allow-new -> Enables the new command without any pre-configured scope.",
           "type": "string",
           "enum": [
@@ -4961,17 +4951,10 @@
           ]
         },
         {
-<<<<<<< HEAD
-          "description": "image:allow-width -> Enables the width command without any pre-configured scope.",
-          "type": "string",
-          "enum": [
-            "image:allow-width"
-=======
           "description": "image:allow-size -> Enables the size command without any pre-configured scope.",
           "type": "string",
           "enum": [
             "image:allow-size"
->>>>>>> 9dec9605
           ]
         },
         {
@@ -4989,16 +4972,6 @@
           ]
         },
         {
-<<<<<<< HEAD
-          "description": "image:deny-height -> Denies the height command without any pre-configured scope.",
-          "type": "string",
-          "enum": [
-            "image:deny-height"
-          ]
-        },
-        {
-=======
->>>>>>> 9dec9605
           "description": "image:deny-new -> Denies the new command without any pre-configured scope.",
           "type": "string",
           "enum": [
@@ -5013,17 +4986,10 @@
           ]
         },
         {
-<<<<<<< HEAD
-          "description": "image:deny-width -> Denies the width command without any pre-configured scope.",
-          "type": "string",
-          "enum": [
-            "image:deny-width"
-=======
           "description": "image:deny-size -> Denies the size command without any pre-configured scope.",
           "type": "string",
           "enum": [
             "image:deny-size"
->>>>>>> 9dec9605
           ]
         },
         {
