import java.io.File
import org.apache.tools.ant.taskdefs.condition.Os
import org.gradle.api.DefaultTask
import org.gradle.api.GradleException
import org.gradle.api.logging.LogLevel
import org.gradle.api.tasks.Input
import org.gradle.api.tasks.TaskAction

open class BuildTask : DefaultTask() {
    @Input
    var rootDirRel: String? = null
    @Input
    var target: String? = null
    @Input
    var release: Boolean? = null

    @TaskAction
    fun assemble() {
        val executable = """node""";
        try {
            runTauriCli(executable)
        } catch (e: Exception) {
            if (Os.isFamily(Os.FAMILY_WINDOWS)) {
                runTauriCli("$executable.cmd")
            } else {
                throw e;
            }
        }
    }

    fun runTauriCli(executable: String) {
        val rootDirRel = rootDirRel ?: throw GradleException("rootDirRel cannot be null")
        val target = target ?: throw GradleException("target cannot be null")
        val release = release ?: throw GradleException("release cannot be null")
<<<<<<< HEAD
        val args = listOf("../node_modules/.bin/../../../../node_modules/.pnpm/@tauri-apps+cli@2.0.0-alpha.15/node_modules/@tauri-apps/cli/tauri.js", "android", "android-studio-script");
=======
        val args = listOf("../node_modules/.bin/../@tauri-apps/cli/tauri.js", "android", "android-studio-script");
>>>>>>> 76cfdc32

        project.exec {
            workingDir(File(project.projectDir, rootDirRel))
            executable(executable)
            args(args)
            if (project.logger.isEnabled(LogLevel.DEBUG)) {
                args("-vv")
            } else if (project.logger.isEnabled(LogLevel.INFO)) {
                args("-v")
            }
            if (release) {
                args("--release")
            }
            args(listOf("--target", target))
        }.assertNormalExitValue()
    }
}<|MERGE_RESOLUTION|>--- conflicted
+++ resolved
@@ -32,11 +32,7 @@
         val rootDirRel = rootDirRel ?: throw GradleException("rootDirRel cannot be null")
         val target = target ?: throw GradleException("target cannot be null")
         val release = release ?: throw GradleException("release cannot be null")
-<<<<<<< HEAD
-        val args = listOf("../node_modules/.bin/../../../../node_modules/.pnpm/@tauri-apps+cli@2.0.0-alpha.15/node_modules/@tauri-apps/cli/tauri.js", "android", "android-studio-script");
-=======
         val args = listOf("../node_modules/.bin/../@tauri-apps/cli/tauri.js", "android", "android-studio-script");
->>>>>>> 76cfdc32
 
         project.exec {
             workingDir(File(project.projectDir, rootDirRel))
