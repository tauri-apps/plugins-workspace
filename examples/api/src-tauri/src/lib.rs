--- conflicted
+++ resolved
@@ -75,16 +75,12 @@
                     .decorations(false);
             }
 
-<<<<<<< HEAD
-            let window = window_builder.build()?;
-=======
             #[cfg(target_os = "macos")]
             {
                 window_builder = window_builder.transparent(true);
             }
 
             let window = window_builder.build().unwrap();
->>>>>>> 5fd597dd
 
             #[cfg(debug_assertions)]
             window.open_devtools();
