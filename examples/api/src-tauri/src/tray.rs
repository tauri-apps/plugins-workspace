--- conflicted
+++ resolved
@@ -108,13 +108,8 @@
         })
         .on_tray_icon_event(|tray, event| {
             if let TrayIconEvent::Click {
-<<<<<<< HEAD
-                button: MouseButton::Left,
-                button_state: MouseButtonState::Up,
-=======
                 button_state: MouseButtonState::Down,
                 button: MouseButton::Left,
->>>>>>> 28bc5c2e
                 ..
             } = event
             {
