--- conflicted
+++ resolved
@@ -45,12 +45,8 @@
 tauri-plugin-updater = { path = "../../../plugins/updater", version = "2.0.0-alpha.4" }
 
 [target."cfg(any(target_os = \"android\", target_os = \"ios\"))".dependencies]
-<<<<<<< HEAD
-tauri-plugin-barcode-scanner = { path = "../../../plugins/barcode-scanner/", version = "2.0.0-alpha.1" }
+tauri-plugin-barcode-scanner = { path = "../../../plugins/barcode-scanner/", version = "2.0.0-alpha.2" }
 tauri-plugin-nfc = { path = "../../../plugins/nfc", version = "1.0.0" }
-=======
-tauri-plugin-barcode-scanner = { path = "../../../plugins/barcode-scanner/", version = "2.0.0-alpha.2" }
->>>>>>> d4d1633c
 
 [target."cfg(target_os = \"windows\")".dependencies]
 window-shadows = "0.2"
