[package]
name = "api"
version = "0.1.0"
description = "An example Tauri Application showcasing the api"
edition = "2021"
rust-version = "1.65"
license = "Apache-2.0 OR MIT"

[lib]
crate-type = ["staticlib", "cdylib", "rlib"]

[build-dependencies]
tauri-build = { workspace = true, features = ["codegen", "isolation"] }

[dependencies]
serde_json.workspace = true
serde.workspace = true
tiny_http = "0.11"
log.workspace = true
tauri-plugin-app = { path = "../../../plugins/app" }
tauri-plugin-log = { path = "../../../plugins/log" }
tauri-plugin-fs = { path = "../../../plugins/fs" }
tauri-plugin-clipboard = { path = "../../../plugins/clipboard" }
tauri-plugin-dialog = { path = "../../../plugins/dialog" }
tauri-plugin-http = { path = "../../../plugins/http", features = [ "http-multipart" ] }
tauri-plugin-notification = { path = "../../../plugins/notification", features = [ "windows7-compat" ] }
tauri-plugin-os = { path = "../../../plugins/os" }
tauri-plugin-process = { path = "../../../plugins/process" }
tauri-plugin-shell = { path = "../../../plugins/shell" }
<<<<<<< HEAD
tauri-plugin-updater = { path = "../../../plugins/updater" }
tauri-plugin-window = { path = "../../../plugins/window", features = ["devtools", "icon-ico", "icon-png"] }
=======
tauri-plugin-window = { path = "../../../plugins/window" }
>>>>>>> d87b5696

[dependencies.tauri]
workspace = true
features = [
  "icon-ico",
  "icon-png",
  "isolation",
  "macos-private-api",
  "system-tray",
  "protocol-asset"
]

[target."cfg(any(target_os = \"macos\", windows, target_os = \"linux\", target_os = \"dragonfly\", target_os = \"freebsd\", target_os = \"openbsd\", target_os = \"netbsd\"))".dependencies]
tauri-plugin-cli = { path = "../../../plugins/cli" }
tauri-plugin-global-shortcut = { path = "../../../plugins/global-shortcut" }
tauri-plugin-updater = { path = "../../../plugins/updater" }

[target."cfg(target_os = \"windows\")".dependencies]
window-shadows = "0.2"

[features]
custom-protocol = [ "tauri/custom-protocol" ]<|MERGE_RESOLUTION|>--- conflicted
+++ resolved
@@ -27,12 +27,7 @@
 tauri-plugin-os = { path = "../../../plugins/os" }
 tauri-plugin-process = { path = "../../../plugins/process" }
 tauri-plugin-shell = { path = "../../../plugins/shell" }
-<<<<<<< HEAD
-tauri-plugin-updater = { path = "../../../plugins/updater" }
 tauri-plugin-window = { path = "../../../plugins/window", features = ["devtools", "icon-ico", "icon-png"] }
-=======
-tauri-plugin-window = { path = "../../../plugins/window" }
->>>>>>> d87b5696
 
 [dependencies.tauri]
 workspace = true
