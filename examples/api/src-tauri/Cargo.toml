[package]
name = "api"
publish = false
version = "2.0.0-alpha.8"
description = "An example Tauri Application showcasing the api"
edition = "2021"
rust-version = { workspace = true }
license = "Apache-2.0 OR MIT"

[lib]
name = "api_lib"
crate-type = [ "staticlib", "cdylib", "rlib" ]

[build-dependencies]
tauri-build = { workspace = true, features = [ "codegen", "isolation" ] }

[dependencies]
serde_json = { workspace = true }
serde = { workspace = true }
tiny_http = "0.11"
log = { workspace = true }
tauri-plugin-log = { path = "../../../plugins/log", version = "2.0.0-alpha.5" }
tauri-plugin-fs = { path = "../../../plugins/fs", version = "2.0.0-alpha.5" }
tauri-plugin-clipboard-manager = { path = "../../../plugins/clipboard-manager", version = "2.0.0-alpha.5" }
tauri-plugin-dialog = { path = "../../../plugins/dialog", version = "2.0.0-alpha.5" }
tauri-plugin-http = { path = "../../../plugins/http", features = [ "multipart" ], version = "2.0.0-alpha.6" }
tauri-plugin-notification = { path = "../../../plugins/notification", version = "2.0.0-alpha.6", features = [ "windows7-compat" ] }
tauri-plugin-os = { path = "../../../plugins/os", version = "2.0.0-alpha.5" }
tauri-plugin-process = { path = "../../../plugins/process", version = "2.0.0-alpha.5" }
tauri-plugin-shell = { path = "../../../plugins/shell", version = "2.0.0-alpha.5" }

  [dependencies.tauri]
  workspace = true
  features = [
  "icon-ico",
  "icon-png",
  "isolation",
  "macos-private-api",
  "tray-icon",
  "protocol-asset"
]

[target."cfg(any(target_os = \"macos\", windows, target_os = \"linux\", target_os = \"dragonfly\", target_os = \"freebsd\", target_os = \"openbsd\", target_os = \"netbsd\"))".dependencies]
tauri-plugin-cli = { path = "../../../plugins/cli", version = "2.0.0-alpha.5" }
tauri-plugin-global-shortcut = { path = "../../../plugins/global-shortcut", version = "2.0.0-alpha.5" }
tauri-plugin-updater = { path = "../../../plugins/updater", version = "2.0.0-alpha.5" }

[target."cfg(any(target_os = \"android\", target_os = \"ios\"))".dependencies]
<<<<<<< HEAD
tauri-plugin-barcode-scanner = { path = "../../../plugins/barcode-scanner/", version = "2.0.0-alpha.2" }
tauri-plugin-nfc = { path = "../../../plugins/nfc", version = "1.0.0" }
=======
tauri-plugin-barcode-scanner = { path = "../../../plugins/barcode-scanner/", version = "2.0.0-alpha.3" }
>>>>>>> 68cb23f9

[target."cfg(target_os = \"windows\")".dependencies]
window-shadows = "0.2"

[features]
custom-protocol = [ "tauri/custom-protocol" ]<|MERGE_RESOLUTION|>--- conflicted
+++ resolved
@@ -46,12 +46,8 @@
 tauri-plugin-updater = { path = "../../../plugins/updater", version = "2.0.0-alpha.5" }
 
 [target."cfg(any(target_os = \"android\", target_os = \"ios\"))".dependencies]
-<<<<<<< HEAD
-tauri-plugin-barcode-scanner = { path = "../../../plugins/barcode-scanner/", version = "2.0.0-alpha.2" }
+tauri-plugin-barcode-scanner = { path = "../../../plugins/barcode-scanner/", version = "2.0.0-alpha.3" }
 tauri-plugin-nfc = { path = "../../../plugins/nfc", version = "1.0.0" }
-=======
-tauri-plugin-barcode-scanner = { path = "../../../plugins/barcode-scanner/", version = "2.0.0-alpha.3" }
->>>>>>> 68cb23f9
 
 [target."cfg(target_os = \"windows\")".dependencies]
 window-shadows = "0.2"
