## Plugins Found Here

|                                            |                                                        | Win | Mac | Lin | iOS | And |
| ------------------------------------------ | ------------------------------------------------------ | --- | --- | --- | --- | --- |
| [authenticator](plugins/authenticator)     | Interface with hardware security keys.                 | ✅  | ✅  | ✅  | ?   | ?   |
| [autostart](plugins/autostart)             | Automatically launch your app at system startup.       | ✅  | ✅  | ✅  | ?   | ?   |
| [localhost](plugins/localhost)             | Use a localhost server in production apps.             | ✅  | ✅  | ✅  | ?   | ?   |
| [log](plugins/log)                         | Configurable logging.                                  | ✅  | ✅  | ✅  | ✅  | ✅  |
| [persisted-scope](plugins/persisted-scope) | Persist runtime scope changes on the filesystem.       | ✅  | ✅  | ✅  | ?   | ?   |
| [positioner](plugins/positioner)           | Move windows to common locations.                      | ✅  | ✅  | ✅  | ?   | ?   |
| [single-instance](plugins/single-instance) | Ensure a single instance of your tauri app is running. | ✅  | ?   | ✅  | ?   | ?   |
| [sql](plugins/sql)                         | Interface with SQL databases.                          | ✅  | ✅  | ✅  | ?   | ?   |
| [store](plugins/store)                     | Persistent key value storage.                          | ✅  | ✅  | ✅  | ?   | ?   |
| [stronghold](plugins/stronghold)           | Encrypted, secure database.                            | ✅  | ✅  | ✅  | ?   | ?   |
| [upload](plugins/upload)                   | Tauri plugin for file uploads through HTTP.            | ✅  | ✅  | ✅  | ?   | ?   |
| [websocket](plugins/websocket)             | Open a WebSocket connection using a Rust client in JS. | ✅  | ✅  | ✅  | ?   | ?   |
| [window-state](plugins/window-state)       | Persist window sizes and positions.                    | ✅  | ✅  | ✅  | ?   | ?   |

<<<<<<< HEAD
_This repo and all plugins require a Rust version of at least **1.70**_
=======
_This repo and all plugins require a Rust version of at least **1.64**_

## Partners

<table>
  <tbody>
    <tr>
      <td align="center" valign="middle">
        <a href="https://crabnebula.dev" target="_blank">
          <img src=".github/sponsors/crabnebula.svg" alt="CrabNebula" width="283">
        </a>
      </td>
    </tr>
  </tbody>
</table>

For the complete list of sponsors please visit our [website](https://tauri.app#sponsors) and [Open Collective](https://opencollective.com/tauri).
>>>>>>> 8c9ff2a2
<|MERGE_RESOLUTION|>--- conflicted
+++ resolved
@@ -16,10 +16,7 @@
 | [websocket](plugins/websocket)             | Open a WebSocket connection using a Rust client in JS. | ✅  | ✅  | ✅  | ?   | ?   |
 | [window-state](plugins/window-state)       | Persist window sizes and positions.                    | ✅  | ✅  | ✅  | ?   | ?   |
 
-<<<<<<< HEAD
 _This repo and all plugins require a Rust version of at least **1.70**_
-=======
-_This repo and all plugins require a Rust version of at least **1.64**_
 
 ## Partners
 
@@ -35,5 +32,4 @@
   </tbody>
 </table>
 
-For the complete list of sponsors please visit our [website](https://tauri.app#sponsors) and [Open Collective](https://opencollective.com/tauri).
->>>>>>> 8c9ff2a2
+For the complete list of sponsors please visit our [website](https://tauri.app#sponsors) and [Open Collective](https://opencollective.com/tauri).