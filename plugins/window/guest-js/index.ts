// Copyright 2019-2023 Tauri Programme within The Commons Conservancy
// SPDX-License-Identifier: Apache-2.0
// SPDX-License-Identifier: MIT

/**
 * Provides APIs to create windows, communicate with other windows and manipulate the current window.
 *
 * ## Window events
 *
 * Events can be listened to using {@link Window.listen}:
 * ```typescript
 * import { getCurrent } from "@tauri-apps/plugin-window";
 * getCurrent().listen("my-window-event", ({ event, payload }) => { });
 * ```
 *
 * @module
 */

import type {
  Event,
  EventName,
  EventCallback,
  UnlistenFn,
} from "@tauri-apps/api/event";
import { TauriEvent, emit, listen, once } from "@tauri-apps/api/event";

declare global {
  interface Window {
    __TAURI_INVOKE__: <T>(cmd: string, args?: unknown) => Promise<T>;
  }
}

type Theme = "light" | "dark";
type TitleBarStyle = "visible" | "transparent" | "overlay";

/**
 * Allows you to retrieve information about a given monitor.
 *
 * @since 2.0.0
 */
interface Monitor {
  /** Human-readable name of the monitor */
  name: string | null;
  /** The monitor's resolution. */
  size: PhysicalSize;
  /** the Top-left corner position of the monitor relative to the larger full screen area. */
  position: PhysicalPosition;
  /** The scale factor that can be used to map physical pixels to logical pixels. */
  scaleFactor: number;
}

/**
 * The payload for the `scaleChange` event.
 *
 * @since 2.0.0
 */
interface ScaleFactorChanged {
  /** The new window scale factor. */
  scaleFactor: number;
  /** The new window size */
  size: PhysicalSize;
}

/** The file drop event types. */
type FileDropEvent =
  | { type: "hover"; paths: string[] }
  | { type: "drop"; paths: string[] }
  | { type: "cancel" };

/**
 * A size represented in logical pixels.
 *
 * @since 2.0.0
 */
class LogicalSize {
  type = "Logical";
  width: number;
  height: number;

  constructor(width: number, height: number) {
    this.width = width;
    this.height = height;
  }
}

/**
 * A size represented in physical pixels.
 *
 * @since 2.0.0
 */
class PhysicalSize {
  type = "Physical";
  width: number;
  height: number;

  constructor(width: number, height: number) {
    this.width = width;
    this.height = height;
  }

  /**
   * Converts the physical size to a logical one.
   * @example
   * ```typescript
   * import { getCurrent } from '@tauri-apps/window';
   * const appWindow = getCurrent();
   * const factor = await appWindow.scaleFactor();
   * const size = await appWindow.innerSize();
   * const logical = size.toLogical(factor);
   * ```
   *  */
  toLogical(scaleFactor: number): LogicalSize {
    return new LogicalSize(this.width / scaleFactor, this.height / scaleFactor);
  }
}

/**
 *  A position represented in logical pixels.
 *
 * @since 2.0.0
 */
class LogicalPosition {
  type = "Logical";
  x: number;
  y: number;

  constructor(x: number, y: number) {
    this.x = x;
    this.y = y;
  }
}

/**
 *  A position represented in physical pixels.
 *
 * @since 2.0.0
 */
class PhysicalPosition {
  type = "Physical";
  x: number;
  y: number;

  constructor(x: number, y: number) {
    this.x = x;
    this.y = y;
  }

  /**
   * Converts the physical position to a logical one.
   * @example
   * ```typescript
   * import { getCurrent } from '@tauri-apps/window';
   * const appWindow = getCurrent();
   * const factor = await appWindow.scaleFactor();
   * const position = await appWindow.innerPosition();
   * const logical = position.toLogical(factor);
   * ```
   * */
  toLogical(scaleFactor: number): LogicalPosition {
    return new LogicalPosition(this.x / scaleFactor, this.y / scaleFactor);
  }
}

/** @ignore */
interface WindowDef {
  label: string;
}

/** @ignore */
declare global {
  interface Window {
    __TAURI_METADATA__: {
      __windows: WindowDef[];
      __currentWindow: WindowDef;
    };
  }
}

/**
 * Attention type to request on a window.
 *
 * @since 2.0.0
 */
enum UserAttentionType {
  /**
   * #### Platform-specific
   * - **macOS:** Bounces the dock icon until the application is in focus.
   * - **Windows:** Flashes both the window and the taskbar button until the application is in focus.
   */
  Critical = 1,
  /**
   * #### Platform-specific
   * - **macOS:** Bounces the dock icon once.
   * - **Windows:** Flashes the taskbar button until the application is in focus.
   */
  Informational,
}

class CloseRequestedEvent {
  /** Event name */
  event: EventName;
  /** The label of the window that emitted this event. */
  windowLabel: string;
  /** Event identifier used to unlisten */
  id: number;
  private _preventDefault = false;

  constructor(event: Event<null>) {
    this.event = event.event;
    this.windowLabel = event.windowLabel;
    this.id = event.id;
  }

  preventDefault(): void {
    this._preventDefault = true;
  }

  isPreventDefault(): boolean {
    return this._preventDefault;
  }
}

export type CursorIcon =
  | "default"
  | "crosshair"
  | "hand"
  | "arrow"
  | "move"
  | "text"
  | "wait"
  | "help"
  | "progress"
  // something cannot be done
  | "notAllowed"
  | "contextMenu"
  | "cell"
  | "verticalText"
  | "alias"
  | "copy"
  | "noDrop"
  // something can be grabbed
  | "grab"
  /// something is grabbed
  | "grabbing"
  | "allScroll"
  | "zoomIn"
  | "zoomOut"
  // edge is to be moved
  | "eResize"
  | "nResize"
  | "neResize"
  | "nwResize"
  | "sResize"
  | "seResize"
  | "swResize"
  | "wResize"
  | "ewResize"
  | "nsResize"
  | "neswResize"
  | "nwseResize"
  | "colResize"
  | "rowResize";

/**
 * Get an instance of `Window` for the current window.
 *
 * @since 2.0.0
 */
function getCurrent(): Window {
  return new Window(window.__TAURI_METADATA__.__currentWindow.label, {
    // @ts-expect-error `skip` is not defined in the public API but it is handled by the constructor
    skip: true,
  });
}

/**
 * Gets a list of instances of `Window` for all available windows.
 *
 * @since 2.0.0
 */
function getAll(): Window[] {
  return window.__TAURI_METADATA__.__windows.map(
    (w) =>
      new Window(w.label, {
        // @ts-expect-error `skip` is not defined in the public API but it is handled by the constructor
        skip: true,
      })
  );
}

/** @ignore */
// events that are emitted right here instead of by the created webview
const localTauriEvents = ["tauri://created", "tauri://error"];
/** @ignore */
export type WindowLabel = string;

/**
 * Create new webview window or get a handle to an existing one.
 *
 * Windows are identified by a *label*  a unique identifier that can be used to reference it later.
 * It may only contain alphanumeric characters `a-zA-Z` plus the following special characters `-`, `/`, `:` and `_`.
 *
 * @example
 * ```typescript
 * // loading embedded asset:
 * const appWindow = new Window('theUniqueLabel', {
 *   url: 'path/to/page.html'
 * });
 * // alternatively, load a remote URL:
 * const appWindow = new Window('theUniqueLabel', {
 *   url: 'https://github.com/tauri-apps/tauri'
 * });
 *
 * appWindow.once('tauri://created', function () {
 *  // window successfully created
 * });
 * appWindow.once('tauri://error', function (e) {
 *  // an error happened creating the window
 * });
 *
 * // emit an event to the backend
 * await appWindow.emit("some event", "data");
 * // listen to an event from the backend
 * const unlisten = await appWindow.listen("event name", e => {});
 * unlisten();
 * ```
 *
 * @since 2.0.0
 */
class Window {
  /** The window label. It is a unique identifier for the window, can be used to reference it later. */
  label: WindowLabel;
  /** Local event listeners. */
  // eslint-disable-next-line @typescript-eslint/no-explicit-any
  listeners: Record<string, Array<EventCallback<any>>>;

  /**
   * Creates a new WebviewWindow.
   * @example
   * ```typescript
   * import { Window } from '@tauri-apps/window';
   * const appWindow = new Window('my-label', {
   *   url: 'https://github.com/tauri-apps/tauri'
   * });
   * appWindow.once('tauri://created', function () {
   *  // window successfully created
   * });
   * appWindow.once('tauri://error', function (e) {
   *  // an error happened creating the window
   * });
   * ```
   *
   * @param label The unique webview window label. Must be alphanumeric: `a-zA-Z-/:_`.
   * @returns The {@link Window} instance to communicate with the webview.
   *
   * @since 2.0.0
   */
  constructor(label: WindowLabel, options: WindowOptions = {}) {
    this.label = label;
    this.listeners = Object.create(null);

    // @ts-expect-error `skip` is not a public API so it is not defined in WindowOptions
    if (!options?.skip) {
      window
        .__TAURI_INVOKE__("plugin:window|create", {
          options: {
            ...options,
            label,
          },
        })
        .then(async () => this.emit("tauri://created"))
        .catch(async (e: string) => this.emit("tauri://error", e));
    }
  }

  /**
   * Gets the WebviewWindow for the webview associated with the given label.
   * @example
   * ```typescript
   * import { WebviewWindow } from '@tauri-apps/window';
   * const mainWindow = WebviewWindow.getByLabel('main');
   * ```
   *
   * @param label The webview window label.
   * @returns The WebviewWindow instance to communicate with the webview or null if the webview doesn't exist.
   *
   * @since 2.0.0
   */
  static getByLabel(label: string): Window | null {
    if (getAll().some((w) => w.label === label)) {
      // @ts-expect-error `skip` is not defined in the public API but it is handled by the constructor
      return new WebviewWindow(label, { skip: true });
    }
    return null;
  }

  /**
   * Get an instance of `Window` for the current window.
   *
   * @since 2.0.0
   */
  static getCurrent(): Window {
    return getCurrent();
  }

  /**
   * Gets a list of instances of `Window` for all available windows.
   *
   * @since 2.0.0
   */
  static getAll(): Window[] {
    return getAll();
  }

  /**
   * Listen to an event emitted by the backend that is tied to the webview window.
   *
   * @example
   * ```typescript
   * import { getCurrent } from '@tauri-apps/window';
   * const unlisten = await getCurrent().listen<string>('state-changed', (event) => {
   *   console.log(`Got error: ${payload}`);
   * });
   *
   * // you need to call unlisten if your handler goes out of scope e.g. the component is unmounted
   * unlisten();
   * ```
   *
   * @param event Event name. Must include only alphanumeric characters, `-`, `/`, `:` and `_`.
   * @param handler Event handler.
   * @returns A promise resolving to a function to unlisten to the event.
   * Note that removing the listener is required if your listener goes out of scope e.g. the component is unmounted.
   *
   * @since 2.0.0
   */
  async listen<T>(
    event: EventName,
    handler: EventCallback<T>
  ): Promise<UnlistenFn> {
    if (this._handleTauriEvent(event, handler)) {
      return Promise.resolve(() => {
        // eslint-disable-next-line @typescript-eslint/no-unsafe-member-access, security/detect-object-injection
        const listeners = this.listeners[event];
        listeners.splice(listeners.indexOf(handler), 1);
      });
    }
    return listen(event, handler, { target: this.label });
  }

  /**
   * Listen to an one-off event emitted by the backend that is tied to the webview window.
   *
   * @example
   * ```typescript
   * import { getCurrent } from '@tauri-apps/window';
   * const unlisten = await getCurrent().once<null>('initialized', (event) => {
   *   console.log(`Window initialized!`);
   * });
   *
   * // you need to call unlisten if your handler goes out of scope e.g. the component is unmounted
   * unlisten();
   * ```
   *
   * @param event Event name. Must include only alphanumeric characters, `-`, `/`, `:` and `_`.
   * @param handler Event handler.
   * @returns A promise resolving to a function to unlisten to the event.
   * Note that removing the listener is required if your listener goes out of scope e.g. the component is unmounted.
   *
   * @since 2.0.0
   */
  async once<T>(event: string, handler: EventCallback<T>): Promise<UnlistenFn> {
    if (this._handleTauriEvent(event, handler)) {
      return Promise.resolve(() => {
        // eslint-disable-next-line security/detect-object-injection
        const listeners = this.listeners[event];
        listeners.splice(listeners.indexOf(handler), 1);
      });
    }
    return once(event, handler, { target: this.label });
  }

  /**
   * Emits an event to the backend, tied to the webview window.
   * @example
   * ```typescript
   * import { getCurrent } from '@tauri-apps/window';
   * await getCurrent().emit('window-loaded', { loggedIn: true, token: 'authToken' });
   * ```
   *
   * @param event Event name. Must include only alphanumeric characters, `-`, `/`, `:` and `_`.
   * @param payload Event payload.
   */
  async emit(event: string, payload?: unknown): Promise<void> {
    if (localTauriEvents.includes(event)) {
      // eslint-disable-next-line
      for (const handler of this.listeners[event] || []) {
        handler({ event, id: -1, windowLabel: this.label, payload });
      }
      return Promise.resolve();
    }
    return emit(event, payload, { target: this.label });
  }

  /** @ignore */
  _handleTauriEvent<T>(event: string, handler: EventCallback<T>): boolean {
    if (localTauriEvents.includes(event)) {
      if (!(event in this.listeners)) {
        // eslint-disable-next-line
        this.listeners[event] = [handler];
      } else {
        // eslint-disable-next-line
        this.listeners[event].push(handler);
      }
      return true;
    }
    return false;
  }

  // Getters
  /**
   * The scale factor that can be used to map physical pixels to logical pixels.
   * @example
   * ```typescript
   * import { getCurrent } from '@tauri-apps/window';
   * const factor = await getCurrent().scaleFactor();
   * ```
   *
   * @returns The window's monitor scale factor.
   *
   * @since 2.0.0
   * */
  async scaleFactor(): Promise<number> {
    return window.__TAURI_INVOKE__("plugin:window|scale_factor", {
      label: this.label,
    });
  }

  /**
   * The position of the top-left hand corner of the window's client area relative to the top-left hand corner of the desktop.
   * @example
   * ```typescript
   * import { getCurrent } from '@tauri-apps/window';
   * const position = await getCurrent().innerPosition();
   * ```
   *
   * @returns The window's inner position.
   *
   * @since 2.0.0
   *  */
  async innerPosition(): Promise<PhysicalPosition> {
    return window
      .__TAURI_INVOKE__<{ x: number; y: number }>(
        "plugin:window|inner_position",
        {
          label: this.label,
        }
      )
      .then(({ x, y }) => new PhysicalPosition(x, y));
  }

  /**
   * The position of the top-left hand corner of the window relative to the top-left hand corner of the desktop.
   * @example
   * ```typescript
   * import { getCurrent } from '@tauri-apps/window';
   * const position = await getCurrent().outerPosition();
   * ```
   *
   * @returns The window's outer position.
   *
   * @since 2.0.0
   *  */
  async outerPosition(): Promise<PhysicalPosition> {
    return window
      .__TAURI_INVOKE__<{ x: number; y: number }>(
        "plugin:window|outer_position",
        {
          label: this.label,
        }
      )
      .then(({ x, y }) => new PhysicalPosition(x, y));
  }

  /**
   * The physical size of the window's client area.
   * The client area is the content of the window, excluding the title bar and borders.
   * @example
   * ```typescript
   * import { getCurrent } from '@tauri-apps/window';
   * const size = await getCurrent().innerSize();
   * ```
   *
   * @returns The window's inner size.
   *
   * @since 2.0.0
   */
  async innerSize(): Promise<PhysicalSize> {
    return window
      .__TAURI_INVOKE__<{ width: number; height: number }>(
        "plugin:window|inner_size",
        {
          label: this.label,
        }
      )
      .then(({ width, height }) => new PhysicalSize(width, height));
  }

  /**
   * The physical size of the entire window.
   * These dimensions include the title bar and borders. If you don't want that (and you usually don't), use inner_size instead.
   * @example
   * ```typescript
   * import { getCurrent } from '@tauri-apps/window';
   * const size = await getCurrent().outerSize();
   * ```
   *
   * @returns The window's outer size.
   *
   * @since 2.0.0
   */
  async outerSize(): Promise<PhysicalSize> {
    return window
      .__TAURI_INVOKE__<{ width: number; height: number }>(
        "plugin:window|outer_size",
        {
          label: this.label,
        }
      )
      .then(({ width, height }) => new PhysicalSize(width, height));
  }

  /**
   * Gets the window's current fullscreen state.
   * @example
   * ```typescript
   * import { getCurrent } from '@tauri-apps/window';
   * const fullscreen = await getCurrent().isFullscreen();
   * ```
   *
   * @returns Whether the window is in fullscreen mode or not.
   *
   * @since 2.0.0
   *  */
  async isFullscreen(): Promise<boolean> {
    return window.__TAURI_INVOKE__("plugin:window|is_fullscreen", {
      label: this.label,
    });
  }

  /**
   * Gets the window's current minimized state.
   * @example
   * ```typescript
   * import { getCurrent } from '@tauri-apps/window';
   * const minimized = await getCurrent().isMinimized();
   * ```
   *
   * @since 2.0.0
   * */
  async isMinimized(): Promise<boolean> {
    return window.__TAURI_INVOKE__("plugin:window|is_minimized", {
      label: this.label,
    });
  }

  /**
   * Gets the window's current maximized state.
   * @example
   * ```typescript
   * import { getCurrent } from '@tauri-apps/window';
   * const maximized = await getCurrent().isMaximized();
   * ```
   *
   * @returns Whether the window is maximized or not.
   *
   * @since 2.0.0
   * */
  async isMaximized(): Promise<boolean> {
    return window.__TAURI_INVOKE__("plugin:window|is_maximized", {
      label: this.label,
    });
  }

  /**
   * Gets the window's current focus state.
   * @example
   * ```typescript
   * import { appWindow } from '@tauri-apps/plugin-window';
   * const focused = await appWindow.isFocused();
   * ```
   *
   * @returns Whether the window is focused or not.
   *
   * @since 2.0.0
   * */
  async isFocused(): Promise<boolean> {
    return window.__TAURI_INVOKE__("plugin:window|is_focused", {
      label: this.label,
    });
  }

  /**
   * Gets the window's current decorated state.
   * @example
   * ```typescript
   * import { getCurrent } from '@tauri-apps/window';
   * const decorated = await getCurrent().isDecorated();
   * ```
   *
   * @returns Whether the window is decorated or not.
   *
   * @since 2.0.0
   *  */
  async isDecorated(): Promise<boolean> {
    return window.__TAURI_INVOKE__("plugin:window|is_decorated", {
      label: this.label,
    });
  }

  /**
   * Gets the window's current resizable state.
   * @example
   * ```typescript
   * import { getCurrent } from '@tauri-apps/window';
   * const resizable = await getCurrent().isResizable();
   * ```
   *
   * @returns Whether the window is resizable or not.
   *
   * @since 2.0.0
   *  */
  async isResizable(): Promise<boolean> {
    return window.__TAURI_INVOKE__("plugin:window|is_resizable", {
      label: this.label,
    });
  }

  /**
   * Gets the window’s native maximize button state.
   *
   * #### Platform-specific
   *
   * - **Linux / iOS / Android:** Unsupported.
   *
   * @example
   * ```typescript
   * import { appWindow } from '@tauri-apps/plugin-window';
   * const maximizable = await appWindow.isMaximizable();
   * ```
   *
   * @returns Whether the window's native maximize button is enabled or not.
   *  */
  async isMaximizable(): Promise<boolean> {
    return window.__TAURI_INVOKE__("plugin:window|is_maximizable", {
      label: this.label,
    });
  }

  /**
   * Gets the window’s native minimize button state.
   *
   * #### Platform-specific
   *
   * - **Linux / iOS / Android:** Unsupported.
   *
   * @example
   * ```typescript
   * import { appWindow } from '@tauri-apps/plugin-window';
   * const minimizable = await appWindow.isMinimizable();
   * ```
   *
   * @returns Whether the window's native minimize button is enabled or not.
   *  */
  async isMinimizable(): Promise<boolean> {
    return window.__TAURI_INVOKE__("plugin:window|is_minimizable", {
      label: this.label,
    });
  }

  /**
   * Gets the window’s native close button state.
   *
   * #### Platform-specific
   *
   * - **iOS / Android:** Unsupported.
   *
   * @example
   * ```typescript
   * import { appWindow } from '@tauri-apps/plugin-window';
   * const closable = await appWindow.isClosable();
   * ```
   *
   * @returns Whether the window's native close button is enabled or not.
   *  */
  async isClosable(): Promise<boolean> {
    return window.__TAURI_INVOKE__("plugin:window|is_closable", {
      label: this.label,
    });
  }

  /**
   * Gets the window's current visible state.
   * @example
   * ```typescript
   * import { getCurrent } from '@tauri-apps/window';
   * const visible = await getCurrent().isVisible();
   * ```
   *
   * @returns Whether the window is visible or not.
   *
   * @since 2.0.0
   *  */
  async isVisible(): Promise<boolean> {
    return window.__TAURI_INVOKE__("plugin:window|is_visible", {
      label: this.label,
    });
  }

  /**
   * Gets the window's current title.
   * @example
   * ```typescript
   * import { getCurrent } from '@tauri-apps/window';
   * const title = await getCurrent().title();
   * ```
   *
   * @since 2.0.0
   * */
  async title(): Promise<string> {
    return window.__TAURI_INVOKE__("plugin:window|title", {
      label: this.label,
    });
  }

  /**
   * Gets the window's current theme.
   *
   * #### Platform-specific
   *
   * - **macOS:** Theme was introduced on macOS 10.14. Returns `light` on macOS 10.13 and below.
   *
   * @example
   * ```typescript
   * import { getCurrent } from '@tauri-apps/window';
   * const theme = await getCurrent().theme();
   * ```
   *
   * @returns The window theme.
   *
   * @since 2.0.0
   * */
  async theme(): Promise<Theme | null> {
    return window.__TAURI_INVOKE__("plugin:window|theme", {
      label: this.label,
    });
  }

  // Setters

  /**
   * Centers the window.
   * @example
   * ```typescript
   * import { getCurrent } from '@tauri-apps/window';
   * await getCurrent().center();
   * ```
   *
   * @param resizable
   * @returns A promise indicating the success or failure of the operation.
   *
   * @since 2.0.0
   */
  async center(): Promise<void> {
    return window.__TAURI_INVOKE__("plugin:window|center", {
      label: this.label,
    });
  }

  /**
   *  Requests user attention to the window, this has no effect if the application
   * is already focused. How requesting for user attention manifests is platform dependent,
   * see `UserAttentionType` for details.
   *
   * Providing `null` will unset the request for user attention. Unsetting the request for
   * user attention might not be done automatically by the WM when the window receives input.
   *
   * #### Platform-specific
   *
   * - **macOS:** `null` has no effect.
   * - **Linux:** Urgency levels have the same effect.
   * @example
   * ```typescript
   * import { getCurrent } from '@tauri-apps/window';
   * await getCurrent().requestUserAttention();
   * ```
   *
   * @param requestType
   * @returns A promise indicating the success or failure of the operation.
   *
   * @since 2.0.0
   */
  async requestUserAttention(
    requestType: UserAttentionType | null
  ): Promise<void> {
    let requestType_ = null;
    if (requestType) {
      if (requestType === UserAttentionType.Critical) {
        requestType_ = { type: "Critical" };
      } else {
        requestType_ = { type: "Informational" };
      }
    }

    return window.__TAURI_INVOKE__("plugin:window|request_user_attention", {
      label: this.label,
      value: requestType_,
    });
  }

  /**
   * Updates the window resizable flag.
   * @example
   * ```typescript
   * import { getCurrent } from '@tauri-apps/window';
   * await getCurrent().setResizable(false);
   * ```
   *
   * @param resizable
   * @returns A promise indicating the success or failure of the operation.
   *
   * @since 2.0.0
   */
  async setResizable(resizable: boolean): Promise<void> {
    return window.__TAURI_INVOKE__("plugin:window|set_resizable", {
      label: this.label,
      value: resizable,
    });
  }

  /**
   * Sets whether the window's native maximize button is enabled or not.
   * If resizable is set to false, this setting is ignored.
   *
   * #### Platform-specific
   *
   * - **macOS:** Disables the "zoom" button in the window titlebar, which is also used to enter fullscreen mode.
   * - **Linux / iOS / Android:** Unsupported.
   *
   * @example
   * ```typescript
   * import { appWindow } from '@tauri-apps/plugin-window';
   * await appWindow.setMaximizable(false);
   * ```
   *
   * @param maximizable
   * @returns A promise indicating the success or failure of the operation.
   */
  async setMaximizable(maximizable: boolean): Promise<void> {
    return window.__TAURI_INVOKE__("plugin:window|set_maximizable", {
      label: this.label,
      value: maximizable,
    });
  }

  /**
   * Sets whether the window's native minimize button is enabled or not.
   *
   * #### Platform-specific
   *
   * - **Linux / iOS / Android:** Unsupported.
   *
   * @example
   * ```typescript
   * import { appWindow } from '@tauri-apps/plugin-window';
   * await appWindow.setMinimizable(false);
   * ```
   *
   * @param minimizable
   * @returns A promise indicating the success or failure of the operation.
   */
  async setMinimizable(minimizable: boolean): Promise<void> {
    return window.__TAURI_INVOKE__("plugin:window|set_minimizable", {
      label: this.label,
      value: minimizable,
    });
  }

  /**
   * Sets whether the window's native close button is enabled or not.
   *
   * #### Platform-specific
   *
   * - **Linux:** GTK+ will do its best to convince the window manager not to show a close button. Depending on the system, this function may not have any effect when called on a window that is already visible
   * - **iOS / Android:** Unsupported.
   *
   * @example
   * ```typescript
   * import { appWindow } from '@tauri-apps/plugin-window';
   * await appWindow.setClosable(false);
   * ```
   *
   * @param closable
   * @returns A promise indicating the success or failure of the operation.
   */
  async setClosable(closable: boolean): Promise<void> {
    return window.__TAURI_INVOKE__("plugin:window|set_closable", {
      label: this.label,
      value: closable,
    });
  }

  /**
   * Sets the window title.
   * @example
   * ```typescript
   * import { getCurrent } from '@tauri-apps/window';
   * await getCurrent().setTitle('Tauri');
   * ```
   *
   * @param title The new title
   * @returns A promise indicating the success or failure of the operation.
   *
   * @since 2.0.0
   */
  async setTitle(title: string): Promise<void> {
    return window.__TAURI_INVOKE__("plugin:window|set_title", {
      label: this.label,
      value: title,
    });
  }

  /**
   * Maximizes the window.
   * @example
   * ```typescript
   * import { getCurrent } from '@tauri-apps/window';
   * await getCurrent().maximize();
   * ```
   *
   * @returns A promise indicating the success or failure of the operation.
   *
   * @since 2.0.0
   */
  async maximize(): Promise<void> {
    return window.__TAURI_INVOKE__("plugin:window|maximize", {
      label: this.label,
    });
  }

  /**
   * Unmaximizes the window.
   * @example
   * ```typescript
   * import { getCurrent } from '@tauri-apps/window';
   * await getCurrent().unmaximize();
   * ```
   *
   * @returns A promise indicating the success or failure of the operation.
   *
   * @since 2.0.0
   */
  async unmaximize(): Promise<void> {
    return window.__TAURI_INVOKE__("plugin:window|unmaximize", {
      label: this.label,
    });
  }

  /**
   * Toggles the window maximized state.
   * @example
   * ```typescript
   * import { getCurrent } from '@tauri-apps/window';
   * await getCurrent().toggleMaximize();
   * ```
   *
   * @returns A promise indicating the success or failure of the operation.
   *
   * @since 2.0.0
   */
  async toggleMaximize(): Promise<void> {
    return window.__TAURI_INVOKE__("plugin:window|toggle_maximize", {
      label: this.label,
    });
  }

  /**
   * Minimizes the window.
   * @example
   * ```typescript
   * import { getCurrent } from '@tauri-apps/window';
   * await getCurrent().minimize();
   * ```
   *
   * @returns A promise indicating the success or failure of the operation.
   *
   * @since 2.0.0
   */
  async minimize(): Promise<void> {
    return window.__TAURI_INVOKE__("plugin:window|minimize", {
      label: this.label,
    });
  }

  /**
   * Unminimizes the window.
   * @example
   * ```typescript
   * import { getCurrent } from '@tauri-apps/window';
   * await getCurrent().unminimize();
   * ```
   *
   * @returns A promise indicating the success or failure of the operation.
   *
   * @since 2.0.0
   */
  async unminimize(): Promise<void> {
    return window.__TAURI_INVOKE__("plugin:window|unminimize", {
      label: this.label,
    });
  }

  /**
   * Sets the window visibility to true.
   * @example
   * ```typescript
   * import { getCurrent } from '@tauri-apps/window';
   * await getCurrent().show();
   * ```
   *
   * @returns A promise indicating the success or failure of the operation.
   *
   * @since 2.0.0
   */
  async show(): Promise<void> {
    return window.__TAURI_INVOKE__("plugin:window|show", {
      label: this.label,
    });
  }

  /**
   * Sets the window visibility to false.
   * @example
   * ```typescript
   * import { getCurrent } from '@tauri-apps/window';
   * await getCurrent().hide();
   * ```
   *
   * @returns A promise indicating the success or failure of the operation.
   *
   * @since 2.0.0
   */
  async hide(): Promise<void> {
    return window.__TAURI_INVOKE__("plugin:window|hide", {
      label: this.label,
    });
  }

  /**
   * Closes the window.
   * @example
   * ```typescript
   * import { getCurrent } from '@tauri-apps/window';
   * await getCurrent().close();
   * ```
   *
   * @returns A promise indicating the success or failure of the operation.
   *
   * @since 2.0.0
   */
  async close(): Promise<void> {
    return window.__TAURI_INVOKE__("plugin:window|close", {
      label: this.label,
    });
  }

  /**
   * Whether the window should have borders and bars.
   * @example
   * ```typescript
   * import { getCurrent } from '@tauri-apps/window';
   * await getCurrent().setDecorations(false);
   * ```
   *
   * @param decorations Whether the window should have borders and bars.
   * @returns A promise indicating the success or failure of the operation.
   *
   * @since 2.0.0
   */
  async setDecorations(decorations: boolean): Promise<void> {
    return window.__TAURI_INVOKE__("plugin:window|set_decorations", {
      label: this.label,
      value: decorations,
    });
  }

  /**
   * Whether or not the window should have shadow.
   *
   * #### Platform-specific
   *
   * - **Windows:**
   *   - `false` has no effect on decorated window, shadows are always ON.
   *   - `true` will make ndecorated window have a 1px white border,
   * and on Windows 11, it will have a rounded corners.
   * - **Linux:** Unsupported.
   *
   * @example
   * ```typescript
   * import { getCurrent } from '@tauri-apps/window';
   * await getCurrent().setShadow(false);
   * ```
   *
   * @returns A promise indicating the success or failure of the operation.
   *
   * @since 2.0.0
   */
  async setShadow(enable: boolean): Promise<void> {
    return window.__TAURI_INVOKE__("plugin:window|set_shadow", {
      label: this.label,
      value: enable,
    });
  }

  /**
   * Set window effects.
   *
   * @since 2.0
   */
  async setEffects(effects: Effects): Promise<void> {
    return window.__TAURI_INVOKE__("plugin:window|set_effects", {
      label: this.label,
      value: effects,
    });
  }

  /**
   * Clear any applied effects if possible.
   *
   * @since 2.0
   */
  async clearEffects(): Promise<void> {
    return window.__TAURI_INVOKE__("plugin:window|set_effects", {
      label: this.label,
      value: null,
    });
  }

  /**
   * Whether the window should always be on top of other windows.
   * @example
   * ```typescript
   * import { getCurrent } from '@tauri-apps/window';
   * await getCurrent().setAlwaysOnTop(true);
   * ```
   *
   * @param alwaysOnTop Whether the window should always be on top of other windows or not.
   * @returns A promise indicating the success or failure of the operation.
   *
   * @since 2.0.0
   */
  async setAlwaysOnTop(alwaysOnTop: boolean): Promise<void> {
    return window.__TAURI_INVOKE__("plugin:window|set_always_on_top", {
      label: this.label,
      value: alwaysOnTop,
    });
  }

  /**
   * Prevents the window contents from being captured by other apps.
   * @example
   * ```typescript
   * import { getCurrent } from '@tauri-apps/window';
   * await getCurrent().setContentProtected(true);
   * ```
   *
   * @returns A promise indicating the success or failure of the operation.
   *
   * @since 2.0.0
   */
  async setContentProtected(protected_: boolean): Promise<void> {
    return window.__TAURI_INVOKE__("plugin:window|set_content_protected", {
      label: this.label,
      value: protected_,
    });
  }

  /**
   * Resizes the window with a new inner size.
   * @example
   * ```typescript
   * import { getCurrent, LogicalSize } from '@tauri-apps/window';
   * await getCurrent().setSize(new LogicalSize(600, 500));
   * ```
   *
   * @param size The logical or physical inner size.
   * @returns A promise indicating the success or failure of the operation.
   *
   * @since 2.0.0
   */
  async setSize(size: LogicalSize | PhysicalSize): Promise<void> {
    if (!size || (size.type !== "Logical" && size.type !== "Physical")) {
      throw new Error(
        "the `size` argument must be either a LogicalSize or a PhysicalSize instance"
      );
    }

    return window.__TAURI_INVOKE__("plugin:window|set_size", {
      label: this.label,
      value: {
        type: size.type,
        data: {
          width: size.width,
          height: size.height,
        },
      },
    });
  }

  /**
   * Sets the window minimum inner size. If the `size` argument is not provided, the constraint is unset.
   * @example
   * ```typescript
   * import { getCurrent, PhysicalSize } from '@tauri-apps/window';
   * await getCurrent().setMinSize(new PhysicalSize(600, 500));
   * ```
   *
   * @param size The logical or physical inner size, or `null` to unset the constraint.
   * @returns A promise indicating the success or failure of the operation.
   *
   * @since 2.0.0
   */
  async setMinSize(
    size: LogicalSize | PhysicalSize | null | undefined
  ): Promise<void> {
    if (size && size.type !== "Logical" && size.type !== "Physical") {
      throw new Error(
        "the `size` argument must be either a LogicalSize or a PhysicalSize instance"
      );
    }

    return window.__TAURI_INVOKE__("plugin:window|set_min_size", {
      label: this.label,
      value: size
        ? {
            type: size.type,
            data: {
              width: size.width,
              height: size.height,
            },
          }
        : null,
    });
  }

  /**
   * Sets the window maximum inner size. If the `size` argument is undefined, the constraint is unset.
   * @example
   * ```typescript
   * import { getCurrent, LogicalSize } from '@tauri-apps/window';
   * await getCurrent().setMaxSize(new LogicalSize(600, 500));
   * ```
   *
   * @param size The logical or physical inner size, or `null` to unset the constraint.
   * @returns A promise indicating the success or failure of the operation.
   *
   * @since 2.0.0
   */
  async setMaxSize(
    size: LogicalSize | PhysicalSize | null | undefined
  ): Promise<void> {
    if (size && size.type !== "Logical" && size.type !== "Physical") {
      throw new Error(
        "the `size` argument must be either a LogicalSize or a PhysicalSize instance"
      );
    }

    return window.__TAURI_INVOKE__("plugin:window|set_max_size", {
      label: this.label,
      value: size
        ? {
            type: size.type,
            data: {
              width: size.width,
              height: size.height,
            },
          }
        : null,
    });
  }

  /**
   * Sets the window outer position.
   * @example
   * ```typescript
   * import { getCurrent, LogicalPosition } from '@tauri-apps/window';
   * await getCurrent().setPosition(new LogicalPosition(600, 500));
   * ```
   *
   * @param position The new position, in logical or physical pixels.
   * @returns A promise indicating the success or failure of the operation.
   *
   * @since 2.0.0
   */
  async setPosition(
    position: LogicalPosition | PhysicalPosition
  ): Promise<void> {
    if (
      !position ||
      (position.type !== "Logical" && position.type !== "Physical")
    ) {
      throw new Error(
        "the `position` argument must be either a LogicalPosition or a PhysicalPosition instance"
      );
    }

    return window.__TAURI_INVOKE__("plugin:window|set_position", {
      label: this.label,
      value: {
        type: position.type,
        data: {
          x: position.x,
          y: position.y,
        },
      },
    });
  }

  /**
   * Sets the window fullscreen state.
   * @example
   * ```typescript
   * import { getCurrent } from '@tauri-apps/window';
   * await getCurrent().setFullscreen(true);
   * ```
   *
   * @param fullscreen Whether the window should go to fullscreen or not.
   * @returns A promise indicating the success or failure of the operation.
   *
   * @since 2.0.0
   */
  async setFullscreen(fullscreen: boolean): Promise<void> {
    return window.__TAURI_INVOKE__("plugin:window|set_fullscreen", {
      label: this.label,
      value: fullscreen,
    });
  }

  /**
   * Bring the window to front and focus.
   * @example
   * ```typescript
   * import { getCurrent } from '@tauri-apps/window';
   * await getCurrent().setFocus();
   * ```
   *
   * @returns A promise indicating the success or failure of the operation.
   *
   * @since 2.0.0
   */
  async setFocus(): Promise<void> {
    return window.__TAURI_INVOKE__("plugin:window|set_focus", {
      label: this.label,
    });
  }

  /**
   * Sets the window icon.
   * @example
   * ```typescript
   * import { getCurrent } from '@tauri-apps/window';
   * await getCurrent().setIcon('/tauri/awesome.png');
   * ```
   *
   * Note that you need the `icon-ico` or `icon-png` Cargo features to use this API.
   * To enable it, change your Cargo.toml file:
   * ```toml
   * [dependencies]
   * tauri = { version = "...", features = ["...", "icon-png"] }
   * ```
   *
   * @param icon Icon bytes or path to the icon file.
   * @returns A promise indicating the success or failure of the operation.
   *
   * @since 2.0.0
   */
  async setIcon(icon: string | Uint8Array): Promise<void> {
    return window.__TAURI_INVOKE__("plugin:window|set_icon", {
      label: this.label,
      value: typeof icon === "string" ? icon : Array.from(icon),
    });
  }

  /**
   * Whether the window icon should be hidden from the taskbar or not.
   *
   * #### Platform-specific
   *
   * - **macOS:** Unsupported.
   * @example
   * ```typescript
   * import { getCurrent } from '@tauri-apps/window';
   * await getCurrent().setSkipTaskbar(true);
   * ```
   *
   * @param skip true to hide window icon, false to show it.
   * @returns A promise indicating the success or failure of the operation.
   *
   * @since 2.0.0
   */
  async setSkipTaskbar(skip: boolean): Promise<void> {
    return window.__TAURI_INVOKE__("plugin:window|set_skip_taskbar", {
      label: this.label,
      value: skip,
    });
  }

  /**
   * Grabs the cursor, preventing it from leaving the window.
   *
   * There's no guarantee that the cursor will be hidden. You should
   * hide it by yourself if you want so.
   *
   * #### Platform-specific
   *
   * - **Linux:** Unsupported.
   * - **macOS:** This locks the cursor in a fixed location, which looks visually awkward.
   * @example
   * ```typescript
   * import { getCurrent } from '@tauri-apps/window';
   * await getCurrent().setCursorGrab(true);
   * ```
   *
   * @param grab `true` to grab the cursor icon, `false` to release it.
   * @returns A promise indicating the success or failure of the operation.
   *
   * @since 2.0.0
   */
  async setCursorGrab(grab: boolean): Promise<void> {
    return window.__TAURI_INVOKE__("plugin:window|set_cursor_grab", {
      label: this.label,
      value: grab,
    });
  }

  /**
   * Modifies the cursor's visibility.
   *
   * #### Platform-specific
   *
   * - **Windows:** The cursor is only hidden within the confines of the window.
   * - **macOS:** The cursor is hidden as long as the window has input focus, even if the cursor is
   *   outside of the window.
   * @example
   * ```typescript
   * import { getCurrent } from '@tauri-apps/window';
   * await getCurrent().setCursorVisible(false);
   * ```
   *
   * @param visible If `false`, this will hide the cursor. If `true`, this will show the cursor.
   * @returns A promise indicating the success or failure of the operation.
   *
   * @since 2.0.0
   */
  async setCursorVisible(visible: boolean): Promise<void> {
    return window.__TAURI_INVOKE__("plugin:window|set_cursor_visible", {
      label: this.label,
      value: visible,
    });
  }

  /**
   * Modifies the cursor icon of the window.
   * @example
   * ```typescript
   * import { getCurrent } from '@tauri-apps/window';
   * await getCurrent().setCursorIcon('help');
   * ```
   *
   * @param icon The new cursor icon.
   * @returns A promise indicating the success or failure of the operation.
   *
   * @since 2.0.0
   */
  async setCursorIcon(icon: CursorIcon): Promise<void> {
    return window.__TAURI_INVOKE__("plugin:window|set_cursor_icon", {
      label: this.label,
      value: icon,
    });
  }

  /**
   * Changes the position of the cursor in window coordinates.
   * @example
   * ```typescript
   * import { getCurrent, LogicalPosition } from '@tauri-apps/window';
   * await getCurrent().setCursorPosition(new LogicalPosition(600, 300));
   * ```
   *
   * @param position The new cursor position.
   * @returns A promise indicating the success or failure of the operation.
   *
   * @since 2.0.0
   */
  async setCursorPosition(
    position: LogicalPosition | PhysicalPosition
  ): Promise<void> {
    if (
      !position ||
      (position.type !== "Logical" && position.type !== "Physical")
    ) {
      throw new Error(
        "the `position` argument must be either a LogicalPosition or a PhysicalPosition instance"
      );
    }

    return window.__TAURI_INVOKE__("plugin:window|set_cursor_position", {
      label: this.label,
      value: {
        type: position.type,
        data: {
          x: position.x,
          y: position.y,
        },
      },
    });
  }

  /**
   * Changes the cursor events behavior.
   *
   * @example
   * ```typescript
   * import { getCurrent } from '@tauri-apps/window';
   * await getCurrent().setIgnoreCursorEvents(true);
   * ```
   *
   * @param ignore `true` to ignore the cursor events; `false` to process them as usual.
   * @returns A promise indicating the success or failure of the operation.
   *
   * @since 2.0.0
   */
  async setIgnoreCursorEvents(ignore: boolean): Promise<void> {
    return window.__TAURI_INVOKE__("plugin:window|set_ignore_cursor_events", {
      label: this.label,
      value: ignore,
    });
  }

  /**
   * Starts dragging the window.
   * @example
   * ```typescript
   * import { getCurrent } from '@tauri-apps/window';
   * await getCurrent().startDragging();
   * ```
   *
   * @return A promise indicating the success or failure of the operation.
   *
   * @since 2.0.0
   */
  async startDragging(): Promise<void> {
    return window.__TAURI_INVOKE__("plugin:window|start_dragging", {
      label: this.label,
    });
  }

  // Listeners

  /**
   * Listen to window resize.
   *
   * @example
   * ```typescript
   * import { getCurrent } from "@tauri-apps/plugin-window";
   * const unlisten = await getCurrent().onResized(({ payload: size }) => {
   *  console.log('Window resized', size);
   * });
   *
   * // you need to call unlisten if your handler goes out of scope e.g. the component is unmounted
   * unlisten();
   * ```
   *
   * @returns A promise resolving to a function to unlisten to the event.
   * Note that removing the listener is required if your listener goes out of scope e.g. the component is unmounted.
   *
   * @since 2.0.0
   */
  async onResized(handler: EventCallback<PhysicalSize>): Promise<UnlistenFn> {
    return this.listen<PhysicalSize>(TauriEvent.WINDOW_RESIZED, (e) => {
      e.payload = mapPhysicalSize(e.payload);
      handler(e);
    });
  }

  /**
   * Listen to window move.
   *
   * @example
   * ```typescript
   * import { getCurrent } from "@tauri-apps/plugin-window";
   * const unlisten = await getCurrent().onMoved(({ payload: position }) => {
   *  console.log('Window moved', position);
   * });
   *
   * // you need to call unlisten if your handler goes out of scope e.g. the component is unmounted
   * unlisten();
   * ```
   *
   * @returns A promise resolving to a function to unlisten to the event.
   * Note that removing the listener is required if your listener goes out of scope e.g. the component is unmounted.
   *
   * @since 2.0.0
   */
  async onMoved(handler: EventCallback<PhysicalPosition>): Promise<UnlistenFn> {
    return this.listen<PhysicalPosition>(TauriEvent.WINDOW_MOVED, (e) => {
      e.payload = mapPhysicalPosition(e.payload);
      handler(e);
    });
  }

  /**
   * Listen to window close requested. Emitted when the user requests to closes the window.
   *
   * @example
   * ```typescript
   * import { getCurrent } from "@tauri-apps/plugin-window";
   * import { confirm } from '@tauri-apps/api/dialog';
   * const unlisten = await getCurrent().onCloseRequested(async (event) => {
   *   const confirmed = await confirm('Are you sure?');
   *   if (!confirmed) {
   *     // user did not confirm closing the window; let's prevent it
   *     event.preventDefault();
   *   }
   * });
   *
   * // you need to call unlisten if your handler goes out of scope e.g. the component is unmounted
   * unlisten();
   * ```
   *
   * @returns A promise resolving to a function to unlisten to the event.
   * Note that removing the listener is required if your listener goes out of scope e.g. the component is unmounted.
   *
   * @since 2.0.0
   */
  /* eslint-disable @typescript-eslint/promise-function-async */
  async onCloseRequested(
    handler: (event: CloseRequestedEvent) => void | Promise<void>
  ): Promise<UnlistenFn> {
    return this.listen<null>(TauriEvent.WINDOW_CLOSE_REQUESTED, (event) => {
      const evt = new CloseRequestedEvent(event);
      void Promise.resolve(handler(evt)).then(() => {
        if (!evt.isPreventDefault()) {
          return this.close();
        }
      });
    });
  }
  /* eslint-enable */

  /**
   * Listen to window focus change.
   *
   * @example
   * ```typescript
   * import { getCurrent } from "@tauri-apps/plugin-window";
   * const unlisten = await getCurrent().onFocusChanged(({ payload: focused }) => {
   *  console.log('Focus changed, window is focused? ' + focused);
   * });
   *
   * // you need to call unlisten if your handler goes out of scope e.g. the component is unmounted
   * unlisten();
   * ```
   *
   * @returns A promise resolving to a function to unlisten to the event.
   * Note that removing the listener is required if your listener goes out of scope e.g. the component is unmounted.
   *
   * @since 2.0.0
   */
  async onFocusChanged(handler: EventCallback<boolean>): Promise<UnlistenFn> {
    const unlistenFocus = await this.listen<PhysicalPosition>(
      TauriEvent.WINDOW_FOCUS,
      (event) => {
        handler({ ...event, payload: true });
      }
    );
    const unlistenBlur = await this.listen<PhysicalPosition>(
      TauriEvent.WINDOW_BLUR,
      (event) => {
        handler({ ...event, payload: false });
      }
    );
    return () => {
      unlistenFocus();
      unlistenBlur();
    };
  }

  /**
   * Listen to window scale change. Emitted when the window's scale factor has changed.
   * The following user actions can cause DPI changes:
   * - Changing the display's resolution.
   * - Changing the display's scale factor (e.g. in Control Panel on Windows).
   * - Moving the window to a display with a different scale factor.
   *
   * @example
   * ```typescript
   * import { getCurrent } from "@tauri-apps/plugin-window";
   * const unlisten = await getCurrent().onScaleChanged(({ payload }) => {
   *  console.log('Scale changed', payload.scaleFactor, payload.size);
   * });
   *
   * // you need to call unlisten if your handler goes out of scope e.g. the component is unmounted
   * unlisten();
   * ```
   *
   * @returns A promise resolving to a function to unlisten to the event.
   * Note that removing the listener is required if your listener goes out of scope e.g. the component is unmounted.
   *
   * @since 2.0.0
   */
  async onScaleChanged(
    handler: EventCallback<ScaleFactorChanged>
  ): Promise<UnlistenFn> {
    return this.listen<ScaleFactorChanged>(
      TauriEvent.WINDOW_SCALE_FACTOR_CHANGED,
      handler
    );
  }

  /**
   * Listen to the window menu item click. The payload is the item id.
   *
   * @example
   * ```typescript
   * import { getCurrent } from "@tauri-apps/plugin-window";
   * const unlisten = await getCurrent().onMenuClicked(({ payload: menuId }) => {
   *  console.log('Menu clicked: ' + menuId);
   * });
   *
   * // you need to call unlisten if your handler goes out of scope e.g. the component is unmounted
   * unlisten();
   * ```
   *
   * @returns A promise resolving to a function to unlisten to the event.
   * Note that removing the listener is required if your listener goes out of scope e.g. the component is unmounted.
   *
   * @since 2.0.0
   */
  async onMenuClicked(handler: EventCallback<string>): Promise<UnlistenFn> {
    return this.listen<string>(TauriEvent.MENU, handler);
  }

  /**
   * Listen to a file drop event.
   * The listener is triggered when the user hovers the selected files on the window,
   * drops the files or cancels the operation.
   *
   * @example
   * ```typescript
   * import { getCurrent } from "@tauri-apps/plugin-window";
   * const unlisten = await getCurrent().onFileDropEvent((event) => {
   *  if (event.payload.type === 'hover') {
   *    console.log('User hovering', event.payload.paths);
   *  } else if (event.payload.type === 'drop') {
   *    console.log('User dropped', event.payload.paths);
   *  } else {
   *    console.log('File drop cancelled');
   *  }
   * });
   *
   * // you need to call unlisten if your handler goes out of scope e.g. the component is unmounted
   * unlisten();
   * ```
   *
   * @returns A promise resolving to a function to unlisten to the event.
   * Note that removing the listener is required if your listener goes out of scope e.g. the component is unmounted.
   *
   * @since 2.0.0
   */
  async onFileDropEvent(
    handler: EventCallback<FileDropEvent>
  ): Promise<UnlistenFn> {
    const unlistenFileDrop = await this.listen<string[]>(
      TauriEvent.WINDOW_FILE_DROP,
      (event) => {
        handler({ ...event, payload: { type: "drop", paths: event.payload } });
      }
    );

    const unlistenFileHover = await this.listen<string[]>(
      TauriEvent.WINDOW_FILE_DROP_HOVER,
      (event) => {
        handler({ ...event, payload: { type: "hover", paths: event.payload } });
      }
    );

    const unlistenCancel = await this.listen<null>(
      TauriEvent.WINDOW_FILE_DROP_CANCELLED,
      (event) => {
        handler({ ...event, payload: { type: "cancel" } });
      }
    );

    return () => {
      unlistenFileDrop();
      unlistenFileHover();
      unlistenCancel();
    };
  }

  /**
   * Listen to the system theme change.
   *
   * @example
   * ```typescript
   * import { getCurrent } from "@tauri-apps/plugin-window";
   * const unlisten = await getCurrent().onThemeChanged(({ payload: theme }) => {
   *  console.log('New theme: ' + theme);
   * });
   *
   * // you need to call unlisten if your handler goes out of scope e.g. the component is unmounted
   * unlisten();
   * ```
   *
   * @returns A promise resolving to a function to unlisten to the event.
   * Note that removing the listener is required if your listener goes out of scope e.g. the component is unmounted.
   *
   * @since 2.0.0
   */
  async onThemeChanged(handler: EventCallback<Theme>): Promise<UnlistenFn> {
    return this.listen<Theme>(TauriEvent.WINDOW_THEME_CHANGED, handler);
  }
}

/**
<<<<<<< HEAD
=======
 * @since 2.0.0
 */
class CloseRequestedEvent {
  /** Event name */
  event: EventName;
  /** The label of the window that emitted this event. */
  windowLabel: string;
  /** Event identifier used to unlisten */
  id: number;
  private _preventDefault = false;

  constructor(event: Event<null>) {
    this.event = event.event;
    this.windowLabel = event.windowLabel;
    this.id = event.id;
  }

  preventDefault(): void {
    this._preventDefault = true;
  }

  isPreventDefault(): boolean {
    return this._preventDefault;
  }
}

/**
 * Create new webview windows and get a handle to existing ones.
 *
 * Windows are identified by a *label*  a unique identifier that can be used to reference it later.
 * It may only contain alphanumeric characters `a-zA-Z` plus the following special characters `-`, `/`, `:` and `_`.
 *
 * @example
 * ```typescript
 * // loading embedded asset:
 * const webview = new WebviewWindow('theUniqueLabel', {
 *   url: 'path/to/page.html'
 * });
 * // alternatively, load a remote URL:
 * const webview = new WebviewWindow('theUniqueLabel', {
 *   url: 'https://github.com/tauri-apps/tauri'
 * });
 *
 * webview.once('tauri://created', function () {
 *  // webview window successfully created
 * });
 * webview.once('tauri://error', function (e) {
 *  // an error happened creating the webview window
 * });
 *
 * // emit an event to the backend
 * await webview.emit("some event", "data");
 * // listen to an event from the backend
 * const unlisten = await webview.listen("event name", e => {});
 * unlisten();
 * ```
 *
 * @since 2.0.0
 */
class WebviewWindow extends WindowManager {
  /**
   * Creates a new WebviewWindow.
   * @example
   * ```typescript
   * import { WebviewWindow } from '@tauri-apps/window';
   * const webview = new WebviewWindow('my-label', {
   *   url: 'https://github.com/tauri-apps/tauri'
   * });
   * webview.once('tauri://created', function () {
   *  // webview window successfully created
   * });
   * webview.once('tauri://error', function (e) {
   *  // an error happened creating the webview window
   * });
   * ```
   *
   * * @param label The unique webview window label. Must be alphanumeric: `a-zA-Z-/:_`.
   * @returns The WebviewWindow instance to communicate with the webview.
   *
   * @since 2.0.0
   */
  constructor(label: WindowLabel, options: WindowOptions = {}) {
    super(label);
    // @ts-expect-error `skip` is not a public API so it is not defined in WindowOptions
    if (!options?.skip) {
      window
        .__TAURI_INVOKE__("plugin:window|create", {
          options: {
            ...options,
            label,
          },
        })
        .then(async () => this.emit("tauri://created"))
        .catch(async (e: string) => this.emit("tauri://error", e));
    }
  }

  /**
   * Gets the WebviewWindow for the webview associated with the given label.
   * @example
   * ```typescript
   * import { WebviewWindow } from '@tauri-apps/window';
   * const mainWindow = WebviewWindow.getByLabel('main');
   * ```
   *
   * @param label The webview window label.
   * @returns The WebviewWindow instance to communicate with the webview or null if the webview doesn't exist.
   *
   * @since 2.0.0
   */
  static getByLabel(label: string): WebviewWindow | null {
    if (getAll().some((w) => w.label === label)) {
      // @ts-expect-error `skip` is not defined in the public API but it is handled by the constructor
      return new WebviewWindow(label, { skip: true });
    }
    return null;
  }

  /**
   *  Gets the focused window.
   * @example
   * ```typescript
   * import { WebviewWindow } from '@tauri-apps/plugin-window';
   * const focusedWindow = WebviewWindow.getFocusedWindow();
   * ```
   *
   * @returns The WebviewWindow instance to communicate with the webview or `undefined` if there is not any focused window.
   *
   * @since 1.4
   */
  static async getFocusedWindow(): Promise<WebviewWindow | null> {
    for (const w of getAll()) {
      if (await w.isFocused()) {
        return w;
      }
    }
    return null;
  }
}

/** The WebviewWindow for the current window. */
let appWindow: WebviewWindow;
if ("__TAURI_METADATA__" in window) {
  appWindow = new WebviewWindow(
    window.__TAURI_METADATA__.__currentWindow.label,
    {
      // @ts-expect-error `skip` is not defined in the public API but it is handled by the constructor
      skip: true,
    }
  );
} else {
  console.warn(
    `Could not find "window.__TAURI_METADATA__". The "appWindow" value will reference the "main" window label.\nNote that this is not an issue if running this frontend on a browser instead of a Tauri window.`
  );
  appWindow = new WebviewWindow("main", {
    // @ts-expect-error `skip` is not defined in the public API but it is handled by the constructor
    skip: true,
  });
}

/**
 * an array RGBA colors. Each value has minimum of 0 and maximum of 255.
 *
 * @since 2.0
 */
type Color = [number, number, number, number];

/**
 * Platform-specific window effects
 *
 * @since 2.0
 */
enum Effect {
  /**
   * A default material appropriate for the view's effectiveAppearance.  **macOS 10.14-**
   *
   * @deprecated since macOS 10.14. You should instead choose an appropriate semantic material.
   */
  AppearanceBased = "appearanceBased",
  /**
   *  **macOS 10.14-**
   *
   * @deprecated since macOS 10.14. Use a semantic material instead.
   */
  Light = "light",
  /**
   *  **macOS 10.14-**
   *
   * @deprecated since macOS 10.14. Use a semantic material instead.
   */
  Dark = "dark",
  /**
   *  **macOS 10.14-**
   *
   * @deprecated since macOS 10.14. Use a semantic material instead.
   */
  MediumLight = "mediumLight",
  /**
   *  **macOS 10.14-**
   *
   * @deprecated since macOS 10.14. Use a semantic material instead.
   */
  UltraDark = "ultraDark",
  /**
   *  **macOS 10.10+**
   */
  Titlebar = "titlebar",
  /**
   *  **macOS 10.10+**
   */
  Selection = "selection",
  /**
   *  **macOS 10.11+**
   */
  Menu = "menu",
  /**
   *  **macOS 10.11+**
   */
  Popover = "popover",
  /**
   *  **macOS 10.11+**
   */
  Sidebar = "sidebar",
  /**
   *  **macOS 10.14+**
   */
  HeaderView = "headerView",
  /**
   *  **macOS 10.14+**
   */
  Sheet = "sheet",
  /**
   *  **macOS 10.14+**
   */
  WindowBackground = "windowBackground",
  /**
   *  **macOS 10.14+**
   */
  HudWindow = "hudWindow",
  /**
   *  **macOS 10.14+**
   */
  FullScreenUI = "fullScreenUI",
  /**
   *  **macOS 10.14+**
   */
  Tooltip = "tooltip",
  /**
   *  **macOS 10.14+**
   */
  ContentBackground = "contentBackground",
  /**
   *  **macOS 10.14+**
   */
  UnderWindowBackground = "underWindowBackground",
  /**
   *  **macOS 10.14+**
   */
  UnderPageBackground = "underPageBackground",
  /**
   *  **Windows 11 Only**
   */
  Mica = "mica",
  /**
   * **Windows 7/10/11(22H1) Only**
   *
   * ## Notes
   *
   * This effect has bad performance when resizing/dragging the window on Windows 11 build 22621.
   */
  Blur = "blur",
  /**
   * **Windows 10/11**
   *
   * ## Notes
   *
   * This effect has bad performance when resizing/dragging the window on Windows 10 v1903+ and Windows 11 build 22000.
   */
  Acrylic = "acrylic",
}

/**
 * Window effect state **macOS only**
 *
 * @see https://developer.apple.com/documentation/appkit/nsvisualeffectview/state
 *
 * @since 2.0
 */
enum EffectState {
  /**
   *  Make window effect state follow the window's active state **macOS only**
   */
  FollowsWindowActiveState = "followsWindowActiveState",
  /**
   *  Make window effect state always active **macOS only**
   */
  Active = "active",
  /**
   *  Make window effect state always inactive **macOS only**
   */
  Inactive = "inactive",
}

/** The window effects configuration object
 *
 * @since 2.0
 */
interface Effects {
  /**
   *  List of Window effects to apply to the Window.
   * Conflicting effects will apply the first one and ignore the rest.
   */
  effects: Effect[];
  /**
   * Window effect state **macOS Only**
   */
  state?: EffectState;
  /**
   * Window effect corner radius **macOS Only**
   */
  radius?: number;
  /**
   *  Window effect color. Affects {@link Effects.Blur} and {@link Effects.Acrylic} only
   * on Windows 10 v1903+. Doesn't have any effect on Windows 7 or Windows 11.
   */
  color?: Color;
}

/**
>>>>>>> a79d6d94
 * Configuration for the window to create.
 *
 * @since 2.0.0
 */
interface WindowOptions {
  /**
   * Remote URL or local file path to open.
   *
   * - URL such as `https://github.com/tauri-apps` is opened directly on a Tauri window.
   * - data: URL such as `data:text/html,<html>...` is only supported with the `window-data-url` Cargo feature for the `tauri` dependency.
   * - local file path or route such as `/path/to/page.html` or `/users` is appended to the application URL (the devServer URL on development, or `tauri://localhost/` and `https://tauri.localhost/` on production).
   */
  url?: string;
  /** Show window in the center of the screen.. */
  center?: boolean;
  /** The initial vertical position. Only applies if `y` is also set. */
  x?: number;
  /** The initial horizontal position. Only applies if `x` is also set. */
  y?: number;
  /** The initial width. */
  width?: number;
  /** The initial height. */
  height?: number;
  /** The minimum width. Only applies if `minHeight` is also set. */
  minWidth?: number;
  /** The minimum height. Only applies if `minWidth` is also set. */
  minHeight?: number;
  /** The maximum width. Only applies if `maxHeight` is also set. */
  maxWidth?: number;
  /** The maximum height. Only applies if `maxWidth` is also set. */
  maxHeight?: number;
  /** Whether the window is resizable or not. */
  resizable?: boolean;
  /** Window title. */
  title?: string;
  /** Whether the window is in fullscreen mode or not. */
  fullscreen?: boolean;
  /** Whether the window will be initially focused or not. */
  focus?: boolean;
  /**
   * Whether the window is transparent or not.
   * Note that on `macOS` this requires the `macos-private-api` feature flag, enabled under `tauri.conf.json > tauri > macOSPrivateApi`.
   * WARNING: Using private APIs on `macOS` prevents your application from being accepted to the `App Store`.
   */
  transparent?: boolean;
  /** Whether the window should be maximized upon creation or not. */
  maximized?: boolean;
  /** Whether the window should be immediately visible upon creation or not. */
  visible?: boolean;
  /** Whether the window should have borders and bars or not. */
  decorations?: boolean;
  /** Whether the window should always be on top of other windows or not. */
  alwaysOnTop?: boolean;
  /** Prevents the window contents from being captured by other apps. */
  contentProtected?: boolean;
  /** Whether or not the window icon should be added to the taskbar. */
  skipTaskbar?: boolean;
  /**
   *  Whether or not the window has shadow.
   *
   * #### Platform-specific
   *
   * - **Windows:**
   *   - `false` has no effect on decorated window, shadows are always ON.
   *   - `true` will make ndecorated window have a 1px white border,
   * and on Windows 11, it will have a rounded corners.
   * - **Linux:** Unsupported.
   *
   * @since 2.0.0
   */
  shadow?: boolean;
  /**
   * Whether the file drop is enabled or not on the webview. By default it is enabled.
   *
   * Disabling it is required to use drag and drop on the frontend on Windows.
   */
  fileDropEnabled?: boolean;
  /**
   * The initial window theme. Defaults to the system theme.
   *
   * Only implemented on Windows and macOS 10.14+.
   */
  theme?: Theme;
  /**
   * The style of the macOS title bar.
   */
  titleBarStyle?: TitleBarStyle;
  /**
   * If `true`, sets the window title to be hidden on macOS.
   */
  hiddenTitle?: boolean;
  /**
   * Whether clicking an inactive window also clicks through to the webview on macOS.
   */
  acceptFirstMouse?: boolean;
  /**
   * Defines the window [tabbing identifier](https://developer.apple.com/documentation/appkit/nswindow/1644704-tabbingidentifier) on macOS.
   *
   * Windows with the same tabbing identifier will be grouped together.
   * If the tabbing identifier is not set, automatic tabbing will be disabled.
   */
  tabbingIdentifier?: string;
  /**
   * The user agent for the webview.
   */
  userAgent?: string;
  /**
   * Whether or not the webview should be launched in incognito mode.
   *
   * #### Platform-specific
   *
   * - **Android:** Unsupported.
   */
  incognito?: boolean;
  /**
   * Whether the window's native maximize button is enabled or not. Defaults to `true`.
   */
  maximizable?: boolean;
  /**
   * Whether the window's native minimize button is enabled or not. Defaults to `true`.
   */
  minimizable?: boolean;
  /**
   * Whether the window's native close button is enabled or not. Defaults to `true`.
   */
  closable?: boolean;
}

function mapMonitor(m: Monitor | null): Monitor | null {
  return m === null
    ? null
    : {
        name: m.name,
        scaleFactor: m.scaleFactor,
        position: mapPhysicalPosition(m.position),
        size: mapPhysicalSize(m.size),
      };
}

function mapPhysicalPosition(m: PhysicalPosition): PhysicalPosition {
  return new PhysicalPosition(m.x, m.y);
}

function mapPhysicalSize(m: PhysicalSize): PhysicalSize {
  return new PhysicalSize(m.width, m.height);
}

/**
 * Returns the monitor on which the window currently resides.
 * Returns `null` if current monitor can't be detected.
 * @example
 * ```typescript
 * import { currentMonitor } from '@tauri-apps/window';
 * const monitor = currentMonitor();
 * ```
 *
 * @since 2.0.0
 */
async function currentMonitor(): Promise<Monitor | null> {
  return window
    .__TAURI_INVOKE__<Monitor | null>("plugin:window|current_monitor")
    .then(mapMonitor);
}

/**
 * Returns the primary monitor of the system.
 * Returns `null` if it can't identify any monitor as a primary one.
 * @example
 * ```typescript
 * import { primaryMonitor } from '@tauri-apps/window';
 * const monitor = primaryMonitor();
 * ```
 *
 * @since 2.0.0
 */
async function primaryMonitor(): Promise<Monitor | null> {
  return window
    .__TAURI_INVOKE__<Monitor | null>("plugin:window|primary_monitor")
    .then(mapMonitor);
}

/**
 * Returns the list of all the monitors available on the system.
 * @example
 * ```typescript
 * import { availableMonitors } from '@tauri-apps/window';
 * const monitors = availableMonitors();
 * ```
 *
 * @since 2.0.0
 */
async function availableMonitors(): Promise<Monitor[]> {
  return window
    .__TAURI_INVOKE__<Monitor[]>("plugin:window|available_monitors")
    .then((ms) => ms.map(mapMonitor) as Monitor[]);
}

export {
  CloseRequestedEvent,
  getCurrent,
  getAll,
  LogicalSize,
  PhysicalSize,
  LogicalPosition,
  PhysicalPosition,
  UserAttentionType,
  Effect,
  EffectState,
  currentMonitor,
  primaryMonitor,
  availableMonitors,
};

export type {
  Theme,
  TitleBarStyle,
  Monitor,
  ScaleFactorChanged,
  FileDropEvent,
  WindowOptions,
  Color,
};<|MERGE_RESOLUTION|>--- conflicted
+++ resolved
@@ -413,6 +413,27 @@
   }
 
   /**
+   *  Gets the focused window.
+   * @example
+   * ```typescript
+   * import { Window } from '@tauri-apps/plugin-window';
+   * const focusedWindow = Window.getFocusedWindow();
+   * ```
+   *
+   * @returns The Window instance to communicate with the webview or `undefined` if there is not any focused window.
+   *
+   * @since 1.4
+   */
+  static async getFocusedWindow(): Promise<Window | null> {
+    for (const w of getAll()) {
+      if (await w.isFocused()) {
+        return w;
+      }
+    }
+    return null;
+  }
+
+  /**
    * Listen to an event emitted by the backend that is tied to the webview window.
    *
    * @example
@@ -1933,169 +1954,6 @@
 }
 
 /**
-<<<<<<< HEAD
-=======
- * @since 2.0.0
- */
-class CloseRequestedEvent {
-  /** Event name */
-  event: EventName;
-  /** The label of the window that emitted this event. */
-  windowLabel: string;
-  /** Event identifier used to unlisten */
-  id: number;
-  private _preventDefault = false;
-
-  constructor(event: Event<null>) {
-    this.event = event.event;
-    this.windowLabel = event.windowLabel;
-    this.id = event.id;
-  }
-
-  preventDefault(): void {
-    this._preventDefault = true;
-  }
-
-  isPreventDefault(): boolean {
-    return this._preventDefault;
-  }
-}
-
-/**
- * Create new webview windows and get a handle to existing ones.
- *
- * Windows are identified by a *label*  a unique identifier that can be used to reference it later.
- * It may only contain alphanumeric characters `a-zA-Z` plus the following special characters `-`, `/`, `:` and `_`.
- *
- * @example
- * ```typescript
- * // loading embedded asset:
- * const webview = new WebviewWindow('theUniqueLabel', {
- *   url: 'path/to/page.html'
- * });
- * // alternatively, load a remote URL:
- * const webview = new WebviewWindow('theUniqueLabel', {
- *   url: 'https://github.com/tauri-apps/tauri'
- * });
- *
- * webview.once('tauri://created', function () {
- *  // webview window successfully created
- * });
- * webview.once('tauri://error', function (e) {
- *  // an error happened creating the webview window
- * });
- *
- * // emit an event to the backend
- * await webview.emit("some event", "data");
- * // listen to an event from the backend
- * const unlisten = await webview.listen("event name", e => {});
- * unlisten();
- * ```
- *
- * @since 2.0.0
- */
-class WebviewWindow extends WindowManager {
-  /**
-   * Creates a new WebviewWindow.
-   * @example
-   * ```typescript
-   * import { WebviewWindow } from '@tauri-apps/window';
-   * const webview = new WebviewWindow('my-label', {
-   *   url: 'https://github.com/tauri-apps/tauri'
-   * });
-   * webview.once('tauri://created', function () {
-   *  // webview window successfully created
-   * });
-   * webview.once('tauri://error', function (e) {
-   *  // an error happened creating the webview window
-   * });
-   * ```
-   *
-   * * @param label The unique webview window label. Must be alphanumeric: `a-zA-Z-/:_`.
-   * @returns The WebviewWindow instance to communicate with the webview.
-   *
-   * @since 2.0.0
-   */
-  constructor(label: WindowLabel, options: WindowOptions = {}) {
-    super(label);
-    // @ts-expect-error `skip` is not a public API so it is not defined in WindowOptions
-    if (!options?.skip) {
-      window
-        .__TAURI_INVOKE__("plugin:window|create", {
-          options: {
-            ...options,
-            label,
-          },
-        })
-        .then(async () => this.emit("tauri://created"))
-        .catch(async (e: string) => this.emit("tauri://error", e));
-    }
-  }
-
-  /**
-   * Gets the WebviewWindow for the webview associated with the given label.
-   * @example
-   * ```typescript
-   * import { WebviewWindow } from '@tauri-apps/window';
-   * const mainWindow = WebviewWindow.getByLabel('main');
-   * ```
-   *
-   * @param label The webview window label.
-   * @returns The WebviewWindow instance to communicate with the webview or null if the webview doesn't exist.
-   *
-   * @since 2.0.0
-   */
-  static getByLabel(label: string): WebviewWindow | null {
-    if (getAll().some((w) => w.label === label)) {
-      // @ts-expect-error `skip` is not defined in the public API but it is handled by the constructor
-      return new WebviewWindow(label, { skip: true });
-    }
-    return null;
-  }
-
-  /**
-   *  Gets the focused window.
-   * @example
-   * ```typescript
-   * import { WebviewWindow } from '@tauri-apps/plugin-window';
-   * const focusedWindow = WebviewWindow.getFocusedWindow();
-   * ```
-   *
-   * @returns The WebviewWindow instance to communicate with the webview or `undefined` if there is not any focused window.
-   *
-   * @since 1.4
-   */
-  static async getFocusedWindow(): Promise<WebviewWindow | null> {
-    for (const w of getAll()) {
-      if (await w.isFocused()) {
-        return w;
-      }
-    }
-    return null;
-  }
-}
-
-/** The WebviewWindow for the current window. */
-let appWindow: WebviewWindow;
-if ("__TAURI_METADATA__" in window) {
-  appWindow = new WebviewWindow(
-    window.__TAURI_METADATA__.__currentWindow.label,
-    {
-      // @ts-expect-error `skip` is not defined in the public API but it is handled by the constructor
-      skip: true,
-    }
-  );
-} else {
-  console.warn(
-    `Could not find "window.__TAURI_METADATA__". The "appWindow" value will reference the "main" window label.\nNote that this is not an issue if running this frontend on a browser instead of a Tauri window.`
-  );
-  appWindow = new WebviewWindow("main", {
-    // @ts-expect-error `skip` is not defined in the public API but it is handled by the constructor
-    skip: true,
-  });
-}
-
-/**
  * an array RGBA colors. Each value has minimum of 0 and maximum of 255.
  *
  * @since 2.0
@@ -2264,7 +2122,6 @@
 }
 
 /**
->>>>>>> a79d6d94
  * Configuration for the window to create.
  *
  * @since 2.0.0
