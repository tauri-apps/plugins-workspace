--- conflicted
+++ resolved
@@ -2212,7 +2212,14 @@
    */
   userAgent?: string;
   /**
-<<<<<<< HEAD
+   * Whether or not the webview should be launched in incognito mode.
+   *
+   * #### Platform-specific
+   *
+   * - **Android:** Unsupported.
+   */
+  incognito?: boolean;
+  /**
    * Whether the window's native maximize button is enabled or not. Defaults to `true`.
    */
   maximizable?: boolean;
@@ -2224,15 +2231,6 @@
    * Whether the window's native close button is enabled or not. Defaults to `true`.
    */
   closable?: boolean;
-=======
-   * Whether or not the webview should be launched in incognito mode.
-   *
-   * #### Platform-specific
-   *
-   * - **Android:** Unsupported.
-   */
-  incognito?: boolean;
->>>>>>> 1cb83118
 }
 
 function mapMonitor(m: Monitor | null): Monitor | null {
