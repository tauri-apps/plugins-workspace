// Copyright 2019-2023 Tauri Programme within The Commons Conservancy
// SPDX-License-Identifier: Apache-2.0
// SPDX-License-Identifier: MIT

//! [![](https://github.com/tauri-apps/plugins-workspace/raw/v2/plugins/persisted-scope/banner.png)](https://github.com/tauri-apps/plugins-workspace/tree/v2/plugins/persisted-scope)
//!
//! Save filesystem and asset scopes and restore them when the app is reopened.

#![doc(
    html_logo_url = "https://github.com/tauri-apps/tauri/raw/dev/app-icon.png",
    html_favicon_url = "https://github.com/tauri-apps/tauri/raw/dev/app-icon.png"
)]

use aho_corasick::AhoCorasick;
use serde::{Deserialize, Serialize};
use tauri::{
    plugin::{Builder, TauriPlugin},
<<<<<<< HEAD
    AppHandle, Manager, Runtime,
=======
    AppHandle, FsScope, FsScopeEvent, Manager, Runtime,
>>>>>>> 0d0ed7b9
};
use tauri_plugin_fs::{FsExt, ScopeEvent as FsScopeEvent};

use std::{
    fs::{create_dir_all, File},
    io::Write,
    path::Path,
};

const SCOPE_STATE_FILENAME: &str = ".persisted-scope";

// Most of these patterns are just added to try to fix broken files in the wild.
// After a while we can hopefully reduce it to something like [r"[?]", r"[*]", r"\\?\\\?\"]
const PATTERNS: &[&str] = &[
    r"[[]",
    r"[]]",
    r"[?]",
    r"[*]",
    r"\?\?",
    r"\\?\\?\",
    r"\\?\\\?\",
];
const REPLACE_WITH: &[&str] = &[r"[", r"]", r"?", r"*", r"\?", r"\\?\", r"\\?\"];

#[derive(Debug, thiserror::Error)]
enum Error {
    #[error(transparent)]
    Io(#[from] std::io::Error),
    #[error(transparent)]
    Tauri(#[from] tauri::Error),
    #[error(transparent)]
    TauriApi(#[from] tauri::api::Error),
    #[error(transparent)]
    Bincode(#[from] Box<bincode::ErrorKind>),
}

#[derive(Debug, Default, Deserialize, Serialize, Eq, PartialEq, Hash)]
enum TargetType {
    #[default]
    File,
    Directory,
    RecursiveDirectory,
}

#[derive(Debug, Default, Deserialize, Serialize)]
struct Scope {
    allowed_paths: Vec<String>,
    forbidden_patterns: Vec<String>,
}

fn fix_pattern(ac: &AhoCorasick, s: &str) -> String {
    let s = ac.replace_all(s, REPLACE_WITH);

    if ac.find(&s).is_some() {
        return fix_pattern(ac, &s);
    }

    s
}

const RESURSIVE_DIRECTORY_SUFFIX: &str = "**";
const DIRECTORY_SUFFIX: &str = "*";

fn detect_scope_type(scope_state_path: &str) -> TargetType {
    if scope_state_path.ends_with(RESURSIVE_DIRECTORY_SUFFIX) {
        TargetType::RecursiveDirectory
    } else if scope_state_path.ends_with(DIRECTORY_SUFFIX) {
        TargetType::Directory
    } else {
        TargetType::File
    }
}

fn fix_directory(path_str: &str) -> &Path {
    let mut path = Path::new(path_str);

    if path.ends_with(DIRECTORY_SUFFIX) || path.ends_with(RESURSIVE_DIRECTORY_SUFFIX) {
        path = match path.parent() {
            Some(value) => value,
            None => return path,
        };
    }

    path
}

fn allow_path(scope: &FsScope, path: &str) {
    let target_type = detect_scope_type(path);

    match target_type {
        TargetType::File => {
            let _ = scope.allow_file(path);
        }
        TargetType::Directory => {
            // We remove the '*' at the end of it, else it will be escaped by the pattern.
            let _ = scope.allow_directory(fix_directory(path), false);
        }
        TargetType::RecursiveDirectory => {
            // We remove the '**' at the end of it, else it will be escaped by the pattern.
            let _ = scope.allow_directory(fix_directory(path), true);
        }
    }
}

fn forbid_path(scope: &FsScope, path: &str) {
    let target_type = detect_scope_type(path);

    match target_type {
        TargetType::File => {
            let _ = scope.forbid_file(path);
        }
        TargetType::Directory => {
            let _ = scope.forbid_directory(fix_directory(path), false);
        }
        TargetType::RecursiveDirectory => {
            let _ = scope.forbid_directory(fix_directory(path), true);
        }
    }
}

fn save_scopes<R: Runtime>(app: &AppHandle<R>, app_dir: &Path, scope_state_path: &Path) {
    if let Some(fs_scope) = app.try_fs_scope() {
        let scope = Scope {
            allowed_paths: fs_scope
                .allowed_patterns()
                .into_iter()
                .map(|p| p.to_string())
                .collect(),
            forbidden_patterns: fs_scope
                .forbidden_patterns()
                .into_iter()
                .map(|p| p.to_string())
                .collect(),
        };

        let _ = create_dir_all(app_dir)
            .and_then(|_| File::create(scope_state_path))
            .map_err(Error::Io)
            .and_then(|mut f| {
                f.write_all(&bincode::serialize(&scope).map_err(Error::from)?)
                    .map_err(Into::into)
            });
    }
}

pub fn init<R: Runtime>() -> TauriPlugin<R> {
    Builder::new("persisted-scope")
        .setup(|app, _api| {
            let fs_scope = app.try_fs_scope();
            let core_scopes = app.state::<tauri::scope::Scopes>();
            let app = app.clone();
            let app_dir = app.path().app_data_dir();

            if let Ok(app_dir) = app_dir {
                let scope_state_path = app_dir.join(SCOPE_STATE_FILENAME);

                if let Some(s) = fs_scope {
                let _ = s.forbid_file(&scope_state_path);
                }
                let _ = core_scopes.forbid_file(&scope_state_path);

                // We're trying to fix broken .persisted-scope files seamlessly, so we'll be running this on the values read on the saved file.
                // We will still save some semi-broken values because the scope events are quite spammy and we don't want to reduce runtime performance any further.
                let ac = AhoCorasick::new(PATTERNS).unwrap(/* This should be impossible to fail since we're using a small static input */);

                if scope_state_path.exists() {
                    let scope: Scope = tauri::api::file::read_binary(&scope_state_path)
                        .map_err(Error::from)
                        .and_then(|scope| bincode::deserialize(&scope).map_err(Into::into))
                        .unwrap_or_default();

                    for allowed in &scope.allowed_paths {
                        let allowed = fix_pattern(&ac, allowed);
<<<<<<< HEAD

                        if let Some(s) = fs_scope {
                            let _ = s.allow_file(&allowed);
                        }
                        let _ = core_scopes.allow_file(&allowed);
                    }
                    for forbidden in &scope.forbidden_patterns {
                        let forbidden = fix_pattern(&ac, forbidden);

                        if let Some(s) = fs_scope {
                            let _ = s.forbid_file(&forbidden);
                        }
                        let _ = core_scopes.forbid_file(&forbidden);
=======
                        allow_path(&fs_scope, &allowed);
                        #[cfg(feature = "protocol-asset")]
                        allow_path(&asset_protocol_scope, &allowed);
                    }
                    for forbidden in &scope.forbidden_patterns {
                        let forbidden = fix_pattern(&ac, forbidden);
                        forbid_path(&fs_scope, &forbidden);
                        #[cfg(feature = "protocol-asset")]
                        forbid_path(&asset_protocol_scope, &forbidden);
>>>>>>> 0d0ed7b9
                    }

                    // Manually save the fixed scopes to disk once.
                    // This is needed to fix broken .peristed-scope files in case the app doesn't update the scope itself.
                    save_scopes(&app, &app_dir, &scope_state_path);
                }

                if let Some(s) = fs_scope {
                    s.listen(move |event| {
                        if let FsScopeEvent::PathAllowed(_) = event {
                            save_scopes(&app, &app_dir, &scope_state_path);
                        }
                    });
                }
            }
            Ok(())
        })
        .build()
}<|MERGE_RESOLUTION|>--- conflicted
+++ resolved
@@ -15,11 +15,7 @@
 use serde::{Deserialize, Serialize};
 use tauri::{
     plugin::{Builder, TauriPlugin},
-<<<<<<< HEAD
-    AppHandle, Manager, Runtime,
-=======
     AppHandle, FsScope, FsScopeEvent, Manager, Runtime,
->>>>>>> 0d0ed7b9
 };
 use tauri_plugin_fs::{FsExt, ScopeEvent as FsScopeEvent};
 
@@ -193,21 +189,6 @@
 
                     for allowed in &scope.allowed_paths {
                         let allowed = fix_pattern(&ac, allowed);
-<<<<<<< HEAD
-
-                        if let Some(s) = fs_scope {
-                            let _ = s.allow_file(&allowed);
-                        }
-                        let _ = core_scopes.allow_file(&allowed);
-                    }
-                    for forbidden in &scope.forbidden_patterns {
-                        let forbidden = fix_pattern(&ac, forbidden);
-
-                        if let Some(s) = fs_scope {
-                            let _ = s.forbid_file(&forbidden);
-                        }
-                        let _ = core_scopes.forbid_file(&forbidden);
-=======
                         allow_path(&fs_scope, &allowed);
                         #[cfg(feature = "protocol-asset")]
                         allow_path(&asset_protocol_scope, &allowed);
@@ -217,7 +198,6 @@
                         forbid_path(&fs_scope, &forbidden);
                         #[cfg(feature = "protocol-asset")]
                         forbid_path(&asset_protocol_scope, &forbidden);
->>>>>>> 0d0ed7b9
                     }
 
                     // Manually save the fixed scopes to disk once.
