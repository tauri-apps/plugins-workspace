// Copyright 2019-2023 Tauri Programme within The Commons Conservancy
// SPDX-License-Identifier: Apache-2.0
// SPDX-License-Identifier: MIT

//! [![](https://github.com/tauri-apps/plugins-workspace/raw/v2/plugins/persisted-scope/banner.png)](https://github.com/tauri-apps/plugins-workspace/tree/v2/plugins/persisted-scope)
//!
//! Save filesystem and asset scopes and restore them when the app is reopened.

#![doc(
    html_logo_url = "https://github.com/tauri-apps/tauri/raw/dev/app-icon.png",
    html_favicon_url = "https://github.com/tauri-apps/tauri/raw/dev/app-icon.png"
)]

use aho_corasick::AhoCorasick;
use serde::{Deserialize, Serialize};
use tauri::{
    plugin::{Builder, TauriPlugin},
    FsScope, FsScopeEvent, Manager, Runtime,
};
use tauri_plugin_fs::{FsExt, ScopeEvent as FsScopeEvent};

use std::{
    fs::{create_dir_all, File},
    io::Write,
    path::Path,
};

// Using 2 separate files so that we don't have to think about write conflicts and not break backwards compat.
const SCOPE_STATE_FILENAME: &str = ".persisted-scope";
#[cfg(feature = "protocol-asset")]
const ASSET_SCOPE_STATE_FILENAME: &str = ".persisted-scope-asset";

// Most of these patterns are just added to try to fix broken files in the wild.
// After a while we can hopefully reduce it to something like [r"[?]", r"[*]", r"\\?\\\?\"]
const PATTERNS: &[&str] = &[
    r"[[]",
    r"[]]",
    r"[?]",
    r"[*]",
    r"\?\?",
    r"\\?\\?\",
    r"\\?\\\?\",
];
const REPLACE_WITH: &[&str] = &[r"[", r"]", r"?", r"*", r"\?", r"\\?\", r"\\?\"];

#[derive(Debug, thiserror::Error)]
enum Error {
    #[error(transparent)]
    Io(#[from] std::io::Error),
    #[error(transparent)]
    Tauri(#[from] tauri::Error),
    #[error(transparent)]
    TauriApi(#[from] tauri::api::Error),
    #[error(transparent)]
    Bincode(#[from] Box<bincode::ErrorKind>),
}

#[derive(Debug, Default, Deserialize, Serialize, Eq, PartialEq, Hash)]
enum TargetType {
    #[default]
    File,
    Directory,
    RecursiveDirectory,
}

#[derive(Debug, Default, Deserialize, Serialize)]
struct Scope {
    allowed_paths: Vec<String>,
    forbidden_patterns: Vec<String>,
}

fn fix_pattern(ac: &AhoCorasick, s: &str) -> String {
    let s = ac.replace_all(s, REPLACE_WITH);

    if ac.find(&s).is_some() {
        return fix_pattern(ac, &s);
    }

    s
}

const RESURSIVE_DIRECTORY_SUFFIX: &str = "**";
const DIRECTORY_SUFFIX: &str = "*";

fn detect_scope_type(scope_state_path: &str) -> TargetType {
    if scope_state_path.ends_with(RESURSIVE_DIRECTORY_SUFFIX) {
        TargetType::RecursiveDirectory
    } else if scope_state_path.ends_with(DIRECTORY_SUFFIX) {
        TargetType::Directory
    } else {
        TargetType::File
    }
}

fn fix_directory(path_str: &str) -> &Path {
    let mut path = Path::new(path_str);

    if path.ends_with(DIRECTORY_SUFFIX) || path.ends_with(RESURSIVE_DIRECTORY_SUFFIX) {
        path = match path.parent() {
            Some(value) => value,
            None => return path,
        };
    }

    path
}

fn allow_path(scope: &FsScope, path: &str) {
    let target_type = detect_scope_type(path);

    match target_type {
        TargetType::File => {
            let _ = scope.allow_file(path);
        }
        TargetType::Directory => {
            // We remove the '*' at the end of it, else it will be escaped by the pattern.
            let _ = scope.allow_directory(fix_directory(path), false);
        }
        TargetType::RecursiveDirectory => {
            // We remove the '**' at the end of it, else it will be escaped by the pattern.
            let _ = scope.allow_directory(fix_directory(path), true);
        }
    }
}

fn forbid_path(scope: &FsScope, path: &str) {
    let target_type = detect_scope_type(path);

    match target_type {
        TargetType::File => {
            let _ = scope.forbid_file(path);
        }
        TargetType::Directory => {
            let _ = scope.forbid_directory(fix_directory(path), false);
        }
        TargetType::RecursiveDirectory => {
            let _ = scope.forbid_directory(fix_directory(path), true);
        }
    }
}

<<<<<<< HEAD
fn save_scopes<R: Runtime>(app: &AppHandle<R>, app_dir: &Path, scope_state_path: &Path) {
    if let Some(fs_scope) = app.try_fs_scope() {
        let scope = Scope {
            allowed_paths: fs_scope
                .allowed_patterns()
                .into_iter()
                .map(|p| p.to_string())
                .collect(),
            forbidden_patterns: fs_scope
                .forbidden_patterns()
                .into_iter()
                .map(|p| p.to_string())
                .collect(),
        };

        let _ = create_dir_all(app_dir)
            .and_then(|_| File::create(scope_state_path))
            .map_err(Error::Io)
            .and_then(|mut f| {
                f.write_all(&bincode::serialize(&scope).map_err(Error::from)?)
                    .map_err(Into::into)
            });
    }
=======
fn save_scopes(scope: &FsScope, app_dir: &Path, scope_state_path: &Path) {
    let scope = Scope {
        allowed_paths: scope
            .allowed_patterns()
            .into_iter()
            .map(|p| p.to_string())
            .collect(),
        forbidden_patterns: scope
            .forbidden_patterns()
            .into_iter()
            .map(|p| p.to_string())
            .collect(),
    };

    let _ = create_dir_all(app_dir)
        .and_then(|_| File::create(scope_state_path))
        .map_err(Error::Io)
        .and_then(|mut f| {
            f.write_all(&bincode::serialize(&scope).map_err(Error::from)?)
                .map_err(Into::into)
        });
>>>>>>> 9e440d27
}

pub fn init<R: Runtime>() -> TauriPlugin<R> {
    Builder::new("persisted-scope")
        .setup(|app, _api| {
            let fs_scope = app.try_fs_scope();
            let core_scopes = app.state::<tauri::scope::Scopes>();
            let app = app.clone();
            let app_dir = app.path().app_data_dir();

<<<<<<< HEAD
            if let Ok(app_dir) = app_dir {
                let scope_state_path = app_dir.join(SCOPE_STATE_FILENAME);

                if let Some(s) = fs_scope {
                let _ = s.forbid_file(&scope_state_path);
                }
                let _ = core_scopes.forbid_file(&scope_state_path);
=======
            if let Some(app_dir) = app_dir {
                let fs_scope_state_path = app_dir.join(SCOPE_STATE_FILENAME);
                #[cfg(feature = "protocol-asset")]
                let asset_scope_state_path = app_dir.join(ASSET_SCOPE_STATE_FILENAME);

                let _ = fs_scope.forbid_file(&fs_scope_state_path);
                #[cfg(feature = "protocol-asset")]
                let _ = asset_protocol_scope.forbid_file(&asset_scope_state_path);
>>>>>>> 9e440d27

                // We're trying to fix broken .persisted-scope files seamlessly, so we'll be running this on the values read on the saved file.
                // We will still save some semi-broken values because the scope events are quite spammy and we don't want to reduce runtime performance any further.
                let ac = AhoCorasick::new(PATTERNS).unwrap(/* This should be impossible to fail since we're using a small static input */);

                if fs_scope_state_path.exists() {
                    let scope: Scope = tauri::api::file::read_binary(&fs_scope_state_path)
                        .map_err(Error::from)
                        .and_then(|scope| bincode::deserialize(&scope).map_err(Into::into))
                        .unwrap_or_default();

                    for allowed in &scope.allowed_paths {
                        let allowed = fix_pattern(&ac, allowed);
                        allow_path(&fs_scope, &allowed);
                    }
                    for forbidden in &scope.forbidden_patterns {
                        let forbidden = fix_pattern(&ac, forbidden);
                        forbid_path(&fs_scope, &forbidden);
                    }

                    // Manually save the fixed scopes to disk once.
                    // This is needed to fix broken .peristed-scope files in case the app doesn't update the scope itself.
                    save_scopes(&fs_scope, &app_dir, &fs_scope_state_path);
                }

<<<<<<< HEAD
                if let Some(s) = fs_scope {
                    s.listen(move |event| {
                        if let FsScopeEvent::PathAllowed(_) = event {
                            save_scopes(&app, &app_dir, &scope_state_path);
                        }
                    });
                }
=======
                #[cfg(feature = "protocol-asset")]
                if asset_scope_state_path.exists() {
                    let scope: Scope = tauri::api::file::read_binary(&asset_scope_state_path)
                        .map_err(Error::from)
                        .and_then(|scope| bincode::deserialize(&scope).map_err(Into::into))
                        .unwrap_or_default();

                    for allowed in &scope.allowed_paths {
                        let allowed = fix_pattern(&ac, allowed);
                        allow_path(&asset_protocol_scope, &allowed);
                    }
                    for forbidden in &scope.forbidden_patterns {
                        let forbidden = fix_pattern(&ac, forbidden);
                        forbid_path(&asset_protocol_scope, &forbidden);
                    }

                    // Manually save the fixed scopes to disk once.
                    save_scopes(&asset_protocol_scope, &app_dir, &asset_scope_state_path);
                }

                #[cfg(feature = "protocol-asset")]
                let app_dir_ = app_dir.clone();
                let fs_scope_ = fs_scope.clone();
                fs_scope.listen(move |event| {
                    if let FsScopeEvent::PathAllowed(_) = event {
                        save_scopes(&fs_scope_, &app_dir, &fs_scope_state_path);
                    }
                });
                #[cfg(feature = "protocol-asset")]
                {
                    let asset_protocol_scope_ = asset_protocol_scope.clone();
                    asset_protocol_scope.listen(move |event| {
                    if let FsScopeEvent::PathAllowed(_) = event {
                        save_scopes(&asset_protocol_scope_, &app_dir_, &asset_scope_state_path);
                    }
                });}
>>>>>>> 9e440d27
            }
            Ok(())
        })
        .build()
}<|MERGE_RESOLUTION|>--- conflicted
+++ resolved
@@ -139,31 +139,6 @@
     }
 }
 
-<<<<<<< HEAD
-fn save_scopes<R: Runtime>(app: &AppHandle<R>, app_dir: &Path, scope_state_path: &Path) {
-    if let Some(fs_scope) = app.try_fs_scope() {
-        let scope = Scope {
-            allowed_paths: fs_scope
-                .allowed_patterns()
-                .into_iter()
-                .map(|p| p.to_string())
-                .collect(),
-            forbidden_patterns: fs_scope
-                .forbidden_patterns()
-                .into_iter()
-                .map(|p| p.to_string())
-                .collect(),
-        };
-
-        let _ = create_dir_all(app_dir)
-            .and_then(|_| File::create(scope_state_path))
-            .map_err(Error::Io)
-            .and_then(|mut f| {
-                f.write_all(&bincode::serialize(&scope).map_err(Error::from)?)
-                    .map_err(Into::into)
-            });
-    }
-=======
 fn save_scopes(scope: &FsScope, app_dir: &Path, scope_state_path: &Path) {
     let scope = Scope {
         allowed_paths: scope
@@ -185,7 +160,6 @@
             f.write_all(&bincode::serialize(&scope).map_err(Error::from)?)
                 .map_err(Into::into)
         });
->>>>>>> 9e440d27
 }
 
 pub fn init<R: Runtime>() -> TauriPlugin<R> {
@@ -196,15 +170,6 @@
             let app = app.clone();
             let app_dir = app.path().app_data_dir();
 
-<<<<<<< HEAD
-            if let Ok(app_dir) = app_dir {
-                let scope_state_path = app_dir.join(SCOPE_STATE_FILENAME);
-
-                if let Some(s) = fs_scope {
-                let _ = s.forbid_file(&scope_state_path);
-                }
-                let _ = core_scopes.forbid_file(&scope_state_path);
-=======
             if let Some(app_dir) = app_dir {
                 let fs_scope_state_path = app_dir.join(SCOPE_STATE_FILENAME);
                 #[cfg(feature = "protocol-asset")]
@@ -213,7 +178,6 @@
                 let _ = fs_scope.forbid_file(&fs_scope_state_path);
                 #[cfg(feature = "protocol-asset")]
                 let _ = asset_protocol_scope.forbid_file(&asset_scope_state_path);
->>>>>>> 9e440d27
 
                 // We're trying to fix broken .persisted-scope files seamlessly, so we'll be running this on the values read on the saved file.
                 // We will still save some semi-broken values because the scope events are quite spammy and we don't want to reduce runtime performance any further.
@@ -239,15 +203,6 @@
                     save_scopes(&fs_scope, &app_dir, &fs_scope_state_path);
                 }
 
-<<<<<<< HEAD
-                if let Some(s) = fs_scope {
-                    s.listen(move |event| {
-                        if let FsScopeEvent::PathAllowed(_) = event {
-                            save_scopes(&app, &app_dir, &scope_state_path);
-                        }
-                    });
-                }
-=======
                 #[cfg(feature = "protocol-asset")]
                 if asset_scope_state_path.exists() {
                     let scope: Scope = tauri::api::file::read_binary(&asset_scope_state_path)
@@ -284,7 +239,6 @@
                         save_scopes(&asset_protocol_scope_, &app_dir_, &asset_scope_state_path);
                     }
                 });}
->>>>>>> 9e440d27
             }
             Ok(())
         })
