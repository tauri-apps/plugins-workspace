--- conflicted
+++ resolved
@@ -9,17 +9,9 @@
 links = "tauri-plugin-dialog"
 
 [package.metadata.docs.rs]
-<<<<<<< HEAD
 rustc-args = [ "--cfg", "docsrs" ]
 rustdoc-args = [ "--cfg", "docsrs" ]
-targets = [
-  "x86_64-unknown-linux-gnu",
-  "x86_64-linux-android"
-]
-=======
-features = [ "dox" ]
 targets = [ "x86_64-unknown-linux-gnu", "x86_64-linux-android" ]
->>>>>>> 76cfdc32
 
 [dependencies]
 serde = { workspace = true }
