--- conflicted
+++ resolved
@@ -28,19 +28,9 @@
   text: string,
   opts?: { label?: string },
 ): Promise<void> {
-<<<<<<< HEAD
-  return invoke("plugin:clipboard-manager|write_text", {
+  await invoke("plugin:clipboard-manager|write_text", {
     label: opts?.label,
     text,
-=======
-  await invoke("plugin:clipboard-manager|write_text", {
-    data: {
-      plainText: {
-        label: opts?.label,
-        text,
-      },
-    },
->>>>>>> 9c7eb359
   });
 }
 
@@ -78,17 +68,8 @@
 async function writeImage(
   image: string | Image | Uint8Array | ArrayBuffer | number[],
 ): Promise<void> {
-<<<<<<< HEAD
-  return invoke("plugin:clipboard-manager|write_image", {
+  await invoke("plugin:clipboard-manager|write_image", {
     image: transformImage(image),
-=======
-  await invoke("plugin:clipboard-manager|write_image", {
-    data: {
-      image: {
-        image: transformImage(image),
-      },
-    },
->>>>>>> 9c7eb359
   });
 }
 
@@ -125,19 +106,9 @@
  * @since 2.0.0
  */
 async function writeHtml(html: string, altHtml?: string): Promise<void> {
-<<<<<<< HEAD
-  return invoke("plugin:clipboard-manager|write_html", {
+  await invoke("plugin:clipboard-manager|write_html", {
     html,
     altHtml,
-=======
-  await invoke("plugin:clipboard-manager|write_html", {
-    data: {
-      html: {
-        html,
-        altHtml,
-      },
-    },
->>>>>>> 9c7eb359
   });
 }
 
