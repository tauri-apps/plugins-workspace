--- conflicted
+++ resolved
@@ -9,17 +9,9 @@
 links = "tauri-plugin-clipboard-manager"
 
 [package.metadata.docs.rs]
-<<<<<<< HEAD
 rustc-args = [ "--cfg", "docsrs" ]
 rustdoc-args = [ "--cfg", "docsrs" ]
-targets = [
-  "x86_64-unknown-linux-gnu",
-  "x86_64-linux-android"
-]
-=======
-features = [ "dox" ]
 targets = [ "x86_64-unknown-linux-gnu", "x86_64-linux-android" ]
->>>>>>> 76cfdc32
 
 [build-dependencies]
 tauri-build = { workspace = true }
