--- conflicted
+++ resolved
@@ -29,17 +29,12 @@
 }
 
 impl<R: Runtime> Clipboard<R> {
-<<<<<<< HEAD
     pub fn write_text(&self, kind: ClipKind) -> crate::Result<()> {
-=======
-    pub fn write(&self, kind: ClipKind) -> crate::Result<()> {
->>>>>>> 62dafda6
         match kind {
             ClipKind::PlainText { text, .. } => match &self.clipboard {
                 Ok(clipboard) => clipboard.lock().unwrap().set_text(text).map_err(Into::into),
                 Err(e) => Err(crate::Error::Clipboard(e.to_string())),
             },
-<<<<<<< HEAD
             _ => Err(crate::Error::Clipboard("Invalid clip kind".to_string())),
         }
     }
@@ -58,9 +53,6 @@
                 Err(e) => Err(crate::Error::Clipboard(e.to_string())),
             },
             _ => Err(crate::Error::Clipboard("Invalid clip kind".to_string())),
-=======
-            _ => Err(crate::Error::Clipboard("Invalid clip kind!".to_string())),
->>>>>>> 62dafda6
         }
     }
 
@@ -74,7 +66,27 @@
         }
     }
 
-<<<<<<< HEAD
+    pub fn write_html(&self, kind: ClipKind) -> crate::Result<()> {
+        match kind {
+            ClipKind::Html { html, alt_html, .. } => match &self.clipboard {
+                Ok(clipboard) => clipboard
+                    .lock()
+                    .unwrap()
+                    .set_html(html, alt_html)
+                    .map_err(Into::into),
+                Err(e) => Err(crate::Error::Clipboard(e.to_string())),
+            },
+            _ => Err(crate::Error::Clipboard("Invalid clip kind!".to_string())),
+        }
+    }
+
+    pub fn clear(&self) -> crate::Result<()> {
+        match &self.clipboard {
+            Ok(clipboard) => clipboard.lock().unwrap().clear().map_err(Into::into),
+            Err(e) => Err(crate::Error::Clipboard(e.to_string())),
+        }
+    }
+
     pub fn read_image(&self) -> crate::Result<ClipboardContents> {
         match &self.clipboard {
             Ok(clipboard) => {
@@ -112,26 +124,4 @@
         image::ColorType::Rgba8,
     )?;
     Ok(buffer)
-=======
-    pub fn write_html(&self, kind: ClipKind) -> crate::Result<()> {
-        match kind {
-            ClipKind::Html { html, alt_html, .. } => match &self.clipboard {
-                Ok(clipboard) => clipboard
-                    .lock()
-                    .unwrap()
-                    .set_html(html, alt_html)
-                    .map_err(Into::into),
-                Err(e) => Err(crate::Error::Clipboard(e.to_string())),
-            },
-            _ => Err(crate::Error::Clipboard("Invalid clip kind!".to_string())),
-        }
-    }
-
-    pub fn clear(&self) -> crate::Result<()> {
-        match &self.clipboard {
-            Ok(clipboard) => clipboard.lock().unwrap().clear().map_err(Into::into),
-            Err(e) => Err(crate::Error::Clipboard(e.to_string())),
-        }
-    }
->>>>>>> 62dafda6
 }