// Copyright 2019-2023 Tauri Programme within The Commons Conservancy
// SPDX-License-Identifier: Apache-2.0
// SPDX-License-Identifier: MIT

use serde::de::DeserializeOwned;
use tauri::{
    plugin::{PluginApi, PluginHandle},
    AppHandle, Runtime,
};

use crate::models::*;

#[cfg(target_os = "android")]
const PLUGIN_IDENTIFIER: &str = "app.tauri.clipboard";

#[cfg(target_os = "ios")]
tauri::ios_plugin_binding!(init_plugin_clipboard);

// initializes the Kotlin or Swift plugin classes
pub fn init<R: Runtime, C: DeserializeOwned>(
    _app: &AppHandle<R>,
    api: PluginApi<R, C>,
) -> crate::Result<Clipboard<R>> {
    #[cfg(target_os = "android")]
    let handle = api.register_android_plugin(PLUGIN_IDENTIFIER, "ClipboardPlugin")?;
    #[cfg(target_os = "ios")]
    let handle = api.register_ios_plugin(init_plugin_clipboard)?;
    Ok(Clipboard(handle))
}

/// Access to the clipboard APIs.
pub struct Clipboard<R: Runtime>(PluginHandle<R>);

impl<R: Runtime> Clipboard<R> {
    pub fn write_text(&self, kind: ClipKind) -> crate::Result<()> {
        self.0.run_mobile_plugin("write", kind).map_err(Into::into)
    }

    pub fn write_image(&self, kind: ClipKind) -> crate::Result<()> {
        Err(crate::Error::Clipboard(
            "Unsupported on this platform".to_string(),
        ))
    }

    pub fn read_text(&self) -> crate::Result<ClipboardContents> {
        self.0.run_mobile_plugin("read", ()).map_err(Into::into)
    }

<<<<<<< HEAD
    pub fn read_image(&self) -> crate::Result<ClipboardContents> {
=======
    // Treat HTML as unsupported on mobile until tested
    pub fn write_html(&self, _kind: ClipKind) -> crate::Result<()> {
        Err(crate::Error::Clipboard(
            "Unsupported on this platform".to_string(),
        ))
    }

    pub fn clear(&self) -> crate::Result<()> {
>>>>>>> 62dafda6
        Err(crate::Error::Clipboard(
            "Unsupported on this platform".to_string(),
        ))
    }
}<|MERGE_RESOLUTION|>--- conflicted
+++ resolved
@@ -46,9 +46,12 @@
         self.0.run_mobile_plugin("read", ()).map_err(Into::into)
     }
 
-<<<<<<< HEAD
     pub fn read_image(&self) -> crate::Result<ClipboardContents> {
-=======
+        Err(crate::Error::Clipboard(
+            "Unsupported on this platform".to_string(),
+        ))
+    }
+
     // Treat HTML as unsupported on mobile until tested
     pub fn write_html(&self, _kind: ClipKind) -> crate::Result<()> {
         Err(crate::Error::Clipboard(
@@ -57,7 +60,6 @@
     }
 
     pub fn clear(&self) -> crate::Result<()> {
->>>>>>> 62dafda6
         Err(crate::Error::Clipboard(
             "Unsupported on this platform".to_string(),
         ))
