// Copyright 2019-2023 Tauri Programme within The Commons Conservancy
// SPDX-License-Identifier: Apache-2.0
// SPDX-License-Identifier: MIT

import { listen, type UnlistenFn } from '@tauri-apps/api/event'

<<<<<<< HEAD
import { invoke, Resource } from "@tauri-apps/api/core";
=======
import { invoke } from '@tauri-apps/api/core'
>>>>>>> d4a54157

interface ChangePayload<T> {
  path: string
  key: string
  value: T | null
}

/**
 * @param path: Path to save the store in `app_data_dir`
 * @param autoSave: Auto save on modification with debounce duration in milliseconds
 */
<<<<<<< HEAD
export async function createStore(path: string, autoSave?: number) {
  const resourceId = await invoke<number>("plugin:store|create_store", {
    path,
    autoSave,
  });
  return new Store(resourceId, path);
}

/**
 * A lazy loaded key-value store persisted by the backend layer.
 */
export class Store extends Resource {
  constructor(
    rid: number,
    private readonly path: string,
  ) {
    super(rid);
=======
export class Store {
  path: string
  constructor(path: string) {
    this.path = path
>>>>>>> d4a54157
  }

  /**
   * Inserts a key-value pair into the store.
   *
   * @param key
   * @param value
   * @returns
   */
  async set(key: string, value: unknown): Promise<void> {
<<<<<<< HEAD
    await invoke("plugin:store|set", {
      rid: this.rid,
=======
    await invoke('plugin:store|set', {
      path: this.path,
>>>>>>> d4a54157
      key,
      value
    })
  }

  /**
   * Returns the value for the given `key` or `null` the key does not exist.
   *
   * @param key
   * @returns
   */
  async get<T>(key: string): Promise<T | null> {
<<<<<<< HEAD
    return await invoke("plugin:store|get", {
      rid: this.rid,
      key,
    });
=======
    return await invoke('plugin:store|get', {
      path: this.path,
      key
    })
>>>>>>> d4a54157
  }

  /**
   * Returns `true` if the given `key` exists in the store.
   *
   * @param key
   * @returns
   */
  async has(key: string): Promise<boolean> {
<<<<<<< HEAD
    return await invoke("plugin:store|has", {
      rid: this.rid,
      key,
    });
=======
    return await invoke('plugin:store|has', {
      path: this.path,
      key
    })
>>>>>>> d4a54157
  }

  /**
   * Removes a key-value pair from the store.
   *
   * @param key
   * @returns
   */
  async delete(key: string): Promise<boolean> {
<<<<<<< HEAD
    return await invoke("plugin:store|delete", {
      rid: this.rid,
      key,
    });
=======
    return await invoke('plugin:store|delete', {
      path: this.path,
      key
    })
>>>>>>> d4a54157
  }

  /**
   * Clears the store, removing all key-value pairs.
   *
   * Note: To clear the storage and reset it to it's `default` value, use `reset` instead.
   * @returns
   */
  async clear(): Promise<void> {
<<<<<<< HEAD
    await invoke("plugin:store|clear", { rid: this.rid });
=======
    await invoke('plugin:store|clear', {
      path: this.path
    })
>>>>>>> d4a54157
  }

  /**
   * Resets the store to it's `default` value.
   *
   * If no default value has been set, this method behaves identical to `clear`.
   * @returns
   */
  async reset(): Promise<void> {
<<<<<<< HEAD
    await invoke("plugin:store|reset", { rid: this.rid });
=======
    await invoke('plugin:store|reset', {
      path: this.path
    })
>>>>>>> d4a54157
  }

  /**
   * Returns a list of all key in the store.
   *
   * @returns
   */
  async keys(): Promise<string[]> {
<<<<<<< HEAD
    return await invoke("plugin:store|keys", { rid: this.rid });
=======
    return await invoke('plugin:store|keys', {
      path: this.path
    })
>>>>>>> d4a54157
  }

  /**
   * Returns a list of all values in the store.
   *
   * @returns
   */
  async values<T>(): Promise<T[]> {
<<<<<<< HEAD
    return await invoke("plugin:store|values", { rid: this.rid });
=======
    return await invoke('plugin:store|values', {
      path: this.path
    })
>>>>>>> d4a54157
  }

  /**
   * Returns a list of all entries in the store.
   *
   * @returns
   */
  async entries<T>(): Promise<Array<[key: string, value: T]>> {
<<<<<<< HEAD
    return await invoke("plugin:store|entries", { rid: this.rid });
=======
    return await invoke('plugin:store|entries', {
      path: this.path
    })
>>>>>>> d4a54157
  }

  /**
   * Returns the number of key-value pairs in the store.
   *
   * @returns
   */
  async length(): Promise<number> {
<<<<<<< HEAD
    return await invoke("plugin:store|length", { rid: this.rid });
=======
    return await invoke('plugin:store|length', {
      path: this.path
    })
>>>>>>> d4a54157
  }

  /**
   * Attempts to load the on-disk state at the stores `path` into memory.
   *
   * This method is useful if the on-disk state was edited by the user and you want to synchronize the changes.
   *
   * Note: This method does not emit change events.
   * @returns
   */
  async load(): Promise<void> {
<<<<<<< HEAD
    await invoke("plugin:store|load", { rid: this.rid });
=======
    await invoke('plugin:store|load', {
      path: this.path
    })
>>>>>>> d4a54157
  }

  /**
   * Saves the store to disk at the stores `path`.
   *
   * As the store is only persisted to disk before the apps exit, changes might be lost in a crash.
   * This method lets you persist the store to disk whenever you deem necessary.
   * @returns
   */
  async save(): Promise<void> {
<<<<<<< HEAD
    await invoke("plugin:store|save", { rid: this.rid });
=======
    await invoke('plugin:store|save', {
      path: this.path
    })
>>>>>>> d4a54157
  }

  /**
   * Listen to changes on a store key.
   * @param key
   * @param cb
   * @returns A promise resolving to a function to unlisten to the event.
   *
   * @since 2.0.0
   */
  async onKeyChange<T>(
    key: string,
    cb: (value: T | null) => void
  ): Promise<UnlistenFn> {
    return await listen<ChangePayload<T>>('store://change', (event) => {
      if (event.payload.path === this.path && event.payload.key === key) {
        cb(event.payload.value)
      }
    })
  }

  /**
   * Listen to changes on the store.
   * @param cb
   * @returns A promise resolving to a function to unlisten to the event.
   *
   * @since 2.0.0
   */
  async onChange<T>(
    cb: (key: string, value: T | null) => void
  ): Promise<UnlistenFn> {
    return await listen<ChangePayload<T>>('store://change', (event) => {
      if (event.payload.path === this.path) {
        cb(event.payload.key, event.payload.value)
      }
    })
  }
}<|MERGE_RESOLUTION|>--- conflicted
+++ resolved
@@ -4,11 +4,7 @@
 
 import { listen, type UnlistenFn } from '@tauri-apps/api/event'
 
-<<<<<<< HEAD
-import { invoke, Resource } from "@tauri-apps/api/core";
-=======
-import { invoke } from '@tauri-apps/api/core'
->>>>>>> d4a54157
+import { invoke, Resource } from '@tauri-apps/api/core'
 
 interface ChangePayload<T> {
   path: string
@@ -20,13 +16,12 @@
  * @param path: Path to save the store in `app_data_dir`
  * @param autoSave: Auto save on modification with debounce duration in milliseconds
  */
-<<<<<<< HEAD
 export async function createStore(path: string, autoSave?: number) {
-  const resourceId = await invoke<number>("plugin:store|create_store", {
+  const resourceId = await invoke<number>('plugin:store|create_store', {
     path,
-    autoSave,
-  });
-  return new Store(resourceId, path);
+    autoSave
+  })
+  return new Store(resourceId, path)
 }
 
 /**
@@ -35,15 +30,9 @@
 export class Store extends Resource {
   constructor(
     rid: number,
-    private readonly path: string,
+    private readonly path: string
   ) {
-    super(rid);
-=======
-export class Store {
-  path: string
-  constructor(path: string) {
-    this.path = path
->>>>>>> d4a54157
+    super(rid)
   }
 
   /**
@@ -54,13 +43,8 @@
    * @returns
    */
   async set(key: string, value: unknown): Promise<void> {
-<<<<<<< HEAD
-    await invoke("plugin:store|set", {
-      rid: this.rid,
-=======
     await invoke('plugin:store|set', {
-      path: this.path,
->>>>>>> d4a54157
+      rid: this.rid,
       key,
       value
     })
@@ -73,17 +57,10 @@
    * @returns
    */
   async get<T>(key: string): Promise<T | null> {
-<<<<<<< HEAD
-    return await invoke("plugin:store|get", {
-      rid: this.rid,
-      key,
-    });
-=======
     return await invoke('plugin:store|get', {
-      path: this.path,
+      rid: this.rid,
       key
     })
->>>>>>> d4a54157
   }
 
   /**
@@ -93,17 +70,10 @@
    * @returns
    */
   async has(key: string): Promise<boolean> {
-<<<<<<< HEAD
-    return await invoke("plugin:store|has", {
-      rid: this.rid,
-      key,
-    });
-=======
     return await invoke('plugin:store|has', {
-      path: this.path,
+      rid: this.rid,
       key
     })
->>>>>>> d4a54157
   }
 
   /**
@@ -113,17 +83,10 @@
    * @returns
    */
   async delete(key: string): Promise<boolean> {
-<<<<<<< HEAD
-    return await invoke("plugin:store|delete", {
-      rid: this.rid,
-      key,
-    });
-=======
     return await invoke('plugin:store|delete', {
-      path: this.path,
+      rid: this.rid,
       key
     })
->>>>>>> d4a54157
   }
 
   /**
@@ -133,13 +96,7 @@
    * @returns
    */
   async clear(): Promise<void> {
-<<<<<<< HEAD
-    await invoke("plugin:store|clear", { rid: this.rid });
-=======
-    await invoke('plugin:store|clear', {
-      path: this.path
-    })
->>>>>>> d4a54157
+    await invoke('plugin:store|clear', { rid: this.rid })
   }
 
   /**
@@ -149,13 +106,7 @@
    * @returns
    */
   async reset(): Promise<void> {
-<<<<<<< HEAD
-    await invoke("plugin:store|reset", { rid: this.rid });
-=======
-    await invoke('plugin:store|reset', {
-      path: this.path
-    })
->>>>>>> d4a54157
+    await invoke('plugin:store|reset', { rid: this.rid })
   }
 
   /**
@@ -164,13 +115,7 @@
    * @returns
    */
   async keys(): Promise<string[]> {
-<<<<<<< HEAD
-    return await invoke("plugin:store|keys", { rid: this.rid });
-=======
-    return await invoke('plugin:store|keys', {
-      path: this.path
-    })
->>>>>>> d4a54157
+    return await invoke('plugin:store|keys', { rid: this.rid })
   }
 
   /**
@@ -179,13 +124,7 @@
    * @returns
    */
   async values<T>(): Promise<T[]> {
-<<<<<<< HEAD
-    return await invoke("plugin:store|values", { rid: this.rid });
-=======
-    return await invoke('plugin:store|values', {
-      path: this.path
-    })
->>>>>>> d4a54157
+    return await invoke('plugin:store|values', { rid: this.rid })
   }
 
   /**
@@ -194,13 +133,7 @@
    * @returns
    */
   async entries<T>(): Promise<Array<[key: string, value: T]>> {
-<<<<<<< HEAD
-    return await invoke("plugin:store|entries", { rid: this.rid });
-=======
-    return await invoke('plugin:store|entries', {
-      path: this.path
-    })
->>>>>>> d4a54157
+    return await invoke('plugin:store|entries', { rid: this.rid })
   }
 
   /**
@@ -209,13 +142,7 @@
    * @returns
    */
   async length(): Promise<number> {
-<<<<<<< HEAD
-    return await invoke("plugin:store|length", { rid: this.rid });
-=======
-    return await invoke('plugin:store|length', {
-      path: this.path
-    })
->>>>>>> d4a54157
+    return await invoke('plugin:store|length', { rid: this.rid })
   }
 
   /**
@@ -227,13 +154,7 @@
    * @returns
    */
   async load(): Promise<void> {
-<<<<<<< HEAD
-    await invoke("plugin:store|load", { rid: this.rid });
-=======
-    await invoke('plugin:store|load', {
-      path: this.path
-    })
->>>>>>> d4a54157
+    await invoke('plugin:store|load', { rid: this.rid })
   }
 
   /**
@@ -244,13 +165,7 @@
    * @returns
    */
   async save(): Promise<void> {
-<<<<<<< HEAD
-    await invoke("plugin:store|save", { rid: this.rid });
-=======
-    await invoke('plugin:store|save', {
-      path: this.path
-    })
->>>>>>> d4a54157
+    await invoke('plugin:store|save', { rid: this.rid })
   }
 
   /**
