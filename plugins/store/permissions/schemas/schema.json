--- conflicted
+++ resolved
@@ -305,25 +305,17 @@
           "const": "deny-clear"
         },
         {
-<<<<<<< HEAD
-          "description": "allow-create-store -> Enables the create_store command without any pre-configured scope.",
-          "type": "string",
-          "enum": [
-            "allow-create-store"
-          ]
-        },
-        {
-          "description": "deny-create-store -> Denies the create_store command without any pre-configured scope.",
-          "type": "string",
-          "enum": [
-            "deny-create-store"
-          ]
-        },
-        {
-          "description": "allow-delete -> Enables the delete command without any pre-configured scope.",
-=======
+          "description": "Enables the create_store command without any pre-configured scope.",
+          "type": "string",
+          "const": "allow-create-store"
+        },
+        {
+          "description": "Denies the create_store command without any pre-configured scope.",
+          "type": "string",
+          "const": "deny-create-store"
+        },
+        {
           "description": "Enables the delete command without any pre-configured scope.",
->>>>>>> 4bd1f15b
           "type": "string",
           "const": "allow-delete"
         },
