// Copyright 2019-2023 Tauri Programme within The Commons Conservancy
// SPDX-License-Identifier: Apache-2.0
// SPDX-License-Identifier: MIT

//! [![](https://github.com/tauri-apps/plugins-workspace/raw/v2/plugins/store/banner.png)](https://github.com/tauri-apps/plugins-workspace/tree/v2/plugins/store)
//!
//! Simple, persistent key-value store.

#![doc(
    html_logo_url = "https://github.com/tauri-apps/tauri/raw/dev/app-icon.png",
    html_favicon_url = "https://github.com/tauri-apps/tauri/raw/dev/app-icon.png"
)]

pub use error::{Error, Result};
use log::warn;
use serde::Serialize;
pub use serde_json::Value as JsonValue;
use std::{
    collections::HashMap,
    path::{Path, PathBuf},
    sync::{Mutex, Weak},
    time::Duration,
};
use store::Store;
pub use store::{StoreBuilder, StoreInner};
use tauri::{
    plugin::{self, TauriPlugin},
    AppHandle, Manager, ResourceId, RunEvent, Runtime, Webview,
};

mod error;
mod store;

#[derive(Serialize, Clone)]
struct ChangePayload<'a> {
    path: &'a Path,
    key: &'a str,
    value: &'a JsonValue,
}

pub struct StoreCollection<R: Runtime> {
<<<<<<< HEAD
    stores: Mutex<HashMap<PathBuf, Weak<Mutex<StoreInner<R>>>>>,
    // frozen: bool,
    #[cfg(mobile)]
    mobile_plugin_handle: PluginHandle<R>,
=======
    stores: Mutex<HashMap<PathBuf, Store<R>>>,
    frozen: bool,
>>>>>>> 0c040bcc
}

#[tauri::command]
async fn create_store<R: Runtime>(
    app: AppHandle<R>,
<<<<<<< HEAD
    webview: Webview<R>,
    path: PathBuf,
    auto_save: Option<u64>,
) -> Result<ResourceId> {
    let mut builder = app.store_builder(path);
    if let Some(auto_save) = auto_save {
        builder = builder.auto_save(Duration::from_millis(auto_save));
=======
    collection: State<'_, StoreCollection<R>>,
    path: impl AsRef<Path>,
    f: F,
) -> Result<T> {
    let mut stores = collection.stores.lock().expect("mutex poisoned");

    let path = path.as_ref();
    if !stores.contains_key(path) {
        if collection.frozen {
            return Err(Error::NotFound(path.to_path_buf()));
        }

        #[allow(unused_mut)]
        let mut builder = StoreBuilder::new(path);

        let mut store = builder.build(app);

        // ignore loading errors, just use the default
        if let Err(err) = store.load() {
            warn!(
                "Failed to load store {:?} from disk: {}. Falling back to default values.",
                path, err
            );
        }
        stores.insert(path.to_path_buf(), store);
>>>>>>> 0c040bcc
    }
    let store = builder.build();
    Ok(webview.resources_table().add(store))
}

#[tauri::command]
async fn set<R: Runtime>(
    webview: Webview<R>,
    rid: ResourceId,
    key: String,
    value: JsonValue,
) -> Result<()> {
    let store = webview.resources_table().get::<Store<R>>(rid)?;
    store.set(key, value);
    Ok(())
}

#[tauri::command]
async fn get<R: Runtime>(
    webview: Webview<R>,
    rid: ResourceId,
    key: String,
) -> Result<Option<JsonValue>> {
    let store = webview.resources_table().get::<Store<R>>(rid)?;
    Ok(store.get(key))
}

#[tauri::command]
async fn has<R: Runtime>(webview: Webview<R>, rid: ResourceId, key: String) -> Result<bool> {
    let store = webview.resources_table().get::<Store<R>>(rid)?;
    Ok(store.has(key))
}

#[tauri::command]
async fn delete<R: Runtime>(webview: Webview<R>, rid: ResourceId, key: String) -> Result<bool> {
    let store = webview.resources_table().get::<Store<R>>(rid)?;
    Ok(store.delete(key))
}

#[tauri::command]
async fn clear<R: Runtime>(webview: Webview<R>, rid: ResourceId) -> Result<()> {
    let store = webview.resources_table().get::<Store<R>>(rid)?;
    store.clear();
    Ok(())
}

#[tauri::command]
async fn reset<R: Runtime>(webview: Webview<R>, rid: ResourceId) -> Result<()> {
    let store = webview.resources_table().get::<Store<R>>(rid)?;
    store.reset();
    Ok(())
}

#[tauri::command]
async fn keys<R: Runtime>(webview: Webview<R>, rid: ResourceId) -> Result<Vec<String>> {
    let store = webview.resources_table().get::<Store<R>>(rid)?;
    Ok(store.keys())
}

#[tauri::command]
async fn values<R: Runtime>(webview: Webview<R>, rid: ResourceId) -> Result<Vec<JsonValue>> {
    let store = webview.resources_table().get::<Store<R>>(rid)?;
    Ok(store.values())
}

#[tauri::command]
async fn entries<R: Runtime>(
    webview: Webview<R>,
    rid: ResourceId,
) -> Result<Vec<(String, JsonValue)>> {
    let store = webview.resources_table().get::<Store<R>>(rid)?;
    Ok(store.entries())
}

#[tauri::command]
async fn length<R: Runtime>(webview: Webview<R>, rid: ResourceId) -> Result<usize> {
    let store = webview.resources_table().get::<Store<R>>(rid)?;
    Ok(store.length())
}

#[tauri::command]
async fn load<R: Runtime>(webview: Webview<R>, rid: ResourceId) -> Result<()> {
    let store = webview.resources_table().get::<Store<R>>(rid)?;
    store.load()
}

#[tauri::command]
async fn save<R: Runtime>(webview: Webview<R>, rid: ResourceId) -> Result<()> {
    let store = webview.resources_table().get::<Store<R>>(rid)?;
    store.save()
}

pub trait StoreExt<R: Runtime> {
    fn store(&self, path: impl AsRef<Path>) -> Store<R>;
    fn store_builder(&self, path: impl AsRef<Path>) -> StoreBuilder<R>;
}

impl<R: Runtime> StoreExt<R> for AppHandle<R> {
    fn store(&self, path: impl AsRef<Path>) -> Store<R> {
        StoreBuilder::new(self.app_handle().clone(), path).build()
    }

    fn store_builder(&self, path: impl AsRef<Path>) -> StoreBuilder<R> {
        StoreBuilder::new(self.app_handle().clone(), path)
    }
}

// #[derive(Default)]
pub struct Builder<R: Runtime> {
    stores: HashMap<PathBuf, Store<R>>,
    // frozen: bool,
}

impl<R: Runtime> Default for Builder<R> {
    fn default() -> Self {
        Self {
            stores: Default::default(),
            // frozen: false,
        }
    }
}

impl<R: Runtime> Builder<R> {
    pub fn new() -> Self {
        Self::default()
    }

    // /// Registers a store with the plugin.
    // ///
    // /// # Examples
    // ///
    // /// ```
    // /// use tauri_plugin_store::{StoreBuilder, Builder};
    // ///
    // /// tauri::Builder::default()
    // ///   .setup(|app| {
    // ///     let store = StoreBuilder::new("store.bin").build(app.handle().clone());
    // ///     let builder = Builder::default().store(store);
    // ///     Ok(())
    // ///   });
    // /// ```
    // pub fn store(mut self, store: Store<R>) -> Self {
    //     self.stores.insert(store.path.clone(), store);
    //     self
    // }

    // /// Registers multiple stores with the plugin.
    // ///
    // /// # Examples
    // ///
    // /// ```
    // /// use tauri_plugin_store::{StoreBuilder, Builder};
    // ///
    // /// tauri::Builder::default()
    // ///   .setup(|app| {
    // ///     let store = StoreBuilder::new("store.bin").build(app.handle().clone());
    // ///     let builder = Builder::default().stores([store]);
    // ///     Ok(())
    // ///   });
    // /// ```
    // pub fn stores<T: IntoIterator<Item = Store<R>>>(mut self, stores: T) -> Self {
    //     self.stores = stores
    //         .into_iter()
    //         .map(|store| (store.path.clone(), store))
    //         .collect();
    //     self
    // }

    // /// Freezes the collection.
    // ///
    // /// This causes requests for plugins that haven't been registered to fail
    // ///
    // /// # Examples
    // ///
    // /// ```
    // /// use tauri_plugin_store::{StoreBuilder, Builder};
    // ///
    // /// tauri::Builder::default()
    // ///   .setup(|app| {
    // ///     let store = StoreBuilder::new("store.bin").build(app.handle().clone());
    // ///     app.handle().plugin(Builder::default().freeze().build());
    // ///     Ok(())
    // ///   });
    // /// ```
    // pub fn freeze(mut self) -> Self {
    //     self.frozen = true;
    //     self
    // }

    /// Builds the plugin.
    ///
    /// # Examples
    ///
    /// ```
    /// use tauri_plugin_store::{StoreBuilder, Builder};
    ///
    /// tauri::Builder::default()
    ///   .setup(|app| {
    ///     let store = StoreBuilder::new("store.bin").build(app.handle().clone());
    ///     app.handle().plugin(Builder::default().build());
    ///     Ok(())
    ///   });
    /// ```
    pub fn build(mut self) -> TauriPlugin<R> {
        plugin::Builder::new("store")
            .invoke_handler(tauri::generate_handler![
                create_store,
                set,
                get,
                has,
                delete,
                clear,
                reset,
                keys,
                values,
                length,
                entries,
                load,
                save
            ])
            .setup(move |app_handle, _api| {
                for (path, store) in self.stores.iter_mut() {
                    // ignore loading errors, just use the default
                    if let Err(err) = store.load() {
                        warn!(
                            "Failed to load store {path:?} from disk: {err}. Falling back to default values."
                        );
                    }
                }

<<<<<<< HEAD
                #[cfg(target_os = "android")]
                let handle = _api.register_android_plugin(PLUGIN_IDENTIFIER, "StorePlugin")?;
                #[cfg(target_os = "ios")]
                let handle = _api.register_ios_plugin(init_plugin_store)?;

                // app_handle.manage(StoreCollection {
                //     stores: Mutex::new(self.stores),
                //     frozen: self.frozen,

                //     #[cfg(mobile)]
                //     mobile_plugin_handle: handle,
                // });
                app_handle.manage(StoreCollection::<R> {
                    stores: Mutex::new(HashMap::new()),
                    // frozen: self.frozen,

                    #[cfg(mobile)]
                    mobile_plugin_handle: handle,
=======
                app_handle.manage(StoreCollection {
                    stores: Mutex::new(self.stores),
                    frozen: self.frozen,
>>>>>>> 0c040bcc
                });

                Ok(())
            })
            .on_event(|_app_handle, event| {
                if let RunEvent::Exit = event {
                    // let collection = app_handle.state::<StoreCollection<R>>();

                    // for store in collection.stores.lock().expect("mutex poisoned").values_mut() {
                    //     if let Some(sender) = store.auto_save_debounce_sender.take() {
                    //         let _ = sender.send(AutoSaveMessage::Cancel);
                    //     }
                    //     if let Err(err) = store.save() {
                    //         eprintln!("failed to save store {:?} with error {:?}", store.path, err);
                    //     }
                    // }
                }
            })
            .build()
    }
}<|MERGE_RESOLUTION|>--- conflicted
+++ resolved
@@ -39,21 +39,15 @@
 }
 
 pub struct StoreCollection<R: Runtime> {
-<<<<<<< HEAD
     stores: Mutex<HashMap<PathBuf, Weak<Mutex<StoreInner<R>>>>>,
     // frozen: bool,
     #[cfg(mobile)]
     mobile_plugin_handle: PluginHandle<R>,
-=======
-    stores: Mutex<HashMap<PathBuf, Store<R>>>,
-    frozen: bool,
->>>>>>> 0c040bcc
 }
 
 #[tauri::command]
 async fn create_store<R: Runtime>(
     app: AppHandle<R>,
-<<<<<<< HEAD
     webview: Webview<R>,
     path: PathBuf,
     auto_save: Option<u64>,
@@ -61,33 +55,6 @@
     let mut builder = app.store_builder(path);
     if let Some(auto_save) = auto_save {
         builder = builder.auto_save(Duration::from_millis(auto_save));
-=======
-    collection: State<'_, StoreCollection<R>>,
-    path: impl AsRef<Path>,
-    f: F,
-) -> Result<T> {
-    let mut stores = collection.stores.lock().expect("mutex poisoned");
-
-    let path = path.as_ref();
-    if !stores.contains_key(path) {
-        if collection.frozen {
-            return Err(Error::NotFound(path.to_path_buf()));
-        }
-
-        #[allow(unused_mut)]
-        let mut builder = StoreBuilder::new(path);
-
-        let mut store = builder.build(app);
-
-        // ignore loading errors, just use the default
-        if let Err(err) = store.load() {
-            warn!(
-                "Failed to load store {:?} from disk: {}. Falling back to default values.",
-                path, err
-            );
-        }
-        stores.insert(path.to_path_buf(), store);
->>>>>>> 0c040bcc
     }
     let store = builder.build();
     Ok(webview.resources_table().add(store))
@@ -318,30 +285,9 @@
                     }
                 }
 
-<<<<<<< HEAD
-                #[cfg(target_os = "android")]
-                let handle = _api.register_android_plugin(PLUGIN_IDENTIFIER, "StorePlugin")?;
-                #[cfg(target_os = "ios")]
-                let handle = _api.register_ios_plugin(init_plugin_store)?;
-
-                // app_handle.manage(StoreCollection {
-                //     stores: Mutex::new(self.stores),
-                //     frozen: self.frozen,
-
-                //     #[cfg(mobile)]
-                //     mobile_plugin_handle: handle,
-                // });
-                app_handle.manage(StoreCollection::<R> {
-                    stores: Mutex::new(HashMap::new()),
-                    // frozen: self.frozen,
-
-                    #[cfg(mobile)]
-                    mobile_plugin_handle: handle,
-=======
                 app_handle.manage(StoreCollection {
                     stores: Mutex::new(self.stores),
-                    frozen: self.frozen,
->>>>>>> 0c040bcc
+                    // frozen: self.frozen,
                 });
 
                 Ok(())
