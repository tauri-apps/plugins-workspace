// Copyright 2019-2023 Tauri Programme within The Commons Conservancy
// Copyright 2018-2023 the Deno authors.
// SPDX-License-Identifier: Apache-2.0
// SPDX-License-Identifier: MIT

use serde::{Deserialize, Serialize, Serializer};
use serde_repr::{Deserialize_repr, Serialize_repr};
use tauri::{
    ipc::{CommandScope, GlobalScope},
    path::BaseDirectory,
    utils::config::FsScope,
    AppHandle, Manager, Resource, ResourceId, Runtime, Webview,
};

use std::{
    borrow::Cow,
    fs::File,
    io::{BufReader, Lines, Read, Write},
    path::{Path, PathBuf},
    str::FromStr,
    sync::Mutex,
    time::{SystemTime, UNIX_EPOCH},
};

use crate::{scope::Entry, Error, FsExt, SafeFilePath};

#[derive(Debug, thiserror::Error)]
pub enum CommandError {
    #[error(transparent)]
    Anyhow(#[from] anyhow::Error),
    #[error(transparent)]
    Plugin(#[from] Error),
    #[error(transparent)]
    Tauri(#[from] tauri::Error),
    #[error(transparent)]
    Json(#[from] serde_json::Error),
    #[error(transparent)]
    Io(#[from] std::io::Error),
    #[error(transparent)]
    UrlParseError(#[from] url::ParseError),
    #[cfg(feature = "watch")]
    #[error(transparent)]
    Watcher(#[from] notify::Error),
}

impl From<String> for CommandError {
    fn from(value: String) -> Self {
        Self::Anyhow(anyhow::anyhow!(value))
    }
}

impl From<&str> for CommandError {
    fn from(value: &str) -> Self {
        Self::Anyhow(anyhow::anyhow!(value.to_string()))
    }
}

impl Serialize for CommandError {
    fn serialize<S>(&self, serializer: S) -> std::result::Result<S::Ok, S::Error>
    where
        S: Serializer,
    {
        if let Self::Anyhow(err) = self {
            serializer.serialize_str(format!("{err:#}").as_ref())
        } else {
            serializer.serialize_str(self.to_string().as_ref())
        }
    }
}

pub type CommandResult<T> = std::result::Result<T, CommandError>;

#[derive(Debug, Default, Clone, Deserialize)]
#[serde(rename_all = "camelCase")]
pub struct BaseOptions {
    base_dir: Option<BaseDirectory>,
}

#[tauri::command]
pub fn create<R: Runtime>(
    webview: Webview<R>,
    global_scope: GlobalScope<Entry>,
    command_scope: CommandScope<Entry>,
    path: SafeFilePath,
    options: Option<BaseOptions>,
) -> CommandResult<ResourceId> {
    let resolved_path = resolve_path(
        &webview,
        &global_scope,
        &command_scope,
        path,
        options.and_then(|o| o.base_dir),
    )?;
    let file = File::create(&resolved_path).map_err(|e| {
        format!(
            "failed to create file at path: {} with error: {e}",
            resolved_path.display()
        )
    })?;
    let rid = webview.resources_table().add(StdFileResource::new(file));
    Ok(rid)
}

#[derive(Debug, Default, Clone, Deserialize)]
#[serde(rename_all = "camelCase")]
pub struct OpenOptions {
    #[serde(flatten)]
    base: BaseOptions,
    #[serde(flatten)]
    options: crate::OpenOptions,
}

#[tauri::command]
pub fn open<R: Runtime>(
    webview: Webview<R>,
    global_scope: GlobalScope<Entry>,
    command_scope: CommandScope<Entry>,
    path: SafeFilePath,
    options: Option<OpenOptions>,
) -> CommandResult<ResourceId> {
    let (file, _path) = resolve_file(
        &webview,
        &global_scope,
        &command_scope,
        path,
        if let Some(opts) = options {
            OpenOptions {
                base: opts.base,
                options: opts.options,
            }
        } else {
            OpenOptions {
                base: BaseOptions { base_dir: None },
                options: crate::OpenOptions {
                    read: true,
                    write: false,
                    truncate: false,
                    create: false,
                    create_new: false,
                    append: false,
                    mode: None,
                    custom_flags: None,
                },
            }
        },
    )?;

    let rid = webview.resources_table().add(StdFileResource::new(file));

    Ok(rid)
}

#[tauri::command]
pub fn close<R: Runtime>(webview: Webview<R>, rid: ResourceId) -> CommandResult<()> {
    webview.resources_table().close(rid).map_err(Into::into)
}

#[derive(Debug, Clone, Deserialize)]
#[serde(rename_all = "camelCase")]
pub struct CopyFileOptions {
    from_path_base_dir: Option<BaseDirectory>,
    to_path_base_dir: Option<BaseDirectory>,
}

#[tauri::command]
pub async fn copy_file<R: Runtime>(
    webview: Webview<R>,
    global_scope: GlobalScope<Entry>,
    command_scope: CommandScope<Entry>,
    from_path: SafeFilePath,
    to_path: SafeFilePath,
    options: Option<CopyFileOptions>,
) -> CommandResult<()> {
    let resolved_from_path = resolve_path(
        &webview,
        &global_scope,
        &command_scope,
        from_path,
        options.as_ref().and_then(|o| o.from_path_base_dir),
    )?;
    let resolved_to_path = resolve_path(
        &webview,
        &global_scope,
        &command_scope,
        to_path,
        options.as_ref().and_then(|o| o.to_path_base_dir),
    )?;
    std::fs::copy(&resolved_from_path, &resolved_to_path).map_err(|e| {
        format!(
            "failed to copy file from path: {}, to path: {} with error: {e}",
            resolved_from_path.display(),
            resolved_to_path.display()
        )
    })?;
    Ok(())
}

#[derive(Debug, Clone, Deserialize)]
pub struct MkdirOptions {
    #[serde(flatten)]
    base: BaseOptions,
    #[allow(unused)]
    mode: Option<u32>,
    recursive: Option<bool>,
}

#[tauri::command]
pub fn mkdir<R: Runtime>(
    webview: Webview<R>,
    global_scope: GlobalScope<Entry>,
    command_scope: CommandScope<Entry>,
    path: SafeFilePath,
    options: Option<MkdirOptions>,
) -> CommandResult<()> {
    let resolved_path = resolve_path(
        &webview,
        &global_scope,
        &command_scope,
        path,
        options.as_ref().and_then(|o| o.base.base_dir),
    )?;

    let mut builder = std::fs::DirBuilder::new();
    builder.recursive(options.as_ref().and_then(|o| o.recursive).unwrap_or(false));

    #[cfg(unix)]
    {
        use std::os::unix::fs::DirBuilderExt;
        let mode = options.as_ref().and_then(|o| o.mode).unwrap_or(0o777) & 0o777;
        builder.mode(mode);
    }

    builder
        .create(&resolved_path)
        .map_err(|e| {
            format!(
                "failed to create directory at path: {} with error: {e}",
                resolved_path.display()
            )
        })
        .map_err(Into::into)
}

#[derive(Debug, Serialize)]
#[serde(rename_all = "camelCase")]
#[non_exhaustive]
pub struct DirEntry {
    pub name: Option<String>,
    pub is_directory: bool,
    pub is_file: bool,
    pub is_symlink: bool,
}

fn read_dir_inner<P: AsRef<Path>>(path: P) -> crate::Result<Vec<DirEntry>> {
    let mut files_and_dirs: Vec<DirEntry> = vec![];
    for entry in std::fs::read_dir(path)? {
        let path = entry?.path();
        let file_type = path.metadata()?.file_type();
        files_and_dirs.push(DirEntry {
            is_directory: file_type.is_dir(),
            is_file: file_type.is_file(),
            is_symlink: std::fs::symlink_metadata(&path)
                .map(|md| md.file_type().is_symlink())
                .unwrap_or(false),
            name: path
                .file_name()
                .map(|name| name.to_string_lossy())
                .map(|name| name.to_string()),
        });
    }
    Result::Ok(files_and_dirs)
}

#[tauri::command]
pub async fn read_dir<R: Runtime>(
    webview: Webview<R>,
    global_scope: GlobalScope<Entry>,
    command_scope: CommandScope<Entry>,
    path: SafeFilePath,
    options: Option<BaseOptions>,
) -> CommandResult<Vec<DirEntry>> {
    let resolved_path = resolve_path(
        &webview,
        &global_scope,
        &command_scope,
        path,
        options.as_ref().and_then(|o| o.base_dir),
    )?;

    read_dir_inner(&resolved_path)
        .map_err(|e| {
            format!(
                "failed to read directory at path: {} with error: {e}",
                resolved_path.display()
            )
        })
        .map_err(Into::into)
}

#[tauri::command]
pub async fn read<R: Runtime>(
    webview: Webview<R>,
    rid: ResourceId,
    len: u32,
) -> CommandResult<(Vec<u8>, usize)> {
    let mut data = vec![0; len as usize];
    let file = webview.resources_table().get::<StdFileResource>(rid)?;
    let nread = StdFileResource::with_lock(&file, |mut file| file.read(&mut data))
        .map_err(|e| format!("faied to read bytes from file with error: {e}"))?;
    Ok((data, nread))
}

#[tauri::command]
pub async fn read_file<R: Runtime>(
    webview: Webview<R>,
    global_scope: GlobalScope<Entry>,
    command_scope: CommandScope<Entry>,
    path: SafeFilePath,
    options: Option<BaseOptions>,
) -> CommandResult<tauri::ipc::Response> {
    let (mut file, path) = resolve_file(
        &webview,
        &global_scope,
        &command_scope,
        path,
        OpenOptions {
            base: BaseOptions {
                base_dir: options.as_ref().and_then(|o| o.base_dir),
            },
            options: crate::OpenOptions {
                read: true,
                ..Default::default()
            },
        },
    )?;

    let mut contents = Vec::new();

    file.read_to_end(&mut contents).map_err(|e| {
        format!(
            "failed to read file as text at path: {} with error: {e}",
            path.display()
        )
    })?;

    Ok(tauri::ipc::Response::new(contents))
}

#[tauri::command]
pub async fn read_text_file<R: Runtime>(
    webview: Webview<R>,
    global_scope: GlobalScope<Entry>,
    command_scope: CommandScope<Entry>,
    path: SafeFilePath,
    options: Option<BaseOptions>,
) -> CommandResult<String> {
    let (mut file, path) = resolve_file(
        &webview,
        &global_scope,
        &command_scope,
        path,
        OpenOptions {
            base: BaseOptions {
                base_dir: options.as_ref().and_then(|o| o.base_dir),
            },
            options: crate::OpenOptions {
                read: true,
                ..Default::default()
            },
        },
    )?;

    let mut contents = String::new();

    file.read_to_string(&mut contents).map_err(|e| {
        format!(
            "failed to read file as text at path: {} with error: {e}",
            path.display()
        )
    })?;

    Ok(contents)
}

#[tauri::command]
pub fn read_text_file_lines<R: Runtime>(
    webview: Webview<R>,
    global_scope: GlobalScope<Entry>,
    command_scope: CommandScope<Entry>,
    path: SafeFilePath,
    options: Option<BaseOptions>,
) -> CommandResult<ResourceId> {
    use std::io::BufRead;

    let resolved_path = resolve_path(
        &webview,
        &global_scope,
        &command_scope,
        path,
        options.as_ref().and_then(|o| o.base_dir),
    )?;

    let file = File::open(&resolved_path).map_err(|e| {
        format!(
            "failed to open file at path: {} with error: {e}",
            resolved_path.display()
        )
    })?;

    let lines = BufReader::new(file).lines();
    let rid = webview.resources_table().add(StdLinesResource::new(lines));

    Ok(rid)
}

#[tauri::command]
pub async fn read_text_file_lines_next<R: Runtime>(
    webview: Webview<R>,
    rid: ResourceId,
) -> CommandResult<(Option<String>, bool)> {
    let mut resource_table = webview.resources_table();
    let lines = resource_table.get::<StdLinesResource>(rid)?;

    let ret = StdLinesResource::with_lock(&lines, |lines| {
        lines.next().map(|a| (a.ok(), false)).unwrap_or_else(|| {
            let _ = resource_table.close(rid);
            (None, true)
        })
    });

    Ok(ret)
}

#[derive(Debug, Clone, Deserialize)]
pub struct RemoveOptions {
    #[serde(flatten)]
    base: BaseOptions,
    recursive: Option<bool>,
}

#[tauri::command]
pub fn remove<R: Runtime>(
    webview: Webview<R>,
    global_scope: GlobalScope<Entry>,
    command_scope: CommandScope<Entry>,
    path: SafeFilePath,
    options: Option<RemoveOptions>,
) -> CommandResult<()> {
    let resolved_path = resolve_path(
        &webview,
        &global_scope,
        &command_scope,
        path,
        options.as_ref().and_then(|o| o.base.base_dir),
    )?;

    let metadata = std::fs::symlink_metadata(&resolved_path).map_err(|e| {
        format!(
            "failed to get metadata of path: {} with error: {e}",
            resolved_path.display()
        )
    })?;

    let file_type = metadata.file_type();

    // taken from deno source code: https://github.com/denoland/deno/blob/429759fe8b4207240709c240a8344d12a1e39566/runtime/ops/fs.rs#L728
    let res = if file_type.is_file() {
        std::fs::remove_file(&resolved_path)
    } else if options.as_ref().and_then(|o| o.recursive).unwrap_or(false) {
        std::fs::remove_dir_all(&resolved_path)
    } else if file_type.is_symlink() {
        #[cfg(unix)]
        {
            std::fs::remove_file(&resolved_path)
        }
        #[cfg(not(unix))]
        {
            use std::os::windows::fs::MetadataExt;
            const FILE_ATTRIBUTE_DIRECTORY: u32 = 0x00000010;
            if metadata.file_attributes() & FILE_ATTRIBUTE_DIRECTORY != 0 {
                std::fs::remove_dir(&resolved_path)
            } else {
                std::fs::remove_file(&resolved_path)
            }
        }
    } else if file_type.is_dir() {
        std::fs::remove_dir(&resolved_path)
    } else {
        // pipes, sockets, etc...
        std::fs::remove_file(&resolved_path)
    };

    res.map_err(|e| {
        format!(
            "failed to remove path: {} with error: {e}",
            resolved_path.display()
        )
    })
    .map_err(Into::into)
}

#[derive(Debug, Clone, Deserialize)]
#[serde(rename_all = "camelCase")]
pub struct RenameOptions {
    new_path_base_dir: Option<BaseDirectory>,
    old_path_base_dir: Option<BaseDirectory>,
}

#[tauri::command]
pub fn rename<R: Runtime>(
    webview: Webview<R>,
    global_scope: GlobalScope<Entry>,
    command_scope: CommandScope<Entry>,
    old_path: SafeFilePath,
    new_path: SafeFilePath,
    options: Option<RenameOptions>,
) -> CommandResult<()> {
    let resolved_old_path = resolve_path(
        &webview,
        &global_scope,
        &command_scope,
        old_path,
        options.as_ref().and_then(|o| o.old_path_base_dir),
    )?;
    let resolved_new_path = resolve_path(
        &webview,
        &global_scope,
        &command_scope,
        new_path,
        options.as_ref().and_then(|o| o.new_path_base_dir),
    )?;
    std::fs::rename(&resolved_old_path, &resolved_new_path)
        .map_err(|e| {
            format!(
                "failed to rename old path: {} to new path: {} with error: {e}",
                resolved_old_path.display(),
                resolved_new_path.display()
            )
        })
        .map_err(Into::into)
}

#[derive(Serialize_repr, Deserialize_repr, Clone, Copy, Debug)]
#[repr(u16)]
pub enum SeekMode {
    Start = 0,
    Current = 1,
    End = 2,
}

#[tauri::command]
pub async fn seek<R: Runtime>(
    webview: Webview<R>,
    rid: ResourceId,
    offset: i64,
    whence: SeekMode,
) -> CommandResult<u64> {
    use std::io::{Seek, SeekFrom};
    let file = webview.resources_table().get::<StdFileResource>(rid)?;
    StdFileResource::with_lock(&file, |mut file| {
        file.seek(match whence {
            SeekMode::Start => SeekFrom::Start(offset as u64),
            SeekMode::Current => SeekFrom::Current(offset),
            SeekMode::End => SeekFrom::End(offset),
        })
    })
    .map_err(|e| format!("failed to seek file with error: {e}"))
    .map_err(Into::into)
}

#[cfg(target_os = "android")]
fn get_metadata<R: Runtime, F: FnOnce(&PathBuf) -> std::io::Result<std::fs::Metadata>>(
    metadata_fn: F,
    webview: &Webview<R>,
    global_scope: &GlobalScope<Entry>,
    command_scope: &CommandScope<Entry>,
    path: SafeFilePath,
    options: Option<BaseOptions>,
) -> CommandResult<std::fs::Metadata> {
    match path {
        SafeFilePath::Url(url) => {
            let (file, path) = resolve_file(
                webview,
                global_scope,
                command_scope,
                SafeFilePath::Url(url),
                OpenOptions {
                    base: BaseOptions { base_dir: None },
                    options: crate::OpenOptions {
                        read: true,
                        ..Default::default()
                    },
                },
            )?;
            file.metadata().map_err(|e| {
                format!(
                    "failed to get metadata of path: {} with error: {e}",
                    path.display()
                )
                .into()
            })
        }
        SafeFilePath::Path(p) => get_fs_metadata(
            metadata_fn,
            webview,
            global_scope,
            command_scope,
            SafeFilePath::Path(p),
            options,
        ),
    }
}

#[cfg(not(target_os = "android"))]
fn get_metadata<R: Runtime, F: FnOnce(&PathBuf) -> std::io::Result<std::fs::Metadata>>(
    metadata_fn: F,
    webview: &Webview<R>,
    global_scope: &GlobalScope<Entry>,
    command_scope: &CommandScope<Entry>,
    path: SafeFilePath,
    options: Option<BaseOptions>,
) -> CommandResult<std::fs::Metadata> {
    get_fs_metadata(
        metadata_fn,
        webview,
        global_scope,
        command_scope,
        path,
        options,
    )
}

fn get_fs_metadata<R: Runtime, F: FnOnce(&PathBuf) -> std::io::Result<std::fs::Metadata>>(
    metadata_fn: F,
    webview: &Webview<R>,
    global_scope: &GlobalScope<Entry>,
    command_scope: &CommandScope<Entry>,
    path: SafeFilePath,
    options: Option<BaseOptions>,
) -> CommandResult<std::fs::Metadata> {
    let resolved_path = resolve_path(
        webview,
        global_scope,
        command_scope,
        path,
        options.as_ref().and_then(|o| o.base_dir),
    )?;
    let metadata = metadata_fn(&resolved_path).map_err(|e| {
        format!(
            "failed to get metadata of path: {} with error: {e}",
            resolved_path.display()
        )
    })?;
    Ok(metadata)
}

#[tauri::command]
pub fn stat<R: Runtime>(
    webview: Webview<R>,
    global_scope: GlobalScope<Entry>,
    command_scope: CommandScope<Entry>,
    path: SafeFilePath,
    options: Option<BaseOptions>,
) -> CommandResult<FileInfo> {
    let metadata = get_metadata(
        |p| std::fs::metadata(p),
        &webview,
        &global_scope,
        &command_scope,
        path,
        options,
    )?;

    Ok(get_stat(metadata))
}

#[tauri::command]
pub fn lstat<R: Runtime>(
    webview: Webview<R>,
    global_scope: GlobalScope<Entry>,
    command_scope: CommandScope<Entry>,
    path: SafeFilePath,
    options: Option<BaseOptions>,
) -> CommandResult<FileInfo> {
    let metadata = get_metadata(
        |p| std::fs::symlink_metadata(p),
        &webview,
        &global_scope,
        &command_scope,
        path,
        options,
    )?;
    Ok(get_stat(metadata))
}

#[tauri::command]
pub fn fstat<R: Runtime>(webview: Webview<R>, rid: ResourceId) -> CommandResult<FileInfo> {
    let file = webview.resources_table().get::<StdFileResource>(rid)?;
    let metadata = StdFileResource::with_lock(&file, |file| file.metadata())
        .map_err(|e| format!("failed to get metadata of file with error: {e}"))?;
    Ok(get_stat(metadata))
}

#[tauri::command]
pub async fn truncate<R: Runtime>(
    webview: Webview<R>,
    global_scope: GlobalScope<Entry>,
    command_scope: CommandScope<Entry>,
    path: SafeFilePath,
    len: Option<u64>,
    options: Option<BaseOptions>,
) -> CommandResult<()> {
    let resolved_path = resolve_path(
        &webview,
        &global_scope,
        &command_scope,
        path,
        options.as_ref().and_then(|o| o.base_dir),
    )?;
    let f = std::fs::OpenOptions::new()
        .write(true)
        .open(&resolved_path)
        .map_err(|e| {
            format!(
                "failed to open file at path: {} with error: {e}",
                resolved_path.display()
            )
        })?;
    f.set_len(len.unwrap_or(0))
        .map_err(|e| {
            format!(
                "failed to truncate file at path: {} with error: {e}",
                resolved_path.display()
            )
        })
        .map_err(Into::into)
}

#[tauri::command]
pub async fn ftruncate<R: Runtime>(
    webview: Webview<R>,
    rid: ResourceId,
    len: Option<u64>,
) -> CommandResult<()> {
    let file = webview.resources_table().get::<StdFileResource>(rid)?;
    StdFileResource::with_lock(&file, |file| file.set_len(len.unwrap_or(0)))
        .map_err(|e| format!("failed to truncate file with error: {e}"))
        .map_err(Into::into)
}

#[tauri::command]
pub async fn write<R: Runtime>(
    webview: Webview<R>,
    rid: ResourceId,
    data: Vec<u8>,
) -> CommandResult<usize> {
    let file = webview.resources_table().get::<StdFileResource>(rid)?;
    StdFileResource::with_lock(&file, |mut file| file.write(&data))
        .map_err(|e| format!("failed to write bytes to file with error: {e}"))
        .map_err(Into::into)
}

#[derive(Debug, Clone, Deserialize)]
#[serde(rename_all = "camelCase")]
pub struct WriteFileOptions {
    #[serde(flatten)]
    base: BaseOptions,
    #[serde(default)]
    append: bool,
    #[serde(default = "default_create_value")]
    create: bool,
    #[serde(default)]
    create_new: bool,
    #[allow(unused)]
    mode: Option<u32>,
}

fn default_create_value() -> bool {
    true
}

fn write_file_inner<R: Runtime>(
    webview: Webview<R>,
    global_scope: &GlobalScope<Entry>,
    command_scope: &CommandScope<Entry>,
    path: SafeFilePath,
    data: &[u8],
    options: Option<WriteFileOptions>,
) -> CommandResult<()> {
    let (mut file, path) = resolve_file(
        &webview,
        global_scope,
        command_scope,
        path,
        if let Some(opts) = options {
            OpenOptions {
                base: opts.base,
                options: crate::OpenOptions {
                    read: false,
                    write: true,
                    create: opts.create,
                    truncate: !opts.append,
                    append: opts.append,
                    create_new: opts.create_new,
                    mode: opts.mode,
                    custom_flags: None,
                },
            }
        } else {
            OpenOptions {
                base: BaseOptions { base_dir: None },
                options: crate::OpenOptions {
                    read: false,
                    write: true,
                    truncate: true,
                    create: true,
                    create_new: false,
                    append: false,
                    mode: None,
                    custom_flags: None,
                },
            }
        },
    )?;

    file.write_all(data)
        .map_err(|e| {
            format!(
                "failed to write bytes to file at path: {} with error: {e}",
                path.display()
            )
        })
        .map_err(Into::into)
}

#[tauri::command]
pub async fn write_file<R: Runtime>(
    webview: Webview<R>,
    global_scope: GlobalScope<Entry>,
    command_scope: CommandScope<Entry>,
    request: tauri::ipc::Request<'_>,
) -> CommandResult<()> {
<<<<<<< HEAD
    if let tauri::ipc::InvokeBody::Raw(data) = request.body() {
        let path = request
            .headers()
            .get("path")
            .ok_or_else(|| anyhow::anyhow!("missing file path").into())
            .and_then(|p| {
                p.to_str()
                    .map_err(|e| anyhow::anyhow!("invalid path: {e}").into())
            })
            .and_then(|p| {
                let bytes: Vec<u8> = p
                    .split(',')
                    .map(str::trim)
                    .filter_map(|n| n.parse().ok())
                    .collect();
                String::from_utf8(bytes)
                    .map_err(|_| anyhow::anyhow!("Invalid UTF-8 sequence").into())
            })
            .and_then(|p| SafePathBuf::new(p.into()).map_err(CommandError::from))?;
        let options = request
            .headers()
            .get("options")
            .and_then(|p| p.to_str().ok())
            .and_then(|opts| serde_json::from_str(opts).ok());
        write_file_inner(webview, &global_scope, &command_scope, path, data, options)
    } else {
        Err(anyhow::anyhow!("unexpected invoke body").into())
    }
=======
    let data = match request.body() {
        tauri::ipc::InvokeBody::Raw(data) => Cow::Borrowed(data),
        tauri::ipc::InvokeBody::Json(serde_json::Value::Array(data)) => Cow::Owned(
            data.iter()
                .flat_map(|v| v.as_number().and_then(|v| v.as_u64().map(|v| v as u8)))
                .collect(),
        ),
        _ => return Err(anyhow::anyhow!("unexpected invoke body").into()),
    };

    let path = request
        .headers()
        .get("path")
        .ok_or_else(|| anyhow::anyhow!("missing file path").into())
        .and_then(|p| {
            p.to_str()
                .map_err(|e| anyhow::anyhow!("invalid path: {e}").into())
        })
        .and_then(|p| SafeFilePath::from_str(p).map_err(CommandError::from))?;
    let options = request
        .headers()
        .get("options")
        .and_then(|p| p.to_str().ok())
        .and_then(|opts| serde_json::from_str(opts).ok());
    write_file_inner(webview, &global_scope, &command_scope, path, &data, options)
>>>>>>> 3715f3c9
}

#[tauri::command]
pub async fn write_text_file<R: Runtime>(
    #[allow(unused)] app: AppHandle<R>,
    #[allow(unused)] webview: Webview<R>,
    #[allow(unused)] global_scope: GlobalScope<Entry>,
    #[allow(unused)] command_scope: CommandScope<Entry>,
    path: SafeFilePath,
    data: String,
    #[allow(unused)] options: Option<WriteFileOptions>,
) -> CommandResult<()> {
    write_file_inner(
        webview,
        &global_scope,
        &command_scope,
        path,
        data.as_bytes(),
        options,
    )
}

#[tauri::command]
pub fn exists<R: Runtime>(
    webview: Webview<R>,
    global_scope: GlobalScope<Entry>,
    command_scope: CommandScope<Entry>,
    path: SafeFilePath,
    options: Option<BaseOptions>,
) -> CommandResult<bool> {
    let resolved_path = resolve_path(
        &webview,
        &global_scope,
        &command_scope,
        path,
        options.as_ref().and_then(|o| o.base_dir),
    )?;
    Ok(resolved_path.exists())
}

#[cfg(not(target_os = "android"))]
pub fn resolve_file<R: Runtime>(
    webview: &Webview<R>,
    global_scope: &GlobalScope<Entry>,
    command_scope: &CommandScope<Entry>,
    path: SafeFilePath,
    open_options: OpenOptions,
) -> CommandResult<(File, PathBuf)> {
    resolve_file_in_fs(webview, global_scope, command_scope, path, open_options)
}

fn resolve_file_in_fs<R: Runtime>(
    webview: &Webview<R>,
    global_scope: &GlobalScope<Entry>,
    command_scope: &CommandScope<Entry>,
    path: SafeFilePath,
    open_options: OpenOptions,
) -> CommandResult<(File, PathBuf)> {
    let path = resolve_path(
        webview,
        global_scope,
        command_scope,
        path,
        open_options.base.base_dir,
    )?;

    let file = std::fs::OpenOptions::from(open_options.options)
        .open(&path)
        .map_err(|e| {
            format!(
                "failed to open file at path: {} with error: {e}",
                path.display()
            )
        })?;
    Ok((file, path))
}

#[cfg(target_os = "android")]
pub fn resolve_file<R: Runtime>(
    webview: &Webview<R>,
    global_scope: &GlobalScope<Entry>,
    command_scope: &CommandScope<Entry>,
    path: SafeFilePath,
    open_options: OpenOptions,
) -> CommandResult<(File, PathBuf)> {
    match path {
        SafeFilePath::Url(url) => {
            let path = url.as_str().into();
            let file = webview
                .fs()
                .open(SafeFilePath::Url(url), open_options.options)?;
            Ok((file, path))
        }
        SafeFilePath::Path(path) => resolve_file_in_fs(
            webview,
            global_scope,
            command_scope,
            SafeFilePath::Path(path),
            open_options,
        ),
    }
}

pub fn resolve_path<R: Runtime>(
    webview: &Webview<R>,
    global_scope: &GlobalScope<Entry>,
    command_scope: &CommandScope<Entry>,
    path: SafeFilePath,
    base_dir: Option<BaseDirectory>,
) -> CommandResult<PathBuf> {
    let path = path.into_path()?;
    let path = if let Some(base_dir) = base_dir {
        webview.path().resolve(&path, base_dir)?
    } else {
        path
    };

    let scope = tauri::scope::fs::Scope::new(
        webview,
        &FsScope::Scope {
            allow: webview
                .fs_scope()
                .allowed
                .lock()
                .unwrap()
                .clone()
                .into_iter()
                .chain(global_scope.allows().iter().map(|e| e.path.clone()))
                .chain(command_scope.allows().iter().map(|e| e.path.clone()))
                .collect(),
            deny: webview
                .fs_scope()
                .denied
                .lock()
                .unwrap()
                .clone()
                .into_iter()
                .chain(global_scope.denies().iter().map(|e| e.path.clone()))
                .chain(command_scope.denies().iter().map(|e| e.path.clone()))
                .collect(),
            require_literal_leading_dot: webview.fs_scope().require_literal_leading_dot,
        },
    )?;

    if scope.is_allowed(&path) {
        Ok(path)
    } else {
        Err(CommandError::Plugin(Error::PathForbidden(path)))
    }
}

struct StdFileResource(Mutex<File>);

impl StdFileResource {
    fn new(file: File) -> Self {
        Self(Mutex::new(file))
    }

    fn with_lock<R, F: FnMut(&File) -> R>(&self, mut f: F) -> R {
        let file = self.0.lock().unwrap();
        f(&file)
    }
}

impl Resource for StdFileResource {}

struct StdLinesResource(Mutex<Lines<BufReader<File>>>);

impl StdLinesResource {
    fn new(lines: Lines<BufReader<File>>) -> Self {
        Self(Mutex::new(lines))
    }

    fn with_lock<R, F: FnMut(&mut Lines<BufReader<File>>) -> R>(&self, mut f: F) -> R {
        let mut lines = self.0.lock().unwrap();
        f(&mut lines)
    }
}

impl Resource for StdLinesResource {}

// taken from deno source code: https://github.com/denoland/deno/blob/ffffa2f7c44bd26aec5ae1957e0534487d099f48/runtime/ops/fs.rs#L913
#[inline]
fn to_msec(maybe_time: std::result::Result<SystemTime, std::io::Error>) -> Option<u64> {
    match maybe_time {
        Ok(time) => {
            let msec = time
                .duration_since(UNIX_EPOCH)
                .map(|t| t.as_millis() as u64)
                .unwrap_or_else(|err| err.duration().as_millis() as u64);
            Some(msec)
        }
        Err(_) => None,
    }
}

// taken from deno source code: https://github.com/denoland/deno/blob/ffffa2f7c44bd26aec5ae1957e0534487d099f48/runtime/ops/fs.rs#L926
#[derive(Debug, Clone, Serialize)]
#[serde(rename_all = "camelCase")]
pub struct FileInfo {
    is_file: bool,
    is_directory: bool,
    is_symlink: bool,
    size: u64,
    // In milliseconds, like JavaScript. Available on both Unix or Windows.
    mtime: Option<u64>,
    atime: Option<u64>,
    birthtime: Option<u64>,
    readonly: bool,
    // Following are only valid under Windows.
    file_attribues: Option<u32>,
    // Following are only valid under Unix.
    dev: Option<u64>,
    ino: Option<u64>,
    mode: Option<u32>,
    nlink: Option<u64>,
    uid: Option<u32>,
    gid: Option<u32>,
    rdev: Option<u64>,
    blksize: Option<u64>,
    blocks: Option<u64>,
}

// taken from deno source code: https://github.com/denoland/deno/blob/ffffa2f7c44bd26aec5ae1957e0534487d099f48/runtime/ops/fs.rs#L950
#[inline(always)]
fn get_stat(metadata: std::fs::Metadata) -> FileInfo {
    // Unix stat member (number types only). 0 if not on unix.
    macro_rules! usm {
        ($member:ident) => {{
            #[cfg(unix)]
            {
                Some(metadata.$member())
            }
            #[cfg(not(unix))]
            {
                None
            }
        }};
    }

    #[cfg(unix)]
    use std::os::unix::fs::MetadataExt;
    #[cfg(windows)]
    use std::os::windows::fs::MetadataExt;
    FileInfo {
        is_file: metadata.is_file(),
        is_directory: metadata.is_dir(),
        is_symlink: metadata.file_type().is_symlink(),
        size: metadata.len(),
        // In milliseconds, like JavaScript. Available on both Unix or Windows.
        mtime: to_msec(metadata.modified()),
        atime: to_msec(metadata.accessed()),
        birthtime: to_msec(metadata.created()),
        readonly: metadata.permissions().readonly(),
        // Following are only valid under Windows.
        #[cfg(windows)]
        file_attribues: Some(metadata.file_attributes()),
        #[cfg(not(windows))]
        file_attribues: None,
        // Following are only valid under Unix.
        dev: usm!(dev),
        ino: usm!(ino),
        mode: usm!(mode),
        nlink: usm!(nlink),
        uid: usm!(uid),
        gid: usm!(gid),
        rdev: usm!(rdev),
        blksize: usm!(blksize),
        blocks: usm!(blocks),
    }
}

mod test {
    #[test]
    fn safe_file_path_parse() {
        use super::SafeFilePath;

        assert!(matches!(
            serde_json::from_str::<SafeFilePath>("\"C:/Users\""),
            Ok(SafeFilePath::Path(_))
        ));
        assert!(matches!(
            serde_json::from_str::<SafeFilePath>("\"file:///C:/Users\""),
            Ok(SafeFilePath::Url(_))
        ));
    }
}<|MERGE_RESOLUTION|>--- conflicted
+++ resolved
@@ -13,7 +13,6 @@
 };
 
 use std::{
-    borrow::Cow,
     fs::File,
     io::{BufReader, Lines, Read, Write},
     path::{Path, PathBuf},
@@ -840,7 +839,6 @@
     command_scope: CommandScope<Entry>,
     request: tauri::ipc::Request<'_>,
 ) -> CommandResult<()> {
-<<<<<<< HEAD
     if let tauri::ipc::InvokeBody::Raw(data) = request.body() {
         let path = request
             .headers()
@@ -857,9 +855,9 @@
                     .filter_map(|n| n.parse().ok())
                     .collect();
                 String::from_utf8(bytes)
-                    .map_err(|_| anyhow::anyhow!("Invalid UTF-8 sequence").into())
+                    .map_err(|_| anyhow::anyhow!("path is not a valid UTF-8").into())
             })
-            .and_then(|p| SafePathBuf::new(p.into()).map_err(CommandError::from))?;
+            .and_then(|p| SafeFilePath::from_str(&p).map_err(CommandError::from))?;
         let options = request
             .headers()
             .get("options")
@@ -869,33 +867,6 @@
     } else {
         Err(anyhow::anyhow!("unexpected invoke body").into())
     }
-=======
-    let data = match request.body() {
-        tauri::ipc::InvokeBody::Raw(data) => Cow::Borrowed(data),
-        tauri::ipc::InvokeBody::Json(serde_json::Value::Array(data)) => Cow::Owned(
-            data.iter()
-                .flat_map(|v| v.as_number().and_then(|v| v.as_u64().map(|v| v as u8)))
-                .collect(),
-        ),
-        _ => return Err(anyhow::anyhow!("unexpected invoke body").into()),
-    };
-
-    let path = request
-        .headers()
-        .get("path")
-        .ok_or_else(|| anyhow::anyhow!("missing file path").into())
-        .and_then(|p| {
-            p.to_str()
-                .map_err(|e| anyhow::anyhow!("invalid path: {e}").into())
-        })
-        .and_then(|p| SafeFilePath::from_str(p).map_err(CommandError::from))?;
-    let options = request
-        .headers()
-        .get("options")
-        .and_then(|p| p.to_str().ok())
-        .and_then(|opts| serde_json::from_str(opts).ok());
-    write_file_inner(webview, &global_scope, &command_scope, path, &data, options)
->>>>>>> 3715f3c9
 }
 
 #[tauri::command]
