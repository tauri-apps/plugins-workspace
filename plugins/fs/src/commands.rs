--- conflicted
+++ resolved
@@ -911,44 +911,7 @@
     command_scope: CommandScope<Entry>,
     request: tauri::ipc::Request<'_>,
 ) -> CommandResult<()> {
-<<<<<<< HEAD
-    let data = match request.body() {
-        tauri::ipc::InvokeBody::Raw(data) => Cow::Borrowed(data),
-        tauri::ipc::InvokeBody::Json(serde_json::Value::Array(data)) => Cow::Owned(
-            data.iter()
-                .flat_map(|v| v.as_number().and_then(|v| v.as_u64().map(|v| v as u8)))
-                .collect(),
-        ),
-        _ => return Err(anyhow::anyhow!("unexpected invoke body").into()),
-    };
-
-    let path = request
-        .headers()
-        .get("path")
-        .ok_or_else(|| anyhow::anyhow!("missing file path").into())
-        .and_then(|p| {
-            percent_encoding::percent_decode(p.as_ref())
-                .decode_utf8()
-                .map_err(|_| anyhow::anyhow!("path is not a valid UTF-8").into())
-        })
-        .and_then(|p| SafeFilePath::from_str(&p).map_err(CommandError::from))?;
-    let options = request
-        .headers()
-        .get("options")
-        .and_then(|p| p.to_str().ok())
-        .and_then(|opts| serde_json::from_str(opts).ok());
-    write_file_inner(
-        "write-file",
-        webview,
-        &global_scope,
-        &command_scope,
-        path,
-        &data,
-        options,
-    )
-=======
     write_file_inner(webview, &global_scope, &command_scope, request)
->>>>>>> 525abc4b
 }
 
 // TODO, in v3, remove this command and rely on `write_file` command only
@@ -959,19 +922,7 @@
     command_scope: CommandScope<Entry>,
     request: tauri::ipc::Request<'_>,
 ) -> CommandResult<()> {
-<<<<<<< HEAD
-    write_file_inner(
-        "write-text-file",
-        webview,
-        &global_scope,
-        &command_scope,
-        path,
-        data.as_bytes(),
-        options,
-    )
-=======
     write_file_inner(webview, &global_scope, &command_scope, request)
->>>>>>> 525abc4b
 }
 
 #[tauri::command]
