--- conflicted
+++ resolved
@@ -1013,23 +1013,14 @@
     throw new TypeError('Must be a file URL.')
   }
 
-<<<<<<< HEAD
-  path = path instanceof URL ? path.toString() : path;
-
-  await invoke("plugin:fs|write_file", data, {
-    headers: {
-      path: Array.from(new TextEncoder().encode(path)).join(','),
-      options: JSON.stringify(options),
-    },
-  });
-=======
+  const pathStr = path instanceof URL ? path.toString() : path
+
   await invoke('plugin:fs|write_file', data, {
     headers: {
-      path: path instanceof URL ? path.toString() : path,
+      path: Array.from(new TextEncoder().encode(pathStr)).join(','),
       options: JSON.stringify(options)
     }
   })
->>>>>>> 3715f3c9
 }
 
 /**
