--- conflicted
+++ resolved
@@ -28,32 +28,6 @@
       "icons/128x128@2x.png",
       "icons/icon.icns",
       "icons/icon.ico"
-<<<<<<< HEAD
-    ],
-    "resources": [],
-    "externalBin": [],
-    "copyright": "",
-    "category": "DeveloperTool",
-    "shortDescription": "",
-    "longDescription": "",
-    "linux": {
-      "deb": {
-        "depends": []
-      }
-    },
-    "macOS": {
-      "frameworks": [],
-      "exceptionDomain": "",
-      "signingIdentity": null,
-      "entitlements": null
-    },
-    "windows": {
-      "certificateThumbprint": null,
-      "digestAlgorithm": "sha256",
-      "timestampUrl": ""
-    }
-=======
     ]
->>>>>>> 506ce483
   }
 }