--- conflicted
+++ resolved
@@ -9,10 +9,6 @@
   "author": "",
   "license": "MIT",
   "devDependencies": {
-<<<<<<< HEAD
-    "@tauri-apps/cli": "2.0.0-alpha.15"
-=======
     "@tauri-apps/cli": "2.0.0-alpha.16"
->>>>>>> 76cfdc32
   }
 }