[package]
name = "tauri-plugin-notification"
version = "2.0.0-alpha.5"
description = "Send desktop and mobile notifications on your Tauri application."
edition = { workspace = true }
authors = { workspace = true }
license = { workspace = true }
rust-version = { workspace = true }
links = "tauri-plugin-notification"

[package.metadata.docs.rs]
rustc-args = [ "--cfg", "docsrs" ]
rustdoc-args = [ "--cfg", "docsrs" ]
targets = [ "x86_64-unknown-linux-gnu", "x86_64-linux-android" ]

[build-dependencies]
tauri-build = { workspace = true }

[dependencies]
serde = { workspace = true }
serde_json = { workspace = true }
tauri = { workspace = true }
log = { workspace = true }
thiserror = { workspace = true }
rand = "0.8"
time = { version = "0.3", features = [ "serde", "parsing", "formatting" ] }
url = { version = "2", features = [ "serde" ] }
serde_repr = "0.1"

[target."cfg(any(target_os = \"macos\", windows, target_os = \"linux\", target_os = \"dragonfly\", target_os = \"freebsd\", target_os = \"openbsd\", target_os = \"netbsd\"))".dependencies]
notify-rust = "4.5"

[target."cfg(windows)".dependencies]
win7-notifications = { version = "0.3.1", optional = true }
<<<<<<< HEAD
windows-version = { version =  "0.1", optional = true }
=======
windows-version = { version = "0.1", optional = true }
>>>>>>> 445c1e6c

[features]
windows7-compat = [ "win7-notifications", "windows-version" ]<|MERGE_RESOLUTION|>--- conflicted
+++ resolved
@@ -32,11 +32,7 @@
 
 [target."cfg(windows)".dependencies]
 win7-notifications = { version = "0.3.1", optional = true }
-<<<<<<< HEAD
-windows-version = { version =  "0.1", optional = true }
-=======
 windows-version = { version = "0.1", optional = true }
->>>>>>> 445c1e6c
 
 [features]
 windows7-compat = [ "win7-notifications", "windows-version" ]