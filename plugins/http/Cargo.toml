[package]
name = "tauri-plugin-http"
version = "2.0.0-beta.11"
description = "Access an HTTP client written in Rust."
edition = { workspace = true }
authors = { workspace = true }
license = { workspace = true }
rust-version = { workspace = true }
repository = { workspace = true }
links = "tauri-plugin-http"

[package.metadata.docs.rs]
rustc-args = [ "--cfg", "docsrs" ]
rustdoc-args = [ "--cfg", "docsrs" ]

[build-dependencies]
tauri-plugin = { workspace = true, features = [ "build" ] }
schemars = { workspace = true }
serde = { workspace = true }
url = { workspace = true }
urlpattern = "0.2"
regex = "1"

[dependencies]
serde = { workspace = true }
serde_json = { workspace = true }
tauri = { workspace = true }
thiserror = { workspace = true }
<<<<<<< HEAD
tokio = { version = "1", features = [ "sync", "macros" ] }
tauri-plugin-fs = { path = "../fs", version = "2.0.0-beta.9" }
=======
tauri-plugin-fs = { path = "../fs", version = "2.0.0-beta.10" }
>>>>>>> 77dfcb85
urlpattern = "0.2"
regex = "1"
http = "1"
reqwest = { version = "0.12", default-features = false }
url = { workspace = true }
data-url = "0.3"

[features]
default = [
  "rustls-tls",
  "http2",
  "charset",
  "macos-system-configuration",
  "cookies"
]
multipart = [ "reqwest/multipart" ]
json = [ "reqwest/json" ]
stream = [ "reqwest/stream" ]
native-tls = [ "reqwest/native-tls" ]
native-tls-vendored = [ "reqwest/native-tls-vendored" ]
native-tls-alpn = [ "reqwest/native-tls-alpn" ]
rustls-tls = [ "reqwest/rustls-tls" ]
rustls-tls-manual-roots = [ "reqwest/rustls-tls-manual-roots" ]
rustls-tls-webpki-roots = [ "reqwest/rustls-tls-webpki-roots" ]
rustls-tls-native-roots = [ "reqwest/rustls-tls-native-roots" ]
blocking = [ "reqwest/blocking" ]
cookies = [ "reqwest/cookies" ]
gzip = [ "reqwest/gzip" ]
brotli = [ "reqwest/brotli" ]
deflate = [ "reqwest/deflate" ]
trust-dns = [ "reqwest/trust-dns" ]
socks = [ "reqwest/socks" ]
http2 = [ "reqwest/http2" ]
charset = [ "reqwest/charset" ]
macos-system-configuration = [ "reqwest/macos-system-configuration" ]
unsafe-headers = [ ]<|MERGE_RESOLUTION|>--- conflicted
+++ resolved
@@ -26,12 +26,8 @@
 serde_json = { workspace = true }
 tauri = { workspace = true }
 thiserror = { workspace = true }
-<<<<<<< HEAD
 tokio = { version = "1", features = [ "sync", "macros" ] }
-tauri-plugin-fs = { path = "../fs", version = "2.0.0-beta.9" }
-=======
 tauri-plugin-fs = { path = "../fs", version = "2.0.0-beta.10" }
->>>>>>> 77dfcb85
 urlpattern = "0.2"
 regex = "1"
 http = "1"
