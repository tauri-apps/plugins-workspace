--- conflicted
+++ resolved
@@ -5,15 +5,9 @@
 use std::{collections::HashMap, future::Future, pin::Pin, sync::Arc, time::Duration};
 
 use http::{header, HeaderName, HeaderValue, Method, StatusCode};
-<<<<<<< HEAD
-use reqwest::redirect::Policy;
-use serde::Serialize;
-use tauri::{async_runtime::Mutex, command, AppHandle, Manager, ResourceId, Runtime};
-=======
 use reqwest::{redirect::Policy, NoProxy};
 use serde::{Deserialize, Serialize};
-use tauri::{command, AppHandle, Runtime};
->>>>>>> 85f84196
+use tauri::{async_runtime::Mutex, command, AppHandle, Manager, ResourceId, Runtime};
 
 use crate::{Error, HttpExt, Result};
 
@@ -52,9 +46,6 @@
     data: Option<Vec<u8>>,
     connect_timeout: Option<u64>,
     max_redirections: Option<usize>,
-<<<<<<< HEAD
-) -> crate::Result<ResourceId> {
-=======
     proxy: Option<Proxy>,
 }
 
@@ -140,7 +131,7 @@
 pub async fn fetch<R: Runtime>(
     app: AppHandle<R>,
     client_config: ClientConfig,
-) -> crate::Result<RequestId> {
+) -> crate::Result<ResourceId> {
     let ClientConfig {
         method,
         url,
@@ -151,7 +142,6 @@
         proxy,
     } = client_config;
 
->>>>>>> 85f84196
     let scheme = url.scheme();
     let method = Method::from_bytes(method.as_bytes())?;
     let headers: HashMap<String, String> = HashMap::from_iter(headers);
