--- conflicted
+++ resolved
@@ -5,24 +5,19 @@
 use std::{collections::HashMap, future::Future, pin::Pin, sync::Arc, time::Duration};
 
 use http::{header, HeaderName, HeaderValue, Method, StatusCode};
-<<<<<<< HEAD
-use reqwest::redirect::Policy;
-use serde::Serialize;
+use reqwest::{redirect::Policy, NoProxy};
+use serde::{Deserialize, Serialize};
 use tauri::{
+    async_runtime::Mutex,
+    command,
     ipc::{CommandScope, GlobalScope},
-    AppHandle, Runtime,
+    AppHandle, Manager, ResourceId, Runtime,
 };
 
 use crate::{
     scope::{Entry, Scope},
-    Error, FetchRequest, HttpExt, RequestId,
+    Error, Result,
 };
-=======
-use reqwest::{redirect::Policy, NoProxy};
-use serde::{Deserialize, Serialize};
-use tauri::{async_runtime::Mutex, command, AppHandle, Manager, ResourceId, Runtime};
-
-use crate::{Error, HttpExt, Result};
 
 struct ReqwestResponse(reqwest::Response);
 
@@ -39,7 +34,6 @@
 
 impl tauri::Resource for FetchRequest {}
 impl tauri::Resource for ReqwestResponse {}
->>>>>>> 506ce483
 
 #[derive(Serialize)]
 #[serde(rename_all = "camelCase")]
@@ -51,27 +45,15 @@
     rid: ResourceId,
 }
 
-<<<<<<< HEAD
-#[allow(clippy::too_many_arguments)]
-#[tauri::command]
-pub async fn fetch<R: Runtime>(
-    app: AppHandle<R>,
-=======
 #[derive(Deserialize)]
 #[serde(rename_all = "camelCase")]
 pub struct ClientConfig {
->>>>>>> 506ce483
     method: String,
     url: url::Url,
     headers: Vec<(String, String)>,
     data: Option<Vec<u8>>,
     connect_timeout: Option<u64>,
     max_redirections: Option<usize>,
-<<<<<<< HEAD
-    command_scope: CommandScope<'_, Entry>,
-    global_scope: GlobalScope<'_, Entry>,
-) -> crate::Result<RequestId> {
-=======
     proxy: Option<Proxy>,
 }
 
@@ -157,6 +139,8 @@
 pub async fn fetch<R: Runtime>(
     app: AppHandle<R>,
     client_config: ClientConfig,
+    command_scope: CommandScope<'_, Entry>,
+    global_scope: GlobalScope<'_, Entry>,
 ) -> crate::Result<ResourceId> {
     let ClientConfig {
         method,
@@ -168,7 +152,6 @@
         proxy,
     } = client_config;
 
->>>>>>> 506ce483
     let scheme = url.scheme();
     let method = Method::from_bytes(method.as_bytes())?;
     let headers: HashMap<String, String> = HashMap::from_iter(headers);
@@ -270,15 +253,6 @@
     }
 }
 
-<<<<<<< HEAD
-#[tauri::command]
-pub async fn fetch_cancel<R: Runtime>(app: AppHandle<R>, rid: RequestId) -> crate::Result<()> {
-    let mut request_table = app.http().requests.lock().await;
-    let req = request_table
-        .get_mut(&rid)
-        .ok_or(Error::InvalidRequestId(rid))?;
-    *req = FetchRequest::new(Box::pin(async { Err(Error::RequestCanceled) }));
-=======
 #[command]
 pub async fn fetch_cancel<R: Runtime>(app: AppHandle<R>, rid: ResourceId) -> crate::Result<()> {
     let req = {
@@ -287,7 +261,7 @@
     };
     let mut req = req.0.lock().await;
     *req = Box::pin(async { Err(Error::RequestCanceled) });
->>>>>>> 506ce483
+
     Ok(())
 }
 
