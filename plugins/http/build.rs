// Copyright 2019-2023 Tauri Programme within The Commons Conservancy
// SPDX-License-Identifier: Apache-2.0
// SPDX-License-Identifier: MIT

#[path = "src/scope.rs"]
#[allow(dead_code)]
mod scope;

const COMMANDS: &[&str] = &["fetch", "fetch_cancel", "fetch_send", "fetch_read_body"];

/// HTTP scope entry object definition.
#[allow(unused)]
#[derive(schemars::JsonSchema)]
#[serde(untagged)]
enum ScopeEntry {
    /// A URL that can be accessed by the webview when using the HTTP APIs.
    /// Wildcards can be used following the URL pattern standard.
    ///
    /// See [the URL Pattern spec](https://urlpattern.spec.whatwg.org/) for more information.
    ///
    /// Examples:
    ///
    /// - "https://*" : allows all HTTPS origin on port 443
    ///
    /// - "https://*:*" : allows all HTTPS origin on any port
    ///
    /// - "https://*.github.com/tauri-apps/tauri": allows any subdomain of "github.com" with the "tauri-apps/api" path
    ///
    /// - "https://myapi.service.com/users/*": allows access to any URLs that begins with "https://myapi.service.com/users/"
    Value(String),

    Object {
        /// A URL that can be accessed by the webview when using the HTTP APIs.
        /// The scoped URL is matched against the request URL using a glob pattern.
        ///
        /// Examples:
        ///
        /// - "https://*" or "https://**" : allows all HTTPS urls
        ///
        /// - "https://*.github.com/tauri-apps/tauri": allows any subdomain of "github.com" with the "tauri-apps/api" path
        ///
        /// - "https://myapi.service.com/users/*": allows access to any URLs that begins with "https://myapi.service.com/users/"
        url: String,
    },
}

// ensure scope entry is up to date
impl From<ScopeEntry> for scope::Entry {
    fn from(value: ScopeEntry) -> Self {
        let url = match value {
            ScopeEntry::Value(url) => url,
            ScopeEntry::Object { url } => url,
        };

        scope::Entry {
<<<<<<< HEAD
            url: url.parse().unwrap(),
=======
            url: urlpattern::UrlPattern::parse(
                urlpattern::UrlPatternInit::parse_constructor_string::<regex::Regex>(
                    &value.url, None,
                )
                .unwrap(),
            )
            .unwrap(),
>>>>>>> ac520a28
        }
    }
}

fn main() {
    tauri_plugin::Builder::new(COMMANDS)
        .global_scope_schema(schemars::schema_for!(ScopeEntry))
        .build();
}<|MERGE_RESOLUTION|>--- conflicted
+++ resolved
@@ -31,11 +31,15 @@
 
     Object {
         /// A URL that can be accessed by the webview when using the HTTP APIs.
-        /// The scoped URL is matched against the request URL using a glob pattern.
+        /// Wildcards can be used following the URL pattern standard.
+        ///
+        /// See [the URL Pattern spec](https://urlpattern.spec.whatwg.org/) for more information.
         ///
         /// Examples:
         ///
-        /// - "https://*" or "https://**" : allows all HTTPS urls
+        /// - "https://*" : allows all HTTPS origin on port 443
+        ///
+        /// - "https://*:*" : allows all HTTPS origin on any port
         ///
         /// - "https://*.github.com/tauri-apps/tauri": allows any subdomain of "github.com" with the "tauri-apps/api" path
         ///
@@ -53,17 +57,11 @@
         };
 
         scope::Entry {
-<<<<<<< HEAD
-            url: url.parse().unwrap(),
-=======
             url: urlpattern::UrlPattern::parse(
-                urlpattern::UrlPatternInit::parse_constructor_string::<regex::Regex>(
-                    &value.url, None,
-                )
-                .unwrap(),
+                urlpattern::UrlPatternInit::parse_constructor_string::<regex::Regex>(&url, None)
+                    .unwrap(),
             )
             .unwrap(),
->>>>>>> ac520a28
         }
     }
 }
