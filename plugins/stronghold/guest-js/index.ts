--- conflicted
+++ resolved
@@ -31,7 +31,7 @@
   | ArrayBuffer;
 
 function toBytesDto(
-  v: ClientPath | VaultPath | RecordPath | StoreKey,
+  v: ClientPath | VaultPath | RecordPath | StoreKey
 ): string | number[] {
   if (typeof v === "string") {
     return v;
@@ -133,7 +133,7 @@
    */
   async generateSLIP10Seed(
     outputLocation: Location,
-    sizeBytes?: number,
+    sizeBytes?: number
   ): Promise<Uint8Array> {
     return await window
       .__TAURI_INVOKE__<number[]>("plugin:stronghold|execute_procedure", {
@@ -162,7 +162,7 @@
     chain: number[],
     source: "Seed" | "Key",
     sourceLocation: Location,
-    outputLocation: Location,
+    outputLocation: Location
   ): Promise<Uint8Array> {
     return await window
       .__TAURI_INVOKE__<number[]>("plugin:stronghold|execute_procedure", {
@@ -193,7 +193,7 @@
   async recoverBIP39(
     mnemonic: string,
     outputLocation: Location,
-    passphrase?: string,
+    passphrase?: string
   ): Promise<Uint8Array> {
     return await window
       .__TAURI_INVOKE__<number[]>("plugin:stronghold|execute_procedure", {
@@ -219,7 +219,7 @@
    */
   async generateBIP39(
     outputLocation: Location,
-    passphrase?: string,
+    passphrase?: string
   ): Promise<Uint8Array> {
     return await window
       .__TAURI_INVOKE__<number[]>("plugin:stronghold|execute_procedure", {
@@ -267,7 +267,7 @@
    */
   async signEd25519(
     privateKeyLocation: Location,
-    msg: string,
+    msg: string
   ): Promise<Uint8Array> {
     return await window
       .__TAURI_INVOKE__<number[]>("plugin:stronghold|execute_procedure", {
@@ -317,35 +317,20 @@
     this.client = client;
   }
 
-<<<<<<< HEAD
-  async get(key: StoreKey): Promise<Uint8Array> {
+  async get(key: StoreKey): Promise<Uint8Array | null> {
     return await window
       .__TAURI_INVOKE__<number[]>("plugin:stronghold|get_store_record", {
         snapshotPath: this.path,
         client: this.client,
         key: toBytesDto(key),
       })
-      .then((v) => Uint8Array.from(v));
-=======
-  async get(key: StoreKey): Promise<Uint8Array | null> {
-    return await invoke<number[]>("plugin:stronghold|get_store_record", {
-      snapshotPath: this.path,
-      client: this.client,
-      key: toBytesDto(key),
-    }).then((v) => {
-      if (v) {
-        return Uint8Array.from(v);
-      } else {
-        return null;
-      }
-    });
->>>>>>> 0d0ed7b9
+      .then((v) => (v != null ? Uint8Array.from(v) : null));
   }
 
   async insert(
     key: StoreKey,
     value: number[],
-    lifetime?: Duration,
+    lifetime?: Duration
   ): Promise<void> {
     return await window.__TAURI_INVOKE__(
       "plugin:stronghold|save_store_record",
@@ -353,7 +338,6 @@
         snapshotPath: this.path,
         client: this.client,
         key: toBytesDto(key),
-<<<<<<< HEAD
         value,
         lifetime,
       }
@@ -371,10 +355,6 @@
         }
       )
       .then((v) => (v != null ? Uint8Array.from(v) : null));
-=======
-      },
-    ).then((v) => (v != null ? Uint8Array.from(v) : null));
->>>>>>> 0d0ed7b9
   }
 }
 
