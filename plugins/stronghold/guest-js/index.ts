--- conflicted
+++ resolved
@@ -405,15 +405,8 @@
    * @param path
    * @param password
    */
-<<<<<<< HEAD
-  static async init(path: string, password: string): Promise<Stronghold> {
-    let stronghold = new Stronghold(path);
-    await stronghold.reload(password);
-    return stronghold;
-=======
   private constructor(path: string) {
     this.path = path;
->>>>>>> b3d7d11a
   }
 
   /**
