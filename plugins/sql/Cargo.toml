[package]
name = "tauri-plugin-sql"
version = "2.0.0-alpha.0"
description = "Interface with SQL databases."
<<<<<<< HEAD
authors = { workspace = true }
license = { workspace = true }
edition = { workspace = true }
rust-version = { workspace = true }
=======
authors.workspace = true
license.workspace = true
edition.workspace = true
#rust-version.workspace = true
rust-version = "1.65"
>>>>>>> 0d0ed7b9

[package.metadata.docs.rs]
features = [ "sqlite" ]

[dependencies]
serde = { workspace = true }
serde_json = { workspace = true }
tauri = { workspace = true }
log = { workspace = true }
thiserror = { workspace = true }
futures-core = "0.3"
<<<<<<< HEAD
sqlx = { version = "0.6", features = [ "runtime-tokio-rustls", "json", "time" ] }
=======
sqlx = { version = "0.7", features = ["runtime-tokio-rustls", "json", "time"] }
>>>>>>> 0d0ed7b9
time = "0.3"
tokio = { version = "1", features = [ "sync" ] }

[features]
sqlite = [ "sqlx/sqlite" ]
mysql = [ "sqlx/mysql" ]
postgres = [ "sqlx/postgres" ]<|MERGE_RESOLUTION|>--- conflicted
+++ resolved
@@ -2,18 +2,11 @@
 name = "tauri-plugin-sql"
 version = "2.0.0-alpha.0"
 description = "Interface with SQL databases."
-<<<<<<< HEAD
 authors = { workspace = true }
 license = { workspace = true }
 edition = { workspace = true }
-rust-version = { workspace = true }
-=======
-authors.workspace = true
-license.workspace = true
-edition.workspace = true
-#rust-version.workspace = true
+#rust-version = { workspace = true }
 rust-version = "1.65"
->>>>>>> 0d0ed7b9
 
 [package.metadata.docs.rs]
 features = [ "sqlite" ]
@@ -25,11 +18,7 @@
 log = { workspace = true }
 thiserror = { workspace = true }
 futures-core = "0.3"
-<<<<<<< HEAD
-sqlx = { version = "0.6", features = [ "runtime-tokio-rustls", "json", "time" ] }
-=======
-sqlx = { version = "0.7", features = ["runtime-tokio-rustls", "json", "time"] }
->>>>>>> 0d0ed7b9
+sqlx = { version = "0.7", features = [ "runtime-tokio-rustls", "json", "time" ] }
 time = "0.3"
 tokio = { version = "1", features = [ "sync" ] }
 
