// Copyright 2019-2023 Tauri Programme within The Commons Conservancy
// SPDX-License-Identifier: Apache-2.0
// SPDX-License-Identifier: MIT

declare global {
  interface Window {
    __TAURI_INVOKE__: <T>(cmd: string, args?: unknown) => Promise<T>;
  }
}

export interface QueryResult {
  /** The number of rows affected by the query. */
  rowsAffected: number;
  /**
   * The last inserted `id`.
   *
   * This value is always `0` when using the Postgres driver. If the
   * last inserted id is required on Postgres, the `select` function
   * must be used, with a `RETURNING` clause
   * (`INSERT INTO todos (title) VALUES ($1) RETURNING id`).
   */
  lastInsertId: number;
}

/**
 * **Database**
 *
 * The `Database` class serves as the primary interface for
 * communicating with the rust side of the sql plugin.
 */
export default class Database {
  path: string;
  constructor(path: string) {
    this.path = path;
  }

  /**
   * **load**
   *
   * A static initializer which connects to the underlying database and
   * returns a `Database` instance once a connection to the database is established.
   *
   * # Sqlite
   *
   * The path is relative to `tauri::api::path::BaseDirectory::App` and must start with `sqlite:`.
   *
   * @example
   * ```ts
   * const db = await Database.load("sqlite:test.db");
   * ```
   */
  static async load(path: string): Promise<Database> {
    const _path = await window.__TAURI_INVOKE__<string>("plugin:sql|load", {
      db: path,
    });

    return new Database(_path);
  }

  /**
   * **get**
   *
   * A static initializer which synchronously returns an instance of
   * the Database class while deferring the actual database connection
   * until the first invocation or selection on the database.
   *
   * # Sqlite
   *
   * The path is relative to `tauri::api::path::BaseDirectory::App` and must start with `sqlite:`.
   *
   * @example
   * ```ts
   * const db = Database.get("sqlite:test.db");
   * ```
   */
  static get(path: string): Database {
    return new Database(path);
  }

  /**
   * **execute**
   *
   * Passes a SQL expression to the database for execution.
   *
   * @example
   * ```ts
   * // for sqlite & postgres
   * // INSERT example
   * const result = await db.execute(
   *    "INSERT into todos (id, title, status) VALUES ($1, $2, $3)",
   *    [ todos.id, todos.title, todos.status ]
   * );
   * // UPDATE example
   * const result = await db.execute(
   *    "UPDATE todos SET title = $1, completed = $2 WHERE id = $3",
   *    [ todos.title, todos.status, todos.id ]
   * );
   *
   * // for mysql
   * // INSERT example
   * const result = await db.execute(
   *    "INSERT into todos (id, title, status) VALUES (?, ?, ?)",
   *    [ todos.id, todos.title, todos.status ]
   * );
   * // UPDATE example
   * const result = await db.execute(
   *    "UPDATE todos SET title = ?, completed = ? WHERE id = ?",
   *    [ todos.title, todos.status, todos.id ]
   * );
   * ```
   */
  async execute(query: string, bindValues?: unknown[]): Promise<QueryResult> {
<<<<<<< HEAD
    const [rowsAffected, lastInsertId] = await window.__TAURI_INVOKE__<
      [number, number]
    >("plugin:sql|execute", {
      db: this.path,
      query,
      values: bindValues ?? [],
    });

=======
    const [rowsAffected, lastInsertId] = await invoke<[number, number]>(
      "plugin:sql|execute",
      {
        db: this.path,
        query,
        values: bindValues ?? [],
      },
    );
>>>>>>> 0863f800
    return {
      lastInsertId,
      rowsAffected,
    };
  }
  /**
   * **select**
   *
   * Passes in a SELECT query to the database for execution.
   *
   * @example
   * ```ts
   * // for sqlite & postgres
   * const result = await db.select(
   *    "SELECT * from todos WHERE id = $1", id
   * );
   *
   * // for mysql
   * const result = await db.select(
   *    "SELECT * from todos WHERE id = ?", id
   * );
   * ```
   */
  async select<T>(query: string, bindValues?: unknown[]): Promise<T> {
    const result = await window.__TAURI_INVOKE__<T>("plugin:sql|select", {
      db: this.path,
      query,
      values: bindValues ?? [],
    });

    return result;
  }

  /**
   * **close**
   *
   * Closes the database connection pool.
   *
   * @example
   * ```ts
   * const success = await db.close()
   * ```
   * @param db - Optionally state the name of a database if you are managing more than one. Otherwise, all database pools will be in scope.
   */
  async close(db?: string): Promise<boolean> {
    const success = await window.__TAURI_INVOKE__<boolean>("plugin:sql|close", {
      db,
    });
    return success;
  }
}<|MERGE_RESOLUTION|>--- conflicted
+++ resolved
@@ -110,7 +110,6 @@
    * ```
    */
   async execute(query: string, bindValues?: unknown[]): Promise<QueryResult> {
-<<<<<<< HEAD
     const [rowsAffected, lastInsertId] = await window.__TAURI_INVOKE__<
       [number, number]
     >("plugin:sql|execute", {
@@ -119,16 +118,6 @@
       values: bindValues ?? [],
     });
 
-=======
-    const [rowsAffected, lastInsertId] = await invoke<[number, number]>(
-      "plugin:sql|execute",
-      {
-        db: this.path,
-        query,
-        values: bindValues ?? [],
-      },
-    );
->>>>>>> 0863f800
     return {
       lastInsertId,
       rowsAffected,
