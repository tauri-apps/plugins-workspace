// Copyright 2019-2023 Tauri Programme within The Commons Conservancy
// SPDX-License-Identifier: Apache-2.0
// SPDX-License-Identifier: MIT

/**
 * Register global shortcuts.
 *
 * @module
 */

import { invoke, Channel } from "@tauri-apps/api/core";

export interface ShortcutEvent {
  shortcut: string;
  id: number;
  state: "Released" | "Pressed";
}

export type ShortcutHandler = (event: ShortcutEvent) => void;

/**
 * Register a global shortcut or a list of shortcuts.
 *
 * The handler is called when any of the registered shortcuts are pressed by the user.
 *
 * If the shortcut is already taken by another application, the handler will not be triggered.
 * Make sure the shortcut is as unique as possible while still taking user experience into consideration.
 *
 * @example
 * ```typescript
 * import { register } from '@tauri-apps/plugin-global-shortcut';
<<<<<<< HEAD
 *
 * // register a single hotkey
 * await register('CommandOrControl+Shift+C', () => {
 *   console.log('Shortcut triggered');
=======
 * await register('CommandOrControl+Shift+C', (event) => {
 *   if (event.state === "Pressed") {
 *       console.log('Shortcut triggered');
 *   }
>>>>>>> a6654932
 * });
 *
 * // or register multiple hotkeys at once
 * await register(['CommandOrControl+Shift+C', 'Alt+A'], (shortcut) => {
 *   console.log(`Shortcut ${shortcut} triggered`);
 * });
 * ```
 *
 * @param shortcut Shortcut definition, modifiers and key separated by "+" e.g. CmdOrControl+Q
 * @param handler Shortcut handler callback - takes the triggered shortcut as argument
 *
 * @since 2.0.0
 */
async function register(
  shortcuts: string | string[],
  handler: ShortcutHandler,
): Promise<void> {
  const h = new Channel<ShortcutEvent>();
  h.onmessage = handler;

<<<<<<< HEAD
  return await invoke("plugin:global-shortcut|register", {
    shortcuts: Array.isArray(shortcuts) ? shortcuts : [shortcuts],
=======
  await invoke("plugin:global-shortcut|register", {
    shortcut,
>>>>>>> a6654932
    handler: h,
  });
}

/**
 * Unregister a global shortcut or a list of shortcuts.
 *
 * @example
 * ```typescript
<<<<<<< HEAD
 * import { unregister } from '@tauri-apps/plugin-global-shortcut';
 *
 * // unregister a single hotkey
 * await unregister('CmdOrControl+Space');
 *
 * // or unregister multiple hotkeys at the same time
 * await unregister(['CmdOrControl+Space', 'Alt+A']);
=======
 * import { registerAll } from '@tauri-apps/plugin-global-shortcut';
 * await registerAll(['CommandOrControl+Shift+C', 'Ctrl+Alt+F12'], (event) => {
 *   console.log(`Shortcut ${event.shortcut} ${event.state}`);
 * });
>>>>>>> a6654932
 * ```
 *
 * @param shortcut shortcut definition (modifiers and key separated by "+" e.g. CmdOrControl+Q), also accepts a list of shortcuts
 *
 * @since 2.0.0
 */
<<<<<<< HEAD
async function unregister(shortcuts: string | string[]): Promise<void> {
  return await invoke("plugin:global-shortcut|unregister", {
    shortcuts: Array.isArray(shortcuts) ? shortcuts : [shortcuts],
=======
async function registerAll(
  shortcuts: string[],
  handler: ShortcutHandler,
): Promise<void> {
  const h = new Channel<ShortcutEvent>();
  h.onmessage = handler;

  await invoke("plugin:global-shortcut|register_all", {
    shortcuts,
    handler: h,
>>>>>>> a6654932
  });
}

/**
 * Unregister all global shortcuts.
 *
 * @example
 * ```typescript
 * import { unregisterAll } from '@tauri-apps/plugin-global-shortcut';
 * await unregisterAll();
 * ```
 *
 * @param shortcut shortcut definition (modifiers and key separated by "+" e.g. CmdOrControl+Q), also accepts a list of shortcuts
 *
 * @since 2.0.0
 */
async function unregisterAll(): Promise<void> {
  return await invoke("plugin:global-shortcut|unregister_all", {});
}

/**
 * Determines whether the given shortcut is registered by this application or not.
 *
 * If the shortcut is registered by another application, it will still return `false`.
 *
 * @example
 * ```typescript
 * import { isRegistered } from '@tauri-apps/plugin-global-shortcut';
 * const isRegistered = await isRegistered('CommandOrControl+P');
 * ```
 *
 * @param shortcut shortcut definition, modifiers and key separated by "+" e.g. CmdOrControl+Q
 *
 * @since 2.0.0
 */
<<<<<<< HEAD
async function isRegistered(shortcut: string): Promise<boolean> {
  return await invoke("plugin:global-shortcut|is_registered", {
=======
async function unregister(shortcut: string): Promise<void> {
  await invoke("plugin:global-shortcut|unregister", {
>>>>>>> a6654932
    shortcut,
  });
}

<<<<<<< HEAD
export { register, unregister, unregisterAll, isRegistered };
=======
/**
 * Unregisters all shortcuts registered by the application.
 * @example
 * ```typescript
 * import { unregisterAll } from '@tauri-apps/plugin-global-shortcut';
 * await unregisterAll();
 * ```
 *
 * @since 2.0.0
 */
async function unregisterAll(): Promise<void> {
  await invoke("plugin:global-shortcut|unregister_all");
}

export { register, registerAll, isRegistered, unregister, unregisterAll };
>>>>>>> a6654932
<|MERGE_RESOLUTION|>--- conflicted
+++ resolved
@@ -29,22 +29,17 @@
  * @example
  * ```typescript
  * import { register } from '@tauri-apps/plugin-global-shortcut';
-<<<<<<< HEAD
  *
  * // register a single hotkey
- * await register('CommandOrControl+Shift+C', () => {
- *   console.log('Shortcut triggered');
-=======
  * await register('CommandOrControl+Shift+C', (event) => {
  *   if (event.state === "Pressed") {
  *       console.log('Shortcut triggered');
  *   }
->>>>>>> a6654932
  * });
  *
  * // or register multiple hotkeys at once
- * await register(['CommandOrControl+Shift+C', 'Alt+A'], (shortcut) => {
- *   console.log(`Shortcut ${shortcut} triggered`);
+ * await register(['CommandOrControl+Shift+C', 'Alt+A'], (event) => {
+ *   console.log(`Shortcut ${event.shortcut} triggered`);
  * });
  * ```
  *
@@ -60,13 +55,8 @@
   const h = new Channel<ShortcutEvent>();
   h.onmessage = handler;
 
-<<<<<<< HEAD
   return await invoke("plugin:global-shortcut|register", {
     shortcuts: Array.isArray(shortcuts) ? shortcuts : [shortcuts],
-=======
-  await invoke("plugin:global-shortcut|register", {
-    shortcut,
->>>>>>> a6654932
     handler: h,
   });
 }
@@ -76,7 +66,6 @@
  *
  * @example
  * ```typescript
-<<<<<<< HEAD
  * import { unregister } from '@tauri-apps/plugin-global-shortcut';
  *
  * // unregister a single hotkey
@@ -84,34 +73,15 @@
  *
  * // or unregister multiple hotkeys at the same time
  * await unregister(['CmdOrControl+Space', 'Alt+A']);
-=======
- * import { registerAll } from '@tauri-apps/plugin-global-shortcut';
- * await registerAll(['CommandOrControl+Shift+C', 'Ctrl+Alt+F12'], (event) => {
- *   console.log(`Shortcut ${event.shortcut} ${event.state}`);
- * });
->>>>>>> a6654932
  * ```
  *
  * @param shortcut shortcut definition (modifiers and key separated by "+" e.g. CmdOrControl+Q), also accepts a list of shortcuts
  *
  * @since 2.0.0
  */
-<<<<<<< HEAD
 async function unregister(shortcuts: string | string[]): Promise<void> {
   return await invoke("plugin:global-shortcut|unregister", {
     shortcuts: Array.isArray(shortcuts) ? shortcuts : [shortcuts],
-=======
-async function registerAll(
-  shortcuts: string[],
-  handler: ShortcutHandler,
-): Promise<void> {
-  const h = new Channel<ShortcutEvent>();
-  h.onmessage = handler;
-
-  await invoke("plugin:global-shortcut|register_all", {
-    shortcuts,
-    handler: h,
->>>>>>> a6654932
   });
 }
 
@@ -123,9 +93,6 @@
  * import { unregisterAll } from '@tauri-apps/plugin-global-shortcut';
  * await unregisterAll();
  * ```
- *
- * @param shortcut shortcut definition (modifiers and key separated by "+" e.g. CmdOrControl+Q), also accepts a list of shortcuts
- *
  * @since 2.0.0
  */
 async function unregisterAll(): Promise<void> {
@@ -147,33 +114,10 @@
  *
  * @since 2.0.0
  */
-<<<<<<< HEAD
 async function isRegistered(shortcut: string): Promise<boolean> {
   return await invoke("plugin:global-shortcut|is_registered", {
-=======
-async function unregister(shortcut: string): Promise<void> {
-  await invoke("plugin:global-shortcut|unregister", {
->>>>>>> a6654932
     shortcut,
   });
 }
 
-<<<<<<< HEAD
-export { register, unregister, unregisterAll, isRegistered };
-=======
-/**
- * Unregisters all shortcuts registered by the application.
- * @example
- * ```typescript
- * import { unregisterAll } from '@tauri-apps/plugin-global-shortcut';
- * await unregisterAll();
- * ```
- *
- * @since 2.0.0
- */
-async function unregisterAll(): Promise<void> {
-  await invoke("plugin:global-shortcut|unregister_all");
-}
-
-export { register, registerAll, isRegistered, unregister, unregisterAll };
->>>>>>> a6654932
+export { register, unregister, unregisterAll, isRegistered };