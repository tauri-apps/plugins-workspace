// Copyright 2019-2023 Tauri Programme within The Commons Conservancy
// SPDX-License-Identifier: Apache-2.0
// SPDX-License-Identifier: MIT

//! [![](https://github.com/tauri-apps/plugins-workspace/raw/v2/plugins/global-shortcut/banner.png)](https://github.com/tauri-apps/plugins-workspace/tree/v2/plugins/global-shortcut)
//!
//! Register global shortcuts.
//!
//! - Supported platforms: Windows, Linux and macOS.

#![doc(
    html_logo_url = "https://github.com/tauri-apps/tauri/raw/dev/app-icon.png",
    html_favicon_url = "https://github.com/tauri-apps/tauri/raw/dev/app-icon.png"
)]
#![cfg(not(any(target_os = "android", target_os = "ios")))]

use std::{
    collections::HashMap,
    str::FromStr,
    sync::{Arc, Mutex},
};

pub use global_hotkey::{
    hotkey::{Code, HotKey as Shortcut, Modifiers},
    GlobalHotKeyEvent as ShortcutEvent, HotKeyState as ShortcutState,
};
use global_hotkey::{GlobalHotKeyEvent, GlobalHotKeyManager};
use serde::Serialize;
use tauri::{
    ipc::Channel,
    plugin::{Builder as PluginBuilder, TauriPlugin},
    AppHandle, Manager, Runtime, State,
};

mod error;

pub use error::Error;
type Result<T> = std::result::Result<T, Error>;

type HotKeyId = u32;
type HandlerFn<R> = Box<dyn Fn(&AppHandle<R>, &Shortcut, ShortcutEvent) + Send + Sync + 'static>;

pub struct ShortcutWrapper(Shortcut);

impl From<Shortcut> for ShortcutWrapper {
    fn from(value: Shortcut) -> Self {
        Self(value)
    }
}

impl TryFrom<&str> for ShortcutWrapper {
    type Error = global_hotkey::hotkey::HotKeyParseError;
    fn try_from(value: &str) -> std::result::Result<Self, Self::Error> {
        Shortcut::from_str(value).map(ShortcutWrapper)
    }
}

struct RegisteredShortcut<R: Runtime> {
    shortcut: Shortcut,
    handler: Option<Arc<HandlerFn<R>>>,
}

pub struct GlobalShortcut<R: Runtime> {
    #[allow(dead_code)]
    app: AppHandle<R>,
    manager: GlobalHotKeyManager,
    shortcuts: Arc<Mutex<HashMap<HotKeyId, RegisteredShortcut<R>>>>,
}

impl<R: Runtime> GlobalShortcut<R> {
    fn register_internal<F: Fn(&AppHandle<R>, &Shortcut, ShortcutEvent) + Send + Sync + 'static>(
        &self,
        shortcut: Shortcut,
        handler: Option<F>,
    ) -> Result<()> {
        let id = shortcut.id();
        let handler = handler.map(|h| Arc::new(Box::new(h) as HandlerFn<R>));

        self.manager.register(shortcut)?;
        self.shortcuts
            .lock()
            .unwrap()
            .insert(id, RegisteredShortcut { shortcut, handler });
        Ok(())
    }

    fn register_multiple_internal<S, F>(&self, shortcuts: S, handler: Option<F>) -> Result<()>
    where
        S: IntoIterator<Item = Shortcut>,
        F: Fn(&AppHandle<R>, &Shortcut, ShortcutEvent) + Send + Sync + 'static,
    {
        let handler = handler.map(|h| Arc::new(Box::new(h) as HandlerFn<R>));

        let hotkeys = shortcuts.into_iter().collect::<Vec<_>>();

        let mut shortcuts = self.shortcuts.lock().unwrap();
        for shortcut in hotkeys {
            self.manager.register(shortcut)?;
            shortcuts.insert(
                shortcut.id(),
                RegisteredShortcut {
                    shortcut,
                    handler: handler.clone(),
                },
            );
        }

        Ok(())
    }
}

impl<R: Runtime> GlobalShortcut<R> {
    /// Register a shortcut.
    pub fn register<S>(&self, shortcut: S) -> Result<()>
    where
        S: TryInto<ShortcutWrapper>,
        S::Error: std::error::Error,
    {
        self.register_internal(
            try_into_shortcut(shortcut)?,
            None::<fn(&AppHandle<R>, &Shortcut, ShortcutEvent)>,
        )
    }

    /// Register a shortcut with a handler.
    pub fn on_shortcut<S, F>(&self, shortcut: S, handler: F) -> Result<()>
    where
        S: TryInto<ShortcutWrapper>,
        S::Error: std::error::Error,
        F: Fn(&AppHandle<R>, &Shortcut, ShortcutEvent) + Send + Sync + 'static,
    {
        self.register_internal(try_into_shortcut(shortcut)?, Some(handler))
    }

    /// Register multiple shortcuts.
    pub fn register_multiple<S, T>(&self, shortcuts: S) -> Result<()>
    where
        S: IntoIterator<Item = T>,
        T: TryInto<ShortcutWrapper>,
        T::Error: std::error::Error,
    {
        let mut s = Vec::new();
        for shortcut in shortcuts {
            s.push(try_into_shortcut(shortcut)?);
        }
<<<<<<< HEAD
        self.register_multiple_internal(s, None::<fn(&AppHandle<R>, &Shortcut)>)
=======
        self.register_all_internal(s, None::<fn(&AppHandle<R>, &Shortcut, ShortcutEvent)>)
>>>>>>> a6654932
    }

    /// Register multiple shortcuts with a handler.
    pub fn on_shortcuts<S, T, F>(&self, shortcuts: S, handler: F) -> Result<()>
    where
        S: IntoIterator<Item = T>,
        T: TryInto<ShortcutWrapper>,
        T::Error: std::error::Error,
        F: Fn(&AppHandle<R>, &Shortcut, ShortcutEvent) + Send + Sync + 'static,
    {
        let mut s = Vec::new();
        for shortcut in shortcuts {
            s.push(try_into_shortcut(shortcut)?);
        }
        self.register_multiple_internal(s, Some(handler))
    }

    /// Unregister a shortcut
    pub fn unregister<S: TryInto<ShortcutWrapper>>(&self, shortcut: S) -> Result<()>
    where
        S::Error: std::error::Error,
    {
        let shortcut = try_into_shortcut(shortcut)?;
        self.manager.unregister(shortcut)?;
        self.shortcuts.lock().unwrap().remove(&shortcut.id());
        Ok(())
    }

    /// Unregister multiple shortcuts.
    pub fn unregister_multiple<T: TryInto<ShortcutWrapper>, S: IntoIterator<Item = T>>(
        &self,
        shortcuts: S,
    ) -> Result<()>
    where
        T::Error: std::error::Error,
    {
        let mut s = Vec::new();
        for shortcut in shortcuts {
            s.push(try_into_shortcut(shortcut)?);
        }

        self.manager.unregister_all(&s)?;

        let mut shortcuts = self.shortcuts.lock().unwrap();
        for s in s {
            shortcuts.remove(&s.id());
        }

        Ok(())
    }

    /// Unregister all registered shortcuts.
    pub fn unregister_all(&self) -> Result<()> {
        let mut shortcuts = self.shortcuts.lock().unwrap();
        let hotkeys = std::mem::take(&mut *shortcuts);
        let hotkeys = hotkeys.values().map(|s| s.shortcut).collect::<Vec<_>>();
        self.manager
            .unregister_all(hotkeys.as_slice())
            .map_err(Into::into)
    }

    /// Determines whether the given shortcut is registered by this application or not.
    ///
    /// If the shortcut is registered by another application, it will still return `false`.
    pub fn is_registered<S: TryInto<ShortcutWrapper>>(&self, shortcut: S) -> bool
    where
        S::Error: std::error::Error,
    {
        if let Ok(shortcut) = try_into_shortcut(shortcut) {
            self.shortcuts.lock().unwrap().contains_key(&shortcut.id())
        } else {
            false
        }
    }
}

pub trait GlobalShortcutExt<R: Runtime> {
    fn global_shortcut(&self) -> &GlobalShortcut<R>;
}

impl<R: Runtime, T: Manager<R>> GlobalShortcutExt<R> for T {
    fn global_shortcut(&self) -> &GlobalShortcut<R> {
        self.state::<GlobalShortcut<R>>().inner()
    }
}

fn parse_shortcut<S: AsRef<str>>(shortcut: S) -> Result<Shortcut> {
    shortcut.as_ref().parse().map_err(Into::into)
}

fn try_into_shortcut<S: TryInto<ShortcutWrapper>>(shortcut: S) -> Result<Shortcut>
where
    S::Error: std::error::Error,
{
    shortcut
        .try_into()
        .map(|s| s.0)
        .map_err(|e| Error::GlobalHotkey(e.to_string()))
}

#[derive(Serialize)]
struct ShortcutJsEvent {
    shortcut: String,
    id: u32,
    state: ShortcutState,
}

#[tauri::command]
fn register<R: Runtime>(
<<<<<<< HEAD
    _app: AppHandle<R>,
=======
    _window: Window<R>,
    global_shortcut: State<'_, GlobalShortcut<R>>,
    shortcut: String,
    handler: Channel,
) -> Result<()> {
    global_shortcut.register_internal(
        parse_shortcut(shortcut)?,
        Some(
            move |_app: &AppHandle<R>, shortcut: &Shortcut, e: ShortcutEvent| {
                let js_event = ShortcutJsEvent {
                    id: e.id,
                    state: e.state,
                    shortcut: shortcut.into_string(),
                };
                let _ = handler.send(js_event);
            },
        ),
    )
}

#[tauri::command]
fn register_all<R: Runtime>(
    _window: Window<R>,
>>>>>>> a6654932
    global_shortcut: State<'_, GlobalShortcut<R>>,
    shortcuts: Vec<String>,
    handler: Channel,
) -> Result<()> {
    let mut hotkeys = Vec::new();

    let mut shortcut_map = HashMap::new();
    for shortcut in shortcuts {
        let hotkey = parse_shortcut(&shortcut)?;
        shortcut_map.insert(hotkey.id(), shortcut);
        hotkeys.push(hotkey);
    }

    global_shortcut.register_multiple_internal(
        hotkeys,
        Some(
            move |_app: &AppHandle<R>, shortcut: &Shortcut, e: ShortcutEvent| {
                let js_event = ShortcutJsEvent {
                    id: e.id,
                    state: e.state,
                    shortcut: shortcut.into_string(),
                };
                let _ = handler.send(js_event);
            },
        ),
    )
}

#[tauri::command]
fn unregister<R: Runtime>(
    _app: AppHandle<R>,
    global_shortcut: State<'_, GlobalShortcut<R>>,
    shortcuts: Vec<String>,
) -> Result<()> {
    let mut hotkeys = Vec::new();
    for shortcut in shortcuts {
        hotkeys.push(parse_shortcut(&shortcut)?);
    }
    global_shortcut.unregister_multiple(hotkeys)
}

#[tauri::command]
fn unregister_all<R: Runtime>(
    _app: AppHandle<R>,
    global_shortcut: State<'_, GlobalShortcut<R>>,
) -> Result<()> {
    global_shortcut.unregister_all()
}

#[tauri::command]
fn is_registered<R: Runtime>(
    _app: AppHandle<R>,
    global_shortcut: State<'_, GlobalShortcut<R>>,
    shortcut: String,
) -> Result<bool> {
    Ok(global_shortcut.is_registered(parse_shortcut(shortcut)?))
}

pub struct Builder<R: Runtime> {
    shortcuts: Vec<Shortcut>,
    handler: Option<HandlerFn<R>>,
}

impl<R: Runtime> Default for Builder<R> {
    fn default() -> Self {
        Self {
            shortcuts: Vec::new(),
            handler: Default::default(),
        }
    }
}

impl<R: Runtime> Builder<R> {
    pub fn new() -> Self {
        Self::default()
    }

    /// Add a shortcut to be registerd.
    pub fn with_shortcut<T>(mut self, shortcut: T) -> Result<Self>
    where
        T: TryInto<ShortcutWrapper>,
        T::Error: std::error::Error,
    {
        self.shortcuts.push(try_into_shortcut(shortcut)?);
        Ok(self)
    }

    /// Add multiple shortcuts to be registerd.
    pub fn with_shortcuts<S, T>(mut self, shortcuts: S) -> Result<Self>
    where
        S: IntoIterator<Item = T>,
        T: TryInto<ShortcutWrapper>,
        T::Error: std::error::Error,
    {
        for shortcut in shortcuts {
            self.shortcuts.push(try_into_shortcut(shortcut)?);
        }

        Ok(self)
    }

    /// Specify a global shortcut handler that will be triggered for any and all shortcuts.
    pub fn with_handler<F: Fn(&AppHandle<R>, &Shortcut, ShortcutEvent) + Send + Sync + 'static>(
        mut self,
        handler: F,
    ) -> Self {
        self.handler.replace(Box::new(handler));
        self
    }

    pub fn build(self) -> TauriPlugin<R> {
        let handler = self.handler;
        let shortcuts = self.shortcuts;
        PluginBuilder::new("global-shortcut")
            .invoke_handler(tauri::generate_handler![
                register,
                unregister,
                unregister_all,
                is_registered,
            ])
            .setup(move |app, _api| {
                let manager = GlobalHotKeyManager::new()?;
                let mut store = HashMap::<HotKeyId, RegisteredShortcut<R>>::new();
                for shortcut in shortcuts {
                    manager.register(shortcut)?;
                    store.insert(
                        shortcut.id(),
                        RegisteredShortcut {
                            shortcut,
                            handler: None,
                        },
                    );
                }

                let shortcuts = Arc::new(Mutex::new(store));
                let shortcuts_ = shortcuts.clone();

                let app_handle = app.clone();
                GlobalHotKeyEvent::set_event_handler(Some(move |e: GlobalHotKeyEvent| {
                    if let Some(shortcut) = shortcuts_.lock().unwrap().get(&e.id) {
                        if let Some(handler) = &shortcut.handler {
                            handler(&app_handle, &shortcut.shortcut, e);
                        }
                        if let Some(handler) = &handler {
                            handler(&app_handle, &shortcut.shortcut, e);
                        }
                    }
                }));

                app.manage(GlobalShortcut {
                    app: app.clone(),
                    manager,
                    shortcuts,
                });
                Ok(())
            })
            .build()
    }
}<|MERGE_RESOLUTION|>--- conflicted
+++ resolved
@@ -143,11 +143,7 @@
         for shortcut in shortcuts {
             s.push(try_into_shortcut(shortcut)?);
         }
-<<<<<<< HEAD
         self.register_multiple_internal(s, None::<fn(&AppHandle<R>, &Shortcut)>)
-=======
-        self.register_all_internal(s, None::<fn(&AppHandle<R>, &Shortcut, ShortcutEvent)>)
->>>>>>> a6654932
     }
 
     /// Register multiple shortcuts with a handler.
@@ -257,33 +253,7 @@
 
 #[tauri::command]
 fn register<R: Runtime>(
-<<<<<<< HEAD
     _app: AppHandle<R>,
-=======
-    _window: Window<R>,
-    global_shortcut: State<'_, GlobalShortcut<R>>,
-    shortcut: String,
-    handler: Channel,
-) -> Result<()> {
-    global_shortcut.register_internal(
-        parse_shortcut(shortcut)?,
-        Some(
-            move |_app: &AppHandle<R>, shortcut: &Shortcut, e: ShortcutEvent| {
-                let js_event = ShortcutJsEvent {
-                    id: e.id,
-                    state: e.state,
-                    shortcut: shortcut.into_string(),
-                };
-                let _ = handler.send(js_event);
-            },
-        ),
-    )
-}
-
-#[tauri::command]
-fn register_all<R: Runtime>(
-    _window: Window<R>,
->>>>>>> a6654932
     global_shortcut: State<'_, GlobalShortcut<R>>,
     shortcuts: Vec<String>,
     handler: Channel,
