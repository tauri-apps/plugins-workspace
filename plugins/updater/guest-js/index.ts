// Copyright 2019-2023 Tauri Programme within The Commons Conservancy
// SPDX-License-Identifier: Apache-2.0
// SPDX-License-Identifier: MIT

import { invoke, Channel, Resource } from "@tauri-apps/api/core";

/** Options used to check for updates */
interface CheckOptions {
  /**
   * Request headers
   */
  headers?: HeadersInit;
  /**
   * Timeout in seconds
   */
  timeout?: number;
  /**
   * A proxy url to be used when checking and downloading updates.
   */
  proxy?: string;
  /**
   * Target identifier for the running application. This is sent to the backend.
   */
  target?: string;
}

interface UpdateMetadata {
  rid: number;
  available: boolean;
  currentVersion: string;
  version: string;
  date?: string;
  body?: string;
}

/** Updater download event */
type DownloadEvent =
  | { event: "Started"; data: { contentLength?: number } }
  | { event: "Progress"; data: { chunkLength: number } }
  | { event: "Finished" };

class Update extends Resource {
  available: boolean;
  currentVersion: string;
  version: string;
  date?: string;
  body?: string;
  downloadedBytesRid?: number;

  constructor(metadata: UpdateMetadata) {
    super(metadata.rid);
    this.available = metadata.available;
    this.currentVersion = metadata.currentVersion;
    this.version = metadata.version;
    this.date = metadata.date;
    this.body = metadata.body;
  }

  /** Download the updater package */
  async download(onEvent?: (progress: DownloadEvent) => void): Promise<void> {
    const channel = new Channel<DownloadEvent>();
    if (onEvent !== undefined) {
      channel.onmessage = onEvent;
    }
    this.downloadedBytesRid = await invoke<number>("plugin:updater|download", {
      onEvent: channel,
      rid: this.rid,
    });
  }

  /** Install downloaded updater package */
  async install(): Promise<void> {
    await invoke("plugin:updater|install", {
      updateRid: this.rid,
      bytesRid: this.downloadedBytesRid,
    });
    this.downloadedBytesRid = undefined;
  }

  /** Downloads the updater package and installs it */
  async downloadAndInstall(
    onEvent?: (progress: DownloadEvent) => void,
  ): Promise<void> {
    const channel = new Channel<DownloadEvent>();
<<<<<<< HEAD
    if (onEvent !== undefined) {
=======
    if (onEvent) {
>>>>>>> b3e04cf9
      channel.onmessage = onEvent;
    }
    await invoke("plugin:updater|download_and_install", {
      onEvent: channel,
      rid: this.rid,
    });
  }

  async close(): Promise<void> {
    if (this.downloadedBytesRid !== undefined) {
      await invoke("plugin:resources|close", {
        rid: this.rid,
      });
    }
    await super.close();
  }
}

/** Check for updates, resolves to `null` if no updates are available */
async function check(options?: CheckOptions): Promise<Update | null> {
  if (options?.headers) {
    options.headers = Array.from(new Headers(options.headers).entries());
  }

  return await invoke<UpdateMetadata>("plugin:updater|check", {
    ...options,
  }).then((meta) => (meta.available ? new Update(meta) : null));
}

export type { CheckOptions, DownloadEvent };
export { check, Update };<|MERGE_RESOLUTION|>--- conflicted
+++ resolved
@@ -82,11 +82,7 @@
     onEvent?: (progress: DownloadEvent) => void,
   ): Promise<void> {
     const channel = new Channel<DownloadEvent>();
-<<<<<<< HEAD
-    if (onEvent !== undefined) {
-=======
     if (onEvent) {
->>>>>>> b3e04cf9
       channel.onmessage = onEvent;
     }
     await invoke("plugin:updater|download_and_install", {
