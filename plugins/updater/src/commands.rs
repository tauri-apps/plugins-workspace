--- conflicted
+++ resolved
@@ -7,15 +7,8 @@
 use serde::Serialize;
 use tauri::{ipc::Channel, AppHandle, Manager, ResourceId, Runtime};
 
-<<<<<<< HEAD
 use std::time::Duration;
-=======
-use std::{
-    sync::atomic::{AtomicBool, Ordering},
-    time::Duration,
-};
 use url::Url;
->>>>>>> 8505a756
 
 #[derive(Debug, Serialize)]
 #[serde(tag = "event", content = "data")]
