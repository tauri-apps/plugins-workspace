// Copyright 2019-2023 Tauri Programme within The Commons Conservancy
// SPDX-License-Identifier: Apache-2.0
// SPDX-License-Identifier: MIT

use std::{ffi::OsString, fmt::Display};

use serde::{Deserialize, Deserializer};
use url::Url;

/// Install modes for the Windows update.
#[derive(Debug, PartialEq, Eq, Clone, Deserialize)]
#[serde(rename_all = "camelCase")]
pub enum WindowsUpdateInstallMode {
    /// Specifies there's a basic UI during the installation process, including a final dialog box at the end.
    BasicUi,
    /// The quiet mode means there's no user interaction required.
    /// Requires admin privileges if the installer does.
    Quiet,
    /// Specifies unattended mode, which means the installation only shows a progress bar.
    Passive,
}

impl WindowsUpdateInstallMode {
    /// Returns the associated `msiexec.exe` arguments.
    pub fn msiexec_args(&self) -> &'static [&'static str] {
        match self {
            Self::BasicUi => &["/qb+"],
            Self::Quiet => &["/quiet"],
            Self::Passive => &["/passive"],
        }
    }

    /// Returns the associated nsis arguments.
    pub fn nsis_args(&self) -> &'static [&'static str] {
        match self {
            Self::Passive => &["/P", "/R"],
            Self::Quiet => &["/S", "/R"],
            _ => &[],
        }
    }
}

impl Display for WindowsUpdateInstallMode {
    fn fmt(&self, f: &mut std::fmt::Formatter<'_>) -> std::fmt::Result {
        write!(
            f,
            "{}",
            match self {
                Self::BasicUi => "basicUI",
                Self::Quiet => "quiet",
                Self::Passive => "passive",
            }
        )
    }
}

impl Default for WindowsUpdateInstallMode {
    fn default() -> Self {
        Self::Passive
    }
}

#[derive(Debug, Clone, Deserialize, Default)]
#[serde(rename_all = "camelCase")]
pub struct WindowsConfig {
    /// Additional arguments given to the NSIS or WiX installer.
    #[serde(default)]
    pub installer_args: Vec<OsString>,
    /// Updating mode, see [`WindowsUpdateInstallMode`] for more info.
    #[serde(default)]
    pub install_mode: WindowsUpdateInstallMode,
}

/// Updater configuration.
#[derive(Debug, Clone, Deserialize, Default)]
#[serde(rename_all = "camelCase")]
pub struct Config {
    /// Updater endpoints.
    #[serde(default)]
    pub endpoints: Vec<UpdaterEndpoint>,
<<<<<<< HEAD
    /// Signature public key.
    pub pubkey: String,
    /// Additional arguments given to the NSIS or WiX installer.
    #[serde(default, alias = "installer-args")]
    pub installer_args: Vec<String>,
    /// The Windows configuration for the updater.
    #[serde(default)]
    pub windows: UpdaterWindowsConfig,
}

/// Install modes for the Windows update.
#[derive(Debug, PartialEq, Eq, Clone)]
pub enum WindowsUpdateInstallMode {
    /// Specifies there's a basic UI during the installation process, including a final dialog box at the end.
    BasicUi,
    /// The quiet mode means there's no user interaction required.
    /// Requires admin privileges if the installer does.
    Quiet,
    /// Specifies unattended mode, which means the installation only shows a progress bar.
    Passive,
    // to add more modes, we need to check if the updater relaunch makes sense
    // i.e. for a full UI mode, the user can also mark the installer to start the app
}

impl Default for WindowsUpdateInstallMode {
    fn default() -> Self {
        Self::Passive
    }
}

impl<'de> Deserialize<'de> for WindowsUpdateInstallMode {
    fn deserialize<D>(deserializer: D) -> std::result::Result<Self, D::Error>
    where
        D: Deserializer<'de>,
    {
        let s = String::deserialize(deserializer)?;
        match s.to_lowercase().as_str() {
            "basicui" => Ok(Self::BasicUi),
            "quiet" => Ok(Self::Quiet),
            "passive" => Ok(Self::Passive),
            _ => Err(serde::de::Error::custom(format!(
                "unknown update install mode '{s}'"
            ))),
        }
    }
}

impl WindowsUpdateInstallMode {
    /// Returns the associated nsis arguments.
    pub fn nsis_args(&self) -> &'static [&'static str] {
        match self {
            Self::Passive => &["/P", "/R"],
            Self::Quiet => &["/S", "/R"],
            _ => &[],
        }
    }

    /// Returns the associated `msiexec.exe` arguments.
    pub fn msiexec_args(&self) -> &'static [&'static str] {
        match self {
            Self::BasicUi => &["/qb+"],
            Self::Quiet => &["/quiet"],
            Self::Passive => &["/passive"],
        }
    }
}

#[derive(Debug, Clone, Default, Deserialize)]
#[serde(rename_all = "camelCase", deny_unknown_fields)]
pub struct UpdaterWindowsConfig {
    #[serde(default, alias = "install-mode")]
    pub install_mode: WindowsUpdateInstallMode,
=======
    /// Updater pubkey used to verify signatures.
    pub pubkey: String,
    /// Updater config options specific to windows.
    pub windows: Option<WindowsConfig>,
>>>>>>> 506ce483
}

/// A URL to an updater server.
///
/// The URL must use the `https` scheme on production.
#[derive(Debug, PartialEq, Eq, Clone)]
pub struct UpdaterEndpoint(pub Url);

impl std::fmt::Display for UpdaterEndpoint {
    fn fmt(&self, f: &mut std::fmt::Formatter<'_>) -> std::fmt::Result {
        write!(f, "{}", self.0)
    }
}

impl<'de> Deserialize<'de> for UpdaterEndpoint {
    fn deserialize<D>(deserializer: D) -> Result<Self, D::Error>
    where
        D: Deserializer<'de>,
    {
        let url = Url::deserialize(deserializer)?;
        #[cfg(all(not(debug_assertions), not(feature = "schema")))]
        {
            if url.scheme() != "https" {
                return Err(serde::de::Error::custom(
                    "The configured updater endpoint must use the `https` protocol.",
                ));
            }
        }
        Ok(Self(url))
    }
}<|MERGE_RESOLUTION|>--- conflicted
+++ resolved
@@ -64,10 +64,10 @@
 #[serde(rename_all = "camelCase")]
 pub struct WindowsConfig {
     /// Additional arguments given to the NSIS or WiX installer.
-    #[serde(default)]
+    #[serde(default, alias = "installer-args")]
     pub installer_args: Vec<OsString>,
     /// Updating mode, see [`WindowsUpdateInstallMode`] for more info.
-    #[serde(default)]
+    #[serde(default, alias = "install-mode")]
     pub install_mode: WindowsUpdateInstallMode,
 }
 
@@ -78,85 +78,10 @@
     /// Updater endpoints.
     #[serde(default)]
     pub endpoints: Vec<UpdaterEndpoint>,
-<<<<<<< HEAD
     /// Signature public key.
     pub pubkey: String,
-    /// Additional arguments given to the NSIS or WiX installer.
-    #[serde(default, alias = "installer-args")]
-    pub installer_args: Vec<String>,
     /// The Windows configuration for the updater.
-    #[serde(default)]
-    pub windows: UpdaterWindowsConfig,
-}
-
-/// Install modes for the Windows update.
-#[derive(Debug, PartialEq, Eq, Clone)]
-pub enum WindowsUpdateInstallMode {
-    /// Specifies there's a basic UI during the installation process, including a final dialog box at the end.
-    BasicUi,
-    /// The quiet mode means there's no user interaction required.
-    /// Requires admin privileges if the installer does.
-    Quiet,
-    /// Specifies unattended mode, which means the installation only shows a progress bar.
-    Passive,
-    // to add more modes, we need to check if the updater relaunch makes sense
-    // i.e. for a full UI mode, the user can also mark the installer to start the app
-}
-
-impl Default for WindowsUpdateInstallMode {
-    fn default() -> Self {
-        Self::Passive
-    }
-}
-
-impl<'de> Deserialize<'de> for WindowsUpdateInstallMode {
-    fn deserialize<D>(deserializer: D) -> std::result::Result<Self, D::Error>
-    where
-        D: Deserializer<'de>,
-    {
-        let s = String::deserialize(deserializer)?;
-        match s.to_lowercase().as_str() {
-            "basicui" => Ok(Self::BasicUi),
-            "quiet" => Ok(Self::Quiet),
-            "passive" => Ok(Self::Passive),
-            _ => Err(serde::de::Error::custom(format!(
-                "unknown update install mode '{s}'"
-            ))),
-        }
-    }
-}
-
-impl WindowsUpdateInstallMode {
-    /// Returns the associated nsis arguments.
-    pub fn nsis_args(&self) -> &'static [&'static str] {
-        match self {
-            Self::Passive => &["/P", "/R"],
-            Self::Quiet => &["/S", "/R"],
-            _ => &[],
-        }
-    }
-
-    /// Returns the associated `msiexec.exe` arguments.
-    pub fn msiexec_args(&self) -> &'static [&'static str] {
-        match self {
-            Self::BasicUi => &["/qb+"],
-            Self::Quiet => &["/quiet"],
-            Self::Passive => &["/passive"],
-        }
-    }
-}
-
-#[derive(Debug, Clone, Default, Deserialize)]
-#[serde(rename_all = "camelCase", deny_unknown_fields)]
-pub struct UpdaterWindowsConfig {
-    #[serde(default, alias = "install-mode")]
-    pub install_mode: WindowsUpdateInstallMode,
-=======
-    /// Updater pubkey used to verify signatures.
-    pub pubkey: String,
-    /// Updater config options specific to windows.
     pub windows: Option<WindowsConfig>,
->>>>>>> 506ce483
 }
 
 /// A URL to an updater server.
