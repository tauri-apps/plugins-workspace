// Copyright 2019-2023 Tauri Programme within The Commons Conservancy
// SPDX-License-Identifier: Apache-2.0
// SPDX-License-Identifier: MIT

use std::{
    collections::HashMap,
    ffi::{OsStr, OsString},
    io::{Cursor, Read},
    path::{Path, PathBuf},
    str::FromStr,
    time::Duration,
};

use base64::Engine;
use futures_util::StreamExt;
use http::HeaderName;
use minisign_verify::{PublicKey, Signature};
use reqwest::{
    header::{HeaderMap, HeaderValue},
    ClientBuilder, StatusCode,
};
use semver::Version;
use serde::{de::Error as DeError, Deserialize, Deserializer, Serialize};
<<<<<<< HEAD
use tauri::utils::platform::current_exe;
=======
use tauri::{utils::platform::current_exe, Resource};
>>>>>>> 506ce483
use time::OffsetDateTime;
use url::Url;

use crate::{
<<<<<<< HEAD
    config::UpdaterWindowsConfig,
=======
>>>>>>> 506ce483
    error::{Error, Result},
    Config,
};

#[derive(Debug, Deserialize, Serialize, Clone)]
pub struct ReleaseManifestPlatform {
    /// Download URL for the platform
    pub url: Url,
    /// Signature for the platform
    pub signature: String,
}

#[derive(Debug, Deserialize, Serialize, Clone)]
#[serde(untagged)]
pub enum RemoteReleaseInner {
    Dynamic(ReleaseManifestPlatform),
    Static {
        platforms: HashMap<String, ReleaseManifestPlatform>,
    },
}

/// Information about a release returned by the remote update server.
///
/// This type can have one of two shapes: Server Format (Dynamic Format) and Static Format.
#[derive(Debug, Clone)]
pub struct RemoteRelease {
    /// Version to install.
    pub version: Version,
    /// Release notes.
    pub notes: Option<String>,
    /// Release date.
    pub pub_date: Option<OffsetDateTime>,
    /// Release data.
    pub data: RemoteReleaseInner,
}

impl RemoteRelease {
    /// The release's download URL for the given target.
    pub fn download_url(&self, target: &str) -> Result<&Url> {
        match self.data {
            RemoteReleaseInner::Dynamic(ref platform) => Ok(&platform.url),
            RemoteReleaseInner::Static { ref platforms } => platforms
                .get(target)
                .map_or(Err(Error::TargetNotFound(target.to_string())), |p| {
                    Ok(&p.url)
                }),
        }
    }

    /// The release's signature for the given target.
    pub fn signature(&self, target: &str) -> Result<&String> {
        match self.data {
            RemoteReleaseInner::Dynamic(ref platform) => Ok(&platform.signature),
            RemoteReleaseInner::Static { ref platforms } => platforms
                .get(target)
                .map_or(Err(Error::TargetNotFound(target.to_string())), |platform| {
                    Ok(&platform.signature)
                }),
        }
    }
}

pub struct UpdaterBuilder {
    current_version: Version,
    config: Config,
    version_comparator: Option<Box<dyn Fn(Version, RemoteRelease) -> bool + Send + Sync>>,
    executable_path: Option<PathBuf>,
    target: Option<String>,
    endpoints: Option<Vec<Url>>,
    headers: HeaderMap,
    timeout: Option<Duration>,
    proxy: Option<Url>,
    installer_args: Vec<OsString>,
}

impl UpdaterBuilder {
<<<<<<< HEAD
    pub fn new(current_version: Version, config: Config) -> Self {
=======
    pub fn new(current_version: Version, config: crate::Config) -> Self {
>>>>>>> 506ce483
        Self {
            installer_args: config
                .windows
                .as_ref()
                .map(|w| w.installer_args.clone())
                .unwrap_or_default(),
            current_version,
            config,
            version_comparator: None,
            executable_path: None,
            target: None,
            endpoints: None,
            headers: Default::default(),
            timeout: None,
            proxy: None,
        }
    }

    pub fn version_comparator<F: Fn(Version, RemoteRelease) -> bool + Send + Sync + 'static>(
        mut self,
        f: F,
    ) -> Self {
        self.version_comparator = Some(Box::new(f));
        self
    }

    pub fn target(mut self, target: impl Into<String>) -> Self {
        self.target.replace(target.into());
        self
    }

    pub fn endpoints(mut self, endpoints: Vec<Url>) -> Self {
        self.endpoints.replace(endpoints);
        self
    }

    pub fn executable_path<P: AsRef<Path>>(mut self, p: P) -> Self {
        self.executable_path.replace(p.as_ref().into());
        self
    }

    pub fn header<K, V>(mut self, key: K, value: V) -> Result<Self>
    where
        HeaderName: TryFrom<K>,
        <HeaderName as TryFrom<K>>::Error: Into<http::Error>,
        HeaderValue: TryFrom<V>,
        <HeaderValue as TryFrom<V>>::Error: Into<http::Error>,
    {
        let key: std::result::Result<HeaderName, http::Error> = key.try_into().map_err(Into::into);
        let value: std::result::Result<HeaderValue, http::Error> =
            value.try_into().map_err(Into::into);
        self.headers.insert(key?, value?);

        Ok(self)
    }

    pub fn timeout(mut self, timeout: Duration) -> Self {
        self.timeout = Some(timeout);
        self
    }

    pub fn proxy(mut self, proxy: Url) -> Self {
        self.proxy.replace(proxy);
        self
    }

    pub fn pubkey<S: Into<String>>(mut self, pubkey: S) -> Self {
        self.config.pubkey = pubkey.into();
        self
    }

    pub fn installer_arg<S>(mut self, arg: S) -> Self
    where
        S: AsRef<OsStr>,
    {
        self.installer_args.push(arg.as_ref().to_os_string());
        self
    }

    pub fn installer_args<I, S>(mut self, args: I) -> Self
    where
        I: IntoIterator<Item = S>,
        S: AsRef<OsStr>,
    {
        let args = args
            .into_iter()
            .map(|a| a.as_ref().to_os_string())
            .collect::<Vec<_>>();
        self.installer_args.extend_from_slice(&args);
        self
    }

    pub fn clear_installer_args(mut self) -> Self {
        self.installer_args.clear();
        self
    }

    pub fn build(self) -> Result<Updater> {
        let endpoints = self
            .endpoints
            .unwrap_or_else(|| self.config.endpoints.iter().map(|e| e.0.clone()).collect());

        if endpoints.is_empty() {
            return Err(Error::EmptyEndpoints);
        };

        let arch = get_updater_arch().ok_or(Error::UnsupportedArch)?;
        let (target, json_target) = if let Some(target) = self.target {
            (target.clone(), target)
        } else {
            let target = get_updater_target().ok_or(Error::UnsupportedOs)?;
            (target.to_string(), format!("{target}-{arch}"))
        };

        let executable_path = self.executable_path.clone().unwrap_or(current_exe()?);

        // Get the extract_path from the provided executable_path
        let extract_path = if cfg!(target_os = "linux") {
            executable_path
        } else {
            extract_path_from_executable(&executable_path)?
        };

        Ok(Updater {
<<<<<<< HEAD
            pubkey: self.config.pubkey,
            windows_config: self.config.windows,
=======
            config: self.config,
>>>>>>> 506ce483
            current_version: self.current_version,
            version_comparator: self.version_comparator,
            timeout: self.timeout,
            proxy: self.proxy,
            endpoints,
<<<<<<< HEAD
            installer_args: self
                .installer_args
                .unwrap_or(self.config.installer_args.clone()),
=======
            installer_args: self.installer_args,
>>>>>>> 506ce483
            arch,
            target,
            json_target,
            headers: self.headers,
            extract_path,
        })
    }
}

pub struct Updater {
<<<<<<< HEAD
    pubkey: String,
    windows_config: UpdaterWindowsConfig,
=======
    config: Config,
>>>>>>> 506ce483
    current_version: Version,
    version_comparator: Option<Box<dyn Fn(Version, RemoteRelease) -> bool + Send + Sync>>,
    timeout: Option<Duration>,
    proxy: Option<Url>,
    endpoints: Vec<Url>,
    #[allow(dead_code)]
    installer_args: Vec<OsString>,
    arch: &'static str,
    // The `{{target}}` variable we replace in the endpoint
    target: String,
    // The value we search if the updater server returns a JSON with the `platforms` object
    json_target: String,
    headers: HeaderMap,
    extract_path: PathBuf,
}

impl Updater {
    pub async fn check(&self) -> Result<Option<Update>> {
        // we want JSON only
        let mut headers = self.headers.clone();
        headers.insert("Accept", HeaderValue::from_str("application/json").unwrap());

        // Set SSL certs for linux if they aren't available.
        #[cfg(target_os = "linux")]
        {
            if std::env::var_os("SSL_CERT_FILE").is_none() {
                std::env::set_var("SSL_CERT_FILE", "/etc/ssl/certs/ca-certificates.crt");
            }
            if std::env::var_os("SSL_CERT_DIR").is_none() {
                std::env::set_var("SSL_CERT_DIR", "/etc/ssl/certs");
            }
        }

        let mut remote_release: Option<RemoteRelease> = None;
        let mut last_error: Option<Error> = None;
        for url in &self.endpoints {
            // replace {{current_version}}, {{target}} and {{arch}} in the provided URL
            // this is useful if we need to query example
            // https://releases.myapp.com/update/{{target}}/{{arch}}/{{current_version}}
            // will be translated into ->
            // https://releases.myapp.com/update/darwin/aarch64/1.0.0
            // The main objective is if the update URL is defined via the Cargo.toml
            // the URL will be generated dynamically
            let url: Url = url
                .to_string()
                // url::Url automatically url-encodes the path components
                .replace(
                    "%7B%7Bcurrent_version%7D%7D",
                    &self.current_version.to_string(),
                )
                .replace("%7B%7Btarget%7D%7D", &self.target)
                .replace("%7B%7Barch%7D%7D", self.arch)
                // but not query parameters
                .replace("{{current_version}}", &self.current_version.to_string())
                .replace("{{target}}", &self.target)
                .replace("{{arch}}", self.arch)
                .parse()?;

            let mut request = ClientBuilder::new();
            if let Some(timeout) = self.timeout {
                request = request.timeout(timeout);
            }
            if let Some(ref proxy) = self.proxy {
                let proxy = reqwest::Proxy::all(proxy.as_str())?;
                request = request.proxy(proxy);
            }
            let response = request
                .build()?
                .get(url)
                .headers(headers.clone())
                .send()
                .await;

            if let Ok(res) = response {
                if res.status().is_success() {
                    // no updates found!
                    if StatusCode::NO_CONTENT == res.status() {
                        return Ok(None);
                    };

                    match serde_json::from_value::<RemoteRelease>(res.json().await?)
                        .map_err(Into::into)
                    {
                        Ok(release) => {
                            last_error = None;
                            remote_release = Some(release);
                            // we found a relase, break the loop
                            break;
                        }
                        Err(err) => last_error = Some(err),
                    }
                }
            }
        }

        // Last error is cleaned on success.
        // Shouldn't be triggered if we had a successfull call
        if let Some(error) = last_error {
            return Err(error);
        }

        // Extracted remote metadata
        let release = remote_release.ok_or(Error::ReleaseNotFound)?;

        let should_update = match self.version_comparator.as_ref() {
            Some(comparator) => comparator(self.current_version.clone(), release.clone()),
            None => release.version > self.current_version,
        };

        let update = if should_update {
            Some(Update {
<<<<<<< HEAD
                pubkey: self.pubkey.clone(),
                windows_config: self.windows_config.clone(),
=======
                config: self.config.clone(),
>>>>>>> 506ce483
                current_version: self.current_version.to_string(),
                target: self.target.clone(),
                extract_path: self.extract_path.clone(),
                installer_args: self.installer_args.clone(),
                version: release.version.to_string(),
                date: release.pub_date,
                download_url: release.download_url(&self.json_target)?.to_owned(),
                body: release.notes.clone(),
                signature: release.signature(&self.json_target)?.to_owned(),
                timeout: self.timeout,
                proxy: self.proxy.clone(),
                headers: self.headers.clone(),
            })
        } else {
            None
        };

        Ok(update)
    }
}

#[derive(Debug, Clone)]
pub struct Update {
<<<<<<< HEAD
    pubkey: String,
    #[allow(dead_code)]
    windows_config: UpdaterWindowsConfig,
=======
    config: Config,
>>>>>>> 506ce483
    /// Update description
    pub body: Option<String>,
    /// Version used to check for update
    pub current_version: String,
    /// Version announced
    pub version: String,
    /// Update publish date
    pub date: Option<OffsetDateTime>,
    /// Target
    pub target: String,
    /// Extract path
    #[allow(unused)]
    extract_path: PathBuf,
    #[allow(unused)]
    installer_args: Vec<OsString>,
    /// Download URL announced
    pub download_url: Url,
    /// Signature announced
    pub signature: String,
    /// Request timeout
    pub timeout: Option<Duration>,
    /// Request proxy
    pub proxy: Option<Url>,
    /// Request headers
    pub headers: HeaderMap,
}

impl Resource for Update {}

impl Update {
    /// Downloads the updater package, verifies it then return it as bytes.
    ///
    /// Use [`Update::install`] to install it
    pub async fn download<C: FnMut(usize, Option<u64>), D: FnOnce()>(
        &self,
        mut on_chunk: C,
        on_download_finish: D,
    ) -> Result<Vec<u8>> {
        // set our headers
        let mut headers = self.headers.clone();
        headers.insert(
            "Accept",
            HeaderValue::from_str("application/octet-stream").unwrap(),
        );
        headers.insert(
            "User-Agent",
            HeaderValue::from_str("tauri-updater").unwrap(),
        );

        let mut request = ClientBuilder::new();
        if let Some(timeout) = self.timeout {
            request = request.timeout(timeout);
        }
        if let Some(ref proxy) = self.proxy {
            let proxy = reqwest::Proxy::all(proxy.as_str())?;
            request = request.proxy(proxy);
        }
        let response = request
            .build()?
            .get(self.download_url.clone())
            .headers(headers)
            .send()
            .await?;

        if !response.status().is_success() {
            return Err(Error::Network(format!(
                "Download request failed with status: {}",
                response.status()
            )));
        }

        let content_length: Option<u64> = response
            .headers()
            .get("Content-Length")
            .and_then(|value| value.to_str().ok())
            .and_then(|value| value.parse().ok());

        let mut buffer = Vec::new();

        let mut stream = response.bytes_stream();
        while let Some(chunk) = stream.next().await {
            let chunk = chunk?;
            let bytes = chunk.as_ref().to_vec();
            on_chunk(bytes.len(), content_length);
            buffer.extend(bytes);
        }

        on_download_finish();

        let mut update_buffer = Cursor::new(&buffer);

        verify_signature(&mut update_buffer, &self.signature, &self.pubkey)?;

        Ok(buffer)
    }

    /// Installs the updater package downloaded by [`Update::download`]
    pub fn install(&self, bytes: Vec<u8>) -> Result<()> {
        self.install_inner(bytes)
    }

    /// Downloads and installs the updater package
    pub async fn download_and_install<C: FnMut(usize, Option<u64>), D: FnOnce()>(
        &self,
        on_chunk: C,
        on_download_finish: D,
    ) -> Result<()> {
        let bytes = self.download(on_chunk, on_download_finish).await?;
        self.install(bytes)
    }

    #[cfg(mobile)]
    fn install_inner(&self, bytes: Vec<u8>) -> Result<()> {
        Ok(())
    }

    // Windows
    //
    // ### Expected structure:
    // ├── [AppName]_[version]_x64.msi.zip          # ZIP generated by tauri-bundler
    // │   └──[AppName]_[version]_x64.msi           # Application MSI
    // ├── [AppName]_[version]_x64-setup.exe.zip          # ZIP generated by tauri-bundler
    // │   └──[AppName]_[version]_x64-setup.exe           # NSIS installer
    // └── ...
    //
    // ## MSI
    // Update server can provide a MSI for Windows. (Generated with tauri-bundler from *Wix*)
    // To replace current version of the application. In later version we'll offer
    // incremental update to push specific binaries.
    //
    // ## EXE
    // Update server can provide a custom EXE (installer) who can run any task.
    #[cfg(windows)]
    fn install_inner(&self, bytes: Vec<u8>) -> Result<()> {
        use std::{fs, process::Command};

        // FIXME: We need to create a memory buffer with the MSI and then run it.
        //        (instead of extracting the MSI to a temp path)
        //
        // The tricky part is the MSI need to be exposed and spawned so the memory allocation
        // shouldn't drop but we should be able to pass the reference so we can drop it once the installation
        // is done, otherwise we have a huge memory leak.

        let archive = Cursor::new(bytes);

        let tmp_dir = tempfile::Builder::new().tempdir()?.into_path();

        // extract the buffer to the tmp_dir
        // we extract our signed archive into our final directory without any temp file
        let mut extractor = zip::ZipArchive::new(archive)?;

        // extract the msi
        extractor.extract(&tmp_dir)?;

        let paths = fs::read_dir(&tmp_dir)?;

        let system_root = std::env::var("SYSTEMROOT");
        let powershell_path = system_root.as_ref().map_or_else(
            |_| "powershell.exe".to_string(),
            |p| format!("{p}\\System32\\WindowsPowerShell\\v1.0\\powershell.exe"),
        );

        for path in paths {
            let found_path = path?.path();
            // we support 2 type of files exe & msi for now
            // If it's an `exe` we expect an installer not a runtime.
            if found_path.extension() == Some(OsStr::new("exe")) {
                // we need to wrap the installer path in quotes for Start-Process
                let mut installer_path = std::ffi::OsString::new();
                installer_path.push("\"");
                installer_path.push(&found_path);
                installer_path.push("\"");

                let installer_args = [
<<<<<<< HEAD
                    self.windows_config.install_mode.nsis_args(),
=======
                    self.config
                        .windows
                        .as_ref()
                        .map(|w| {
                            w.install_mode
                                .nsis_args()
                                .iter()
                                .map(|a| OsStr::new(a))
                                .collect::<Vec<_>>()
                        })
                        .unwrap_or_default(),
>>>>>>> 506ce483
                    self.installer_args
                        .iter()
                        .map(|a| a.as_os_str())
                        .collect::<Vec<_>>(),
                ]
                .concat();

                // Run the installer
                let mut cmd = Command::new(powershell_path);

                cmd.args(["-NoProfile", "-WindowStyle", "Hidden"])
                    .args(["Start-Process"])
                    .arg(installer_path);

                if !installer_args.is_empty() {
                    cmd.arg("-ArgumentList")
                        .arg(installer_args.join(OsStr::new(", ")));
                }
                cmd.spawn().expect("installer failed to start");

                std::process::exit(0);
            } else if found_path.extension() == Some(OsStr::new("msi")) {
                // we need to wrap the current exe path in quotes for Start-Process
                let mut current_exe_arg = std::ffi::OsString::new();
                current_exe_arg.push("\"");
                current_exe_arg.push(current_exe()?);
                current_exe_arg.push("\"");

                let mut msi_path = std::ffi::OsString::new();
                msi_path.push("\"\"\"");
                msi_path.push(&found_path);
                msi_path.push("\"\"\"");

                let installer_args = [
<<<<<<< HEAD
                    self.windows_config.install_mode.msiexec_args(),
=======
                    self.config
                        .windows
                        .as_ref()
                        .map(|w| {
                            w.install_mode
                                .msiexec_args()
                                .iter()
                                .map(|a| OsStr::new(a))
                                .collect::<Vec<_>>()
                        })
                        .unwrap_or_default(),
>>>>>>> 506ce483
                    self.installer_args
                        .iter()
                        .map(|a| a.as_os_str())
                        .collect::<Vec<_>>(),
                ]
                .concat();

                // run the installer and relaunch the application
                let powershell_install_res = Command::new(powershell_path)
                    .args(["-NoProfile", "-WindowStyle", "Hidden"])
                    .args([
                        "Start-Process",
                        "-Wait",
                        "-FilePath",
                        "$Env:SYSTEMROOT\\System32\\msiexec.exe",
                        "-ArgumentList",
                    ])
                    .arg("/i,")
                    .arg(&msi_path)
                    .arg(format!(
                        ", {}, /promptrestart;",
                        installer_args.join(OsStr::new(", ")).to_string_lossy()
                    ))
                    .arg("Start-Process")
                    .arg(current_exe_arg)
                    .spawn();
                if powershell_install_res.is_err() {
                    // fallback to running msiexec directly - relaunch won't be available
                    // we use this here in case powershell fails in an older machine somehow
                    let msiexec_path = system_root.as_ref().map_or_else(
                        |_| "msiexec.exe".to_string(),
                        |p| format!("{p}\\System32\\msiexec.exe"),
                    );
                    let _ = Command::new(msiexec_path)
                        .arg("/i")
                        .arg(msi_path)
                        .args(installer_args)
                        .arg("/promptrestart")
                        .spawn();
                }

                std::process::exit(0);
            }
        }

        Ok(())
    }

    // Linux (AppImage)
    //
    // ### Expected structure:
    // ├── [AppName]_[version]_amd64.AppImage.tar.gz    # GZ generated by tauri-bundler
    // │   └──[AppName]_[version]_amd64.AppImage        # Application AppImage
    // └── ...
    //
    // We should have an AppImage already installed to be able to copy and install
    // the extract_path is the current AppImage path
    // tmp_dir is where our new AppImage is found
    #[cfg(any(
        target_os = "linux",
        target_os = "dragonfly",
        target_os = "freebsd",
        target_os = "netbsd",
        target_os = "openbsd"
    ))]
    fn install_inner(&self, bytes: Vec<u8>) -> Result<()> {
        use flate2::read::GzDecoder;
        use std::os::unix::fs::{MetadataExt, PermissionsExt};
        let archive = Cursor::new(bytes);
        let extract_path_metadata = self.extract_path.metadata()?;

        let tmp_dir_locations = vec![
            Box::new(|| Some(std::env::temp_dir())) as Box<dyn FnOnce() -> Option<PathBuf>>,
            Box::new(dirs_next::cache_dir),
            Box::new(|| Some(self.extract_path.parent().unwrap().to_path_buf())),
        ];

        for tmp_dir_location in tmp_dir_locations {
            if let Some(tmp_dir_location) = tmp_dir_location() {
                let tmp_dir = tempfile::Builder::new()
                    .prefix("tauri_current_app")
                    .tempdir_in(tmp_dir_location)?;
                let tmp_dir_metadata = tmp_dir.path().metadata()?;

                if extract_path_metadata.dev() == tmp_dir_metadata.dev() {
                    let mut perms = tmp_dir_metadata.permissions();
                    perms.set_mode(0o700);
                    std::fs::set_permissions(tmp_dir.path(), perms)?;

                    let tmp_app_image = &tmp_dir.path().join("current_app.AppImage");

                    // create a backup of our current app image
                    std::fs::rename(&self.extract_path, tmp_app_image)?;

                    // extract the buffer to the tmp_dir
                    // we extract our signed archive into our final directory without any temp file
                    let decoder = GzDecoder::new(archive);
                    let mut archive = tar::Archive::new(decoder);
                    for mut entry in archive.entries()?.flatten() {
                        if let Ok(path) = entry.path() {
                            if path.extension() == Some(OsStr::new("AppImage")) {
                                // if something went wrong during the extraction, we should restore previous app
                                if let Err(err) = entry.unpack(&self.extract_path) {
                                    std::fs::rename(tmp_app_image, &self.extract_path)?;
                                    return Err(err.into());
                                }
                                // early finish we have everything we need here
                                return Ok(());
                            }
                        }
                    }
                    // if we have not returned early we should restore the backup
                    std::fs::rename(tmp_app_image, &self.extract_path)?;

                    return Err(Error::BinaryNotFoundInArchive);
                }
            }
        }

        Err(Error::TempDirNotOnSameMountPoint)
    }

    // MacOS
    //
    // ### Expected structure:
    // ├── [AppName]_[version]_x64.app.tar.gz       # GZ generated by tauri-bundler
    // │   └──[AppName].app                         # Main application
    // │      └── Contents                          # Application contents...
    // │          └── ...
    // └── ...
    #[cfg(target_os = "macos")]
    fn install_inner(&self, bytes: Vec<u8>) -> Result<()> {
        use flate2::read::GzDecoder;

        let cursor = Cursor::new(bytes);
        let mut extracted_files: Vec<PathBuf> = Vec::new();

        // the first file in the tar.gz will always be
        // <app_name>/Contents
        let tmp_dir = tempfile::Builder::new()
            .prefix("tauri_current_app")
            .tempdir()?;

        // create backup of our current app
        std::fs::rename(&self.extract_path, tmp_dir.path())?;

        let decoder = GzDecoder::new(cursor);
        let mut archive = tar::Archive::new(decoder);

        std::fs::create_dir(&self.extract_path)?;

        for entry in archive.entries()? {
            let mut entry = entry?;

            // skip the first folder (should be the app name)
            let collected_path: PathBuf = entry.path()?.iter().skip(1).collect();
            let extraction_path = &self.extract_path.join(collected_path);

            // if something went wrong during the extraction, we should restore previous app
            if let Err(err) = entry.unpack(extraction_path) {
                for file in extracted_files.iter().rev() {
                    // delete all the files we extracted
                    if file.is_dir() {
                        std::fs::remove_dir(file)?;
                    } else {
                        std::fs::remove_file(file)?;
                    }
                }
                std::fs::rename(tmp_dir.path(), &self.extract_path)?;
                return Err(err.into());
            }

            extracted_files.push(extraction_path.to_path_buf());
        }

        let _ = std::process::Command::new("touch")
            .arg(&self.extract_path)
            .status();

        Ok(())
    }
}

/// Gets the target string used on the updater.
pub fn target() -> Option<String> {
    if let (Some(target), Some(arch)) = (get_updater_target(), get_updater_arch()) {
        Some(format!("{target}-{arch}"))
    } else {
        None
    }
}

pub(crate) fn get_updater_target() -> Option<&'static str> {
    if cfg!(target_os = "linux") {
        Some("linux")
    } else if cfg!(target_os = "macos") {
        // TODO shouldn't this be macos instead?
        Some("darwin")
    } else if cfg!(target_os = "windows") {
        Some("windows")
    } else {
        None
    }
}

pub(crate) fn get_updater_arch() -> Option<&'static str> {
    if cfg!(target_arch = "x86") {
        Some("i686")
    } else if cfg!(target_arch = "x86_64") {
        Some("x86_64")
    } else if cfg!(target_arch = "arm") {
        Some("armv7")
    } else if cfg!(target_arch = "aarch64") {
        Some("aarch64")
    } else {
        None
    }
}

pub fn extract_path_from_executable(executable_path: &Path) -> Result<PathBuf> {
    // Return the path of the current executable by default
    // Example C:\Program Files\My App\
    let extract_path = executable_path
        .parent()
        .map(PathBuf::from)
        .ok_or(Error::FailedToDetermineExtractPath)?;

    // MacOS example binary is in /Applications/TestApp.app/Contents/MacOS/myApp
    // We need to get /Applications/<app>.app
    // TODO(lemarier): Need a better way here
    // Maybe we could search for <*.app> to get the right path
    #[cfg(target_os = "macos")]
    if extract_path
        .display()
        .to_string()
        .contains("Contents/MacOS")
    {
        return extract_path
            .parent()
            .map(PathBuf::from)
            .ok_or(Error::FailedToDetermineExtractPath)?
            .parent()
            .map(PathBuf::from)
            .ok_or(Error::FailedToDetermineExtractPath);
    }

    Ok(extract_path)
}

impl<'de> Deserialize<'de> for RemoteRelease {
    fn deserialize<D>(deserializer: D) -> std::result::Result<Self, D::Error>
    where
        D: Deserializer<'de>,
    {
        #[derive(Deserialize)]
        struct InnerRemoteRelease {
            #[serde(alias = "name", deserialize_with = "parse_version")]
            version: Version,
            notes: Option<String>,
            pub_date: Option<String>,
            platforms: Option<HashMap<String, ReleaseManifestPlatform>>,
            // dynamic platform response
            url: Option<Url>,
            signature: Option<String>,
        }

        let release = InnerRemoteRelease::deserialize(deserializer)?;

        let pub_date = if let Some(date) = release.pub_date {
            Some(
                OffsetDateTime::parse(&date, &time::format_description::well_known::Rfc3339)
                    .map_err(|e| DeError::custom(format!("invalid value for `pub_date`: {e}")))?,
            )
        } else {
            None
        };

        Ok(RemoteRelease {
            version: release.version,
            notes: release.notes,
            pub_date,
            data: if let Some(platforms) = release.platforms {
                RemoteReleaseInner::Static { platforms }
            } else {
                RemoteReleaseInner::Dynamic(ReleaseManifestPlatform {
                    url: release.url.ok_or_else(|| {
                        DeError::custom("the `url` field was not set on the updater response")
                    })?,
                    signature: release.signature.ok_or_else(|| {
                        DeError::custom("the `signature` field was not set on the updater response")
                    })?,
                })
            },
        })
    }
}

fn parse_version<'de, D>(deserializer: D) -> std::result::Result<Version, D::Error>
where
    D: serde::Deserializer<'de>,
{
    let str = String::deserialize(deserializer)?;

    Version::from_str(str.trim_start_matches('v')).map_err(serde::de::Error::custom)
}

// Validate signature
// need to be public because its been used
// by our tests in the bundler
//
// NOTE: The buffer position is not reset.
pub fn verify_signature<R>(
    archive_reader: &mut R,
    release_signature: &str,
    pub_key: &str,
) -> Result<bool>
where
    R: Read,
{
    // we need to convert the pub key
    let pub_key_decoded = base64_to_string(pub_key)?;
    let public_key = PublicKey::decode(&pub_key_decoded)?;
    let signature_base64_decoded = base64_to_string(release_signature)?;
    let signature = Signature::decode(&signature_base64_decoded)?;

    // read all bytes until EOF in the buffer
    let mut data = Vec::new();
    archive_reader.read_to_end(&mut data)?;

    // Validate signature or bail out
    public_key.verify(&data, &signature, true)?;
    Ok(true)
}

fn base64_to_string(base64_string: &str) -> Result<String> {
    let decoded_string = &base64::engine::general_purpose::STANDARD.decode(base64_string)?;
    let result = std::str::from_utf8(decoded_string)
        .map_err(|_| Error::SignatureUtf8(base64_string.into()))?
        .to_string();
    Ok(result)
}<|MERGE_RESOLUTION|>--- conflicted
+++ resolved
@@ -21,19 +21,11 @@
 };
 use semver::Version;
 use serde::{de::Error as DeError, Deserialize, Deserializer, Serialize};
-<<<<<<< HEAD
-use tauri::utils::platform::current_exe;
-=======
 use tauri::{utils::platform::current_exe, Resource};
->>>>>>> 506ce483
 use time::OffsetDateTime;
 use url::Url;
 
 use crate::{
-<<<<<<< HEAD
-    config::UpdaterWindowsConfig,
-=======
->>>>>>> 506ce483
     error::{Error, Result},
     Config,
 };
@@ -110,11 +102,7 @@
 }
 
 impl UpdaterBuilder {
-<<<<<<< HEAD
-    pub fn new(current_version: Version, config: Config) -> Self {
-=======
     pub fn new(current_version: Version, config: crate::Config) -> Self {
->>>>>>> 506ce483
         Self {
             installer_args: config
                 .windows
@@ -239,24 +227,13 @@
         };
 
         Ok(Updater {
-<<<<<<< HEAD
-            pubkey: self.config.pubkey,
-            windows_config: self.config.windows,
-=======
             config: self.config,
->>>>>>> 506ce483
             current_version: self.current_version,
             version_comparator: self.version_comparator,
             timeout: self.timeout,
             proxy: self.proxy,
             endpoints,
-<<<<<<< HEAD
-            installer_args: self
-                .installer_args
-                .unwrap_or(self.config.installer_args.clone()),
-=======
             installer_args: self.installer_args,
->>>>>>> 506ce483
             arch,
             target,
             json_target,
@@ -267,12 +244,7 @@
 }
 
 pub struct Updater {
-<<<<<<< HEAD
-    pubkey: String,
-    windows_config: UpdaterWindowsConfig,
-=======
     config: Config,
->>>>>>> 506ce483
     current_version: Version,
     version_comparator: Option<Box<dyn Fn(Version, RemoteRelease) -> bool + Send + Sync>>,
     timeout: Option<Duration>,
@@ -384,12 +356,7 @@
 
         let update = if should_update {
             Some(Update {
-<<<<<<< HEAD
-                pubkey: self.pubkey.clone(),
-                windows_config: self.windows_config.clone(),
-=======
                 config: self.config.clone(),
->>>>>>> 506ce483
                 current_version: self.current_version.to_string(),
                 target: self.target.clone(),
                 extract_path: self.extract_path.clone(),
@@ -413,13 +380,7 @@
 
 #[derive(Debug, Clone)]
 pub struct Update {
-<<<<<<< HEAD
-    pubkey: String,
-    #[allow(dead_code)]
-    windows_config: UpdaterWindowsConfig,
-=======
     config: Config,
->>>>>>> 506ce483
     /// Update description
     pub body: Option<String>,
     /// Version used to check for update
@@ -511,7 +472,7 @@
 
         let mut update_buffer = Cursor::new(&buffer);
 
-        verify_signature(&mut update_buffer, &self.signature, &self.pubkey)?;
+        verify_signature(&mut update_buffer, &self.signature, &self.config.pubkey)?;
 
         Ok(buffer)
     }
@@ -594,9 +555,6 @@
                 installer_path.push("\"");
 
                 let installer_args = [
-<<<<<<< HEAD
-                    self.windows_config.install_mode.nsis_args(),
-=======
                     self.config
                         .windows
                         .as_ref()
@@ -608,7 +566,6 @@
                                 .collect::<Vec<_>>()
                         })
                         .unwrap_or_default(),
->>>>>>> 506ce483
                     self.installer_args
                         .iter()
                         .map(|a| a.as_os_str())
@@ -643,9 +600,6 @@
                 msi_path.push("\"\"\"");
 
                 let installer_args = [
-<<<<<<< HEAD
-                    self.windows_config.install_mode.msiexec_args(),
-=======
                     self.config
                         .windows
                         .as_ref()
@@ -657,7 +611,6 @@
                                 .collect::<Vec<_>>()
                         })
                         .unwrap_or_default(),
->>>>>>> 506ce483
                     self.installer_args
                         .iter()
                         .map(|a| a.as_os_str())
