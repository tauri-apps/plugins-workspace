[package]
name = "tauri-plugin-updater"
version = "2.0.0-rc.1"
description = "In-app updates for Tauri applications."
edition = { workspace = true }
authors = { workspace = true }
license = { workspace = true }
rust-version = { workspace = true }
repository = { workspace = true }
links = "tauri-plugin-updater"

[package.metadata.docs.rs]
rustc-args = [ "--cfg", "docsrs" ]
rustdoc-args = [ "--cfg", "docsrs" ]
no-default-features = true
features = [ "zip" ]

[build-dependencies]
tauri-plugin = { workspace = true, features = [ "build" ] }

[dependencies]
tauri = { workspace = true }
serde = { workspace = true }
serde_json = { workspace = true }
thiserror = { workspace = true }
tokio = "1"
reqwest = { version = "0.12", default-features = false, features = [
  "json",
  "stream",
] }
url = { workspace = true }
http = "1"
minisign-verify = "0.2"
time = { version = "0.3", features = ["parsing", "formatting"] }
base64 = "0.22"
semver = { version = "1", features = ["serde"] }
futures-util = "0.3"
tempfile = "3"
infer = "0.15"

[target."cfg(target_os = \"windows\")".dependencies]
zip = { version = "2", default-features = false, optional = true }
windows-sys = { version = "0.59.0", features = [
  "Win32_Foundation",
  "Win32_UI_WindowsAndMessaging",
<<<<<<< HEAD
  "Win32_UI_Shell"
=======
  "Win32_UI_Shell",
>>>>>>> f690777a
] }

[target."cfg(target_os = \"linux\")".dependencies]
dirs = "5"
tar = { version = "0.4", optional = true }
flate2 = { version = "1", optional = true }

[target."cfg(target_os = \"macos\")".dependencies]
tar = "0.4"
flate2 = "1"

[features]
default = ["rustls-tls", "zip"]
zip = ["dep:zip", "dep:tar", "dep:flate2"]
native-tls = ["reqwest/native-tls"]
native-tls-vendored = ["reqwest/native-tls-vendored"]
rustls-tls = ["reqwest/rustls-tls"]<|MERGE_RESOLUTION|>--- conflicted
+++ resolved
@@ -43,11 +43,7 @@
 windows-sys = { version = "0.59.0", features = [
   "Win32_Foundation",
   "Win32_UI_WindowsAndMessaging",
-<<<<<<< HEAD
-  "Win32_UI_Shell"
-=======
   "Win32_UI_Shell",
->>>>>>> f690777a
 ] }
 
 [target."cfg(target_os = \"linux\")".dependencies]
