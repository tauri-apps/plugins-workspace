{
  "name": "svelte-app",
  "version": "0.0.1",
  "private": true,
  "scripts": {
    "dev": "vite dev",
    "build": "vite build",
    "preview": "vite preview",
    "check": "svelte-kit sync && svelte-check --tsconfig ./tsconfig.json",
    "check:watch": "svelte-kit sync && svelte-check --tsconfig ./tsconfig.json --watch",
    "tauri": "tauri"
  },
  "devDependencies": {
<<<<<<< HEAD
    "@sveltejs/adapter-auto": "^2.1.0",
    "@sveltejs/kit": "^1.22.0",
    "@tauri-apps/cli": "2.0.0-alpha.10",
    "svelte": "^4.0.4",
    "svelte-check": "^3.4.4",
    "tslib": "^2.6.0",
    "typescript": "^5.1.6",
    "vite": "^4.4.0"
=======
    "@sveltejs/adapter-auto": "2.1.0",
    "@sveltejs/kit": "1.22.3",
    "@tauri-apps/cli": "1.4.0",
    "svelte": "4.0.5",
    "svelte-check": "3.4.6",
    "tslib": "2.6.0",
    "typescript": "5.1.6",
    "vite": "4.4.4"
>>>>>>> 0863f800
  },
  "dependencies": {
    "@tauri-apps/plugin-websocket": "link:../../"
  },
  "type": "module"
}<|MERGE_RESOLUTION|>--- conflicted
+++ resolved
@@ -11,25 +11,14 @@
     "tauri": "tauri"
   },
   "devDependencies": {
-<<<<<<< HEAD
-    "@sveltejs/adapter-auto": "^2.1.0",
-    "@sveltejs/kit": "^1.22.0",
-    "@tauri-apps/cli": "2.0.0-alpha.10",
-    "svelte": "^4.0.4",
-    "svelte-check": "^3.4.4",
-    "tslib": "^2.6.0",
-    "typescript": "^5.1.6",
-    "vite": "^4.4.0"
-=======
     "@sveltejs/adapter-auto": "2.1.0",
     "@sveltejs/kit": "1.22.3",
-    "@tauri-apps/cli": "1.4.0",
+    "@tauri-apps/cli": "2.0.0-alpha.10",
     "svelte": "4.0.5",
     "svelte-check": "3.4.6",
     "tslib": "2.6.0",
     "typescript": "5.1.6",
     "vite": "4.4.4"
->>>>>>> 0863f800
   },
   "dependencies": {
     "@tauri-apps/plugin-websocket": "link:../../"
