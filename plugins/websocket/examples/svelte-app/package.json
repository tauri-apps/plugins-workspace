{
  "name": "svelte-app",
  "version": "0.0.1",
  "private": true,
  "scripts": {
    "dev": "vite dev",
    "build": "vite build",
    "preview": "vite preview",
    "check": "svelte-kit sync && svelte-check --tsconfig ./tsconfig.json",
    "check:watch": "svelte-kit sync && svelte-check --tsconfig ./tsconfig.json --watch",
    "tauri": "tauri"
  },
  "devDependencies": {
<<<<<<< HEAD
    "@sveltejs/adapter-auto": "^2.0.0",
    "@sveltejs/kit": "^1.15.5",
    "@tauri-apps/cli": "2.0.0-alpha.10",
    "svelte": "^3.58.0",
    "svelte-check": "^3.2.0",
    "tslib": "^2.5.0",
    "typescript": "^5.0.4",
    "vite": "^4.3.9"
=======
    "@sveltejs/adapter-auto": "^2.1.0",
    "@sveltejs/kit": "^1.22.0",
    "@tauri-apps/cli": "^1.4.0",
    "svelte": "^4.0.4",
    "svelte-check": "^3.4.4",
    "tslib": "^2.6.0",
    "typescript": "^5.1.6",
    "vite": "^4.4.0"
>>>>>>> 0d0ed7b9
  },
  "dependencies": {
    "@tauri-apps/plugin-websocket": "link:../../"
  },
  "type": "module"
}<|MERGE_RESOLUTION|>--- conflicted
+++ resolved
@@ -11,16 +11,6 @@
     "tauri": "tauri"
   },
   "devDependencies": {
-<<<<<<< HEAD
-    "@sveltejs/adapter-auto": "^2.0.0",
-    "@sveltejs/kit": "^1.15.5",
-    "@tauri-apps/cli": "2.0.0-alpha.10",
-    "svelte": "^3.58.0",
-    "svelte-check": "^3.2.0",
-    "tslib": "^2.5.0",
-    "typescript": "^5.0.4",
-    "vite": "^4.3.9"
-=======
     "@sveltejs/adapter-auto": "^2.1.0",
     "@sveltejs/kit": "^1.22.0",
     "@tauri-apps/cli": "^1.4.0",
@@ -29,7 +19,6 @@
     "tslib": "^2.6.0",
     "typescript": "^5.1.6",
     "vite": "^4.4.0"
->>>>>>> 0d0ed7b9
   },
   "dependencies": {
     "@tauri-apps/plugin-websocket": "link:../../"
