![plugin-websocket](banner.png)

Expose a WebSocket server to your Tauri frontend.

## Install

_This plugin requires a Rust version of at least **1.65**_

There are three general methods of installation that we can recommend.

1. Use crates.io and npm (easiest, and requires you to trust that our publishing pipeline worked)
2. Pull sources directly from Github using git tags / revision hashes (most secure)
3. Git submodule install this repo in your tauri project and then use file protocol to ingest the source (most secure, but inconvenient to use)

Install the Core plugin by adding the following to your `Cargo.toml` file:

`src-tauri/Cargo.toml`

```toml
[dependencies]
tauri-plugin-websocket = "2.0.0-alpha"
# alternatively with Git:
tauri-plugin-websocket = { git = "https://github.com/tauri-apps/plugins-workspace", branch = "v2" }
```

You can install the JavaScript Guest bindings using your preferred JavaScript package manager:

> Note: Since most JavaScript package managers are unable to install packages from git monorepos we provide read-only mirrors of each plugin. This makes installation option 2 more ergonomic to use.

```sh
<<<<<<< HEAD
pnpm add @tauri-apps/plugin-websocket
# or
npm add @tauri-apps/plugin-websocket
# or
yarn add @tauri-apps/plugin-websocket

# alternatively with Git:
pnpm add https://github.com/tauri-apps/tauri-plugin-websocket#v2
# or
npm add https://github.com/tauri-apps/tauri-plugin-websocket#v2
# or
yarn add https://github.com/tauri-apps/tauri-plugin-websocket#v2
=======
pnpm add https://github.com/tauri-apps/tauri-plugin-websocket#v1
# or
npm add https://github.com/tauri-apps/tauri-plugin-websocket#v1
# or
yarn add https://github.com/tauri-apps/tauri-plugin-websocket#v1
>>>>>>> 0d0ed7b9
```

## Usage

First you need to register the core plugin with Tauri:

`src-tauri/src/main.rs`

```rust
fn main() {
    tauri::Builder::default()
        .plugin(tauri_plugin_websocket::init())
        .run(tauri::generate_context!())
        .expect("error while running tauri application");
}
```

Afterwards all the plugin's APIs are available through the JavaScript guest bindings:

```javascript
<<<<<<< HEAD
import { WebSocket } from "@tauri-apps/plugin-websocket";
=======
import WebSocket from "tauri-plugin-websocket-api";
>>>>>>> 0d0ed7b9

const ws = await WebSocket.connect("wss://example.com");

await ws.send("Hello World");

await ws.disconnect();
```

## Contributing

PRs accepted. Please make sure to read the Contributing Guide before making a pull request.

## License

Code: (c) 2015 - Present - The Tauri Programme within The Commons Conservancy.

MIT or MIT/Apache 2.0 where applicable.<|MERGE_RESOLUTION|>--- conflicted
+++ resolved
@@ -28,7 +28,6 @@
 > Note: Since most JavaScript package managers are unable to install packages from git monorepos we provide read-only mirrors of each plugin. This makes installation option 2 more ergonomic to use.
 
 ```sh
-<<<<<<< HEAD
 pnpm add @tauri-apps/plugin-websocket
 # or
 npm add @tauri-apps/plugin-websocket
@@ -41,13 +40,6 @@
 npm add https://github.com/tauri-apps/tauri-plugin-websocket#v2
 # or
 yarn add https://github.com/tauri-apps/tauri-plugin-websocket#v2
-=======
-pnpm add https://github.com/tauri-apps/tauri-plugin-websocket#v1
-# or
-npm add https://github.com/tauri-apps/tauri-plugin-websocket#v1
-# or
-yarn add https://github.com/tauri-apps/tauri-plugin-websocket#v1
->>>>>>> 0d0ed7b9
 ```
 
 ## Usage
@@ -68,11 +60,7 @@
 Afterwards all the plugin's APIs are available through the JavaScript guest bindings:
 
 ```javascript
-<<<<<<< HEAD
-import { WebSocket } from "@tauri-apps/plugin-websocket";
-=======
 import WebSocket from "tauri-plugin-websocket-api";
->>>>>>> 0d0ed7b9
 
 const ws = await WebSocket.connect("wss://example.com");
 
