--- conflicted
+++ resolved
@@ -19,11 +19,7 @@
 [dependencies]
 serde = { workspace = true }
 serde_json = { workspace = true }
-<<<<<<< HEAD
-tauri = { workspace = true, features = ["wry"] }
-=======
 tauri = { workspace = true, features = ["wry", "compression"] }
->>>>>>> 95da90f8
 tauri-plugin-deep-link = { path = "../../../" }
 
 [features]
