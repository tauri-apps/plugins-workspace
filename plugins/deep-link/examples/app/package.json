{
  "name": "deep-link-example",
  "private": true,
  "version": "0.0.1-alpha.2",
  "type": "module",
  "scripts": {
    "dev": "vite",
    "build": "tsc && vite build",
    "preview": "vite preview",
    "tauri": "tauri"
  },
  "dependencies": {
    "@tauri-apps/api": "2.0.0-alpha.11",
    "@tauri-apps/plugin-deep-link": "2.0.0-alpha.2"
  },
  "devDependencies": {
<<<<<<< HEAD
    "@tauri-apps/cli": "^2.0.0-alpha.15",
    "internal-ip": "^7.0.0",
    "typescript": "^4.8.2",
    "vite": "^4.2.1"
=======
    "@tauri-apps/cli": "2.0.0-alpha.17",
    "internal-ip": "^8.0.0",
    "typescript": "^5.2.2",
    "vite": "^4.5.0"
>>>>>>> d4d1633c
  }
}<|MERGE_RESOLUTION|>--- conflicted
+++ resolved
@@ -14,16 +14,9 @@
     "@tauri-apps/plugin-deep-link": "2.0.0-alpha.2"
   },
   "devDependencies": {
-<<<<<<< HEAD
-    "@tauri-apps/cli": "^2.0.0-alpha.15",
-    "internal-ip": "^7.0.0",
-    "typescript": "^4.8.2",
-    "vite": "^4.2.1"
-=======
     "@tauri-apps/cli": "2.0.0-alpha.17",
     "internal-ip": "^8.0.0",
     "typescript": "^5.2.2",
     "vite": "^4.5.0"
->>>>>>> d4d1633c
   }
 }