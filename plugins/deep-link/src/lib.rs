--- conflicted
+++ resolved
@@ -42,15 +42,8 @@
                         _ => None,
                     };
 
-<<<<<<< HEAD
-                    let payload = vec![url];
-                    app_handle.emit(
-                        "deep-link://new-url",
-                        Some(serde_json::to_string(&payload).unwrap()),
-                    )?;
-=======
                     let _ = app_handle.emit("deep-link://new-url", vec![url]);
->>>>>>> 506ce483
+
                     Ok(())
                 }),
             },
