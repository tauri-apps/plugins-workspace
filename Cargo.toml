--- conflicted
+++ resolved
@@ -5,13 +5,8 @@
 [workspace.dependencies]
 serde = { version = "1", features = ["derive"] }
 log = "0.4"
-<<<<<<< HEAD
-tauri = "2.0.0-alpha.6"
-tauri-build = "2.0.0-alpha.3"
-=======
 tauri = "2.0.0-alpha.8"
 tauri-build = "2.0.0-alpha.4"
->>>>>>> bbdccefa
 serde_json = "1"
 thiserror = "1"
 
@@ -19,8 +14,4 @@
 edition = "2021"
 authors = [ "Tauri Programme within The Commons Conservancy" ]
 license = "Apache-2.0 OR MIT"
-rust-version = "1.64"
-
-[patch.crates-io]
-tauri = { path = "../tauri/core/tauri" }
-tauri-build = { path = "../tauri/core/tauri-build" }+rust-version = "1.64"