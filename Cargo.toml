[workspace]
members = [
  "plugins/*",
  "plugins/*/tests/*",
  "plugins/*/examples/*/src-tauri",
  "examples/*/src-tauri",
]
resolver = "2"

[workspace.dependencies]
serde = { version = "1", features = ["derive"] }
log = "0.4"
<<<<<<< HEAD
tauri = { version = "2.0.0-beta.23", default-features = false }
tauri-build = "2.0.0-beta.18"
tauri-plugin = "2.0.0-beta.18"
tauri-utils = "2.0.0-beta.18"
=======
tauri = "2.0.0-beta.24"
tauri-build = "2.0.0-beta.19"
tauri-plugin = "2.0.0-beta.19"
tauri-utils = "2.0.0-beta.19"
>>>>>>> ada13814
serde_json = "1"
thiserror = "1"
url = "2"
schemars = "0.8"
dunce = "1"

[workspace.package]
edition = "2021"
authors = ["Tauri Programme within The Commons Conservancy"]
license = "Apache-2.0 OR MIT"
rust-version = "1.75"
repository = "https://github.com/tauri-apps/plugins-workspace"

# default to small, optimized release binaries
[profile.release]
panic = "abort"
codegen-units = 1
lto = true
incremental = false
opt-level = "s"<|MERGE_RESOLUTION|>--- conflicted
+++ resolved
@@ -10,17 +10,10 @@
 [workspace.dependencies]
 serde = { version = "1", features = ["derive"] }
 log = "0.4"
-<<<<<<< HEAD
 tauri = { version = "2.0.0-beta.23", default-features = false }
-tauri-build = "2.0.0-beta.18"
-tauri-plugin = "2.0.0-beta.18"
-tauri-utils = "2.0.0-beta.18"
-=======
-tauri = "2.0.0-beta.24"
 tauri-build = "2.0.0-beta.19"
 tauri-plugin = "2.0.0-beta.19"
 tauri-utils = "2.0.0-beta.19"
->>>>>>> ada13814
 serde_json = "1"
 thiserror = "1"
 url = "2"
