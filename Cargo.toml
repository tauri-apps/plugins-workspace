--- conflicted
+++ resolved
@@ -5,13 +5,8 @@
 [workspace.dependencies]
 serde = { version = "1", features = ["derive"] }
 log = "0.4"
-<<<<<<< HEAD
-tauri = { git = "https://github.com/tauri-apps/tauri", branch = "chore/merge-from-dev" }
-tauri-build = { git = "https://github.com/tauri-apps/tauri", branch = "chore/merge-from-dev" }
-=======
 tauri = "2.0.0-alpha.10"
 tauri-build = "2.0.0-alpha.6"
->>>>>>> 32c2a441
 serde_json = "1"
 thiserror = "1"
 
