[workspace]
members = [
  "plugins/*",
  "plugins/*/tests/*",
  "plugins/*/examples/*/src-tauri",
  "examples/*/src-tauri",
]
resolver = "2"

[workspace.dependencies]
serde = { version = "1", features = ["derive"] }
log = "0.4"
<<<<<<< HEAD
tauri = "2.0.0-beta.14"
tauri-build = "2.0.0-beta.11"
tauri-plugin = "2.0.0-beta.11"
tauri-utils = "2.0.0-beta.12"
=======
tauri = "2.0.0-beta.17"
tauri-build = "2.0.0-beta.13"
tauri-plugin = "2.0.0-beta.13"
>>>>>>> eb1679b9
serde_json = "1"
thiserror = "1"
url = "2"
schemars = "0.8"
dunce = "1"

[workspace.package]
edition = "2021"
authors = ["Tauri Programme within The Commons Conservancy"]
license = "Apache-2.0 OR MIT"
rust-version = "1.75"
repository = "https://github.com/tauri-apps/plugins-workspace"

# default to small, optimized release binaries
[profile.release]
panic = "abort"
codegen-units = 1
lto = true
incremental = false
opt-level = "s"<|MERGE_RESOLUTION|>--- conflicted
+++ resolved
@@ -10,16 +10,10 @@
 [workspace.dependencies]
 serde = { version = "1", features = ["derive"] }
 log = "0.4"
-<<<<<<< HEAD
-tauri = "2.0.0-beta.14"
-tauri-build = "2.0.0-beta.11"
-tauri-plugin = "2.0.0-beta.11"
-tauri-utils = "2.0.0-beta.12"
-=======
 tauri = "2.0.0-beta.17"
 tauri-build = "2.0.0-beta.13"
 tauri-plugin = "2.0.0-beta.13"
->>>>>>> eb1679b9
+tauri-utils = "2.0.0-beta.13"
 serde_json = "1"
 thiserror = "1"
 url = "2"
