[workspace]
members = [
  "plugins/*",
  "plugins/*/tests/*",
  "plugins/*/examples/*/src-tauri",
  "examples/*/src-tauri",
]
resolver = "2"

[workspace.dependencies]
serde = { version = "1", features = ["derive"] }
log = "0.4"
<<<<<<< HEAD
tauri = { version = "2.0.0-beta.23", default-features = false }
=======
tauri = "2.0.0-beta.25"
>>>>>>> edf8d84f
tauri-build = "2.0.0-beta.19"
tauri-plugin = "2.0.0-beta.19"
tauri-utils = "2.0.0-beta.19"
serde_json = "1"
thiserror = "1"
url = "2"
schemars = "0.8"
dunce = "1"

[workspace.package]
edition = "2021"
authors = ["Tauri Programme within The Commons Conservancy"]
license = "Apache-2.0 OR MIT"
rust-version = "1.75"
repository = "https://github.com/tauri-apps/plugins-workspace"

# default to small, optimized release binaries
[profile.release]
panic = "abort"
codegen-units = 1
lto = true
incremental = false
opt-level = "s"<|MERGE_RESOLUTION|>--- conflicted
+++ resolved
@@ -10,11 +10,7 @@
 [workspace.dependencies]
 serde = { version = "1", features = ["derive"] }
 log = "0.4"
-<<<<<<< HEAD
-tauri = { version = "2.0.0-beta.23", default-features = false }
-=======
-tauri = "2.0.0-beta.25"
->>>>>>> edf8d84f
+tauri = { version = "2.0.0-beta.25", default-features = false }
 tauri-build = "2.0.0-beta.19"
 tauri-plugin = "2.0.0-beta.19"
 tauri-utils = "2.0.0-beta.19"
