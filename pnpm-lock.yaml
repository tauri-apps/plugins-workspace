lockfileVersion: '6.0'

settings:
  autoInstallPeers: true
  excludeLinksFromLockfile: false

overrides:
  semver: '>=7.5.2'
  optionator: '>=0.9.3'

importers:

  .:
    devDependencies:
      '@rollup/plugin-node-resolve':
        specifier: 15.2.3
        version: 15.2.3(rollup@4.6.1)
      '@rollup/plugin-terser':
        specifier: 0.4.4
        version: 0.4.4(rollup@4.6.1)
      '@rollup/plugin-typescript':
        specifier: 11.1.5
        version: 11.1.5(rollup@4.6.1)(typescript@5.3.2)
      '@typescript-eslint/eslint-plugin':
        specifier: 6.13.2
        version: 6.13.2(@typescript-eslint/parser@6.13.2)(eslint@8.55.0)(typescript@5.3.2)
      '@typescript-eslint/parser':
        specifier: 6.13.2
        version: 6.13.2(eslint@8.55.0)(typescript@5.3.2)
      covector:
        specifier: ^0.10.2
        version: 0.10.2(mocha@10.2.0)
      eslint:
        specifier: 8.55.0
        version: 8.55.0
      eslint-config-prettier:
        specifier: 9.1.0
        version: 9.1.0(eslint@8.55.0)
      eslint-config-standard-with-typescript:
        specifier: 40.0.0
        version: 40.0.0(@typescript-eslint/eslint-plugin@6.13.2)(eslint-plugin-import@2.29.0)(eslint-plugin-n@16.3.1)(eslint-plugin-promise@6.1.1)(eslint@8.55.0)(typescript@5.3.2)
      eslint-plugin-import:
        specifier: 2.29.0
        version: 2.29.0(@typescript-eslint/parser@6.13.2)(eslint@8.55.0)
      eslint-plugin-n:
        specifier: 16.3.1
        version: 16.3.1(eslint@8.55.0)
      eslint-plugin-promise:
        specifier: 6.1.1
        version: 6.1.1(eslint@8.55.0)
      eslint-plugin-security:
        specifier: 1.7.1
        version: 1.7.1
      prettier:
        specifier: 3.1.0
        version: 3.1.0
      rollup:
        specifier: 4.6.1
        version: 4.6.1
      typescript:
        specifier: 5.3.2
        version: 5.3.2

  examples/api:
    dependencies:
      '@tauri-apps/api':
        specifier: 2.0.0-alpha.12
        version: 2.0.0-alpha.12
      '@tauri-apps/plugin-barcode-scanner':
        specifier: 2.0.0-alpha.3
        version: link:../../plugins/barcode-scanner
      '@tauri-apps/plugin-biometric':
        specifier: 1.0.0
        version: link:../../plugins/biometric
      '@tauri-apps/plugin-cli':
        specifier: 2.0.0-alpha.4
        version: link:../../plugins/cli
      '@tauri-apps/plugin-clipboard-manager':
        specifier: 2.0.0-alpha.4
        version: link:../../plugins/clipboard-manager
      '@tauri-apps/plugin-dialog':
        specifier: 2.0.0-alpha.4
        version: link:../../plugins/dialog
      '@tauri-apps/plugin-fs':
        specifier: 2.0.0-alpha.4
        version: link:../../plugins/fs
      '@tauri-apps/plugin-global-shortcut':
        specifier: 2.0.0-alpha.4
        version: link:../../plugins/global-shortcut
      '@tauri-apps/plugin-http':
        specifier: 2.0.0-alpha.4
        version: link:../../plugins/http
      '@tauri-apps/plugin-notification':
        specifier: 2.0.0-alpha.4
        version: link:../../plugins/notification
      '@tauri-apps/plugin-os':
        specifier: 2.0.0-alpha.5
        version: link:../../plugins/os
      '@tauri-apps/plugin-process':
        specifier: 2.0.0-alpha.4
        version: link:../../plugins/process
      '@tauri-apps/plugin-shell':
        specifier: 2.0.0-alpha.4
        version: link:../../plugins/shell
      '@tauri-apps/plugin-updater':
        specifier: 2.0.0-alpha.4
        version: link:../../plugins/updater
      '@zerodevx/svelte-json-view':
        specifier: 1.0.7
        version: 1.0.7(svelte@4.2.8)
    devDependencies:
      '@iconify-json/codicon':
        specifier: ^1.1.37
        version: 1.1.37
      '@iconify-json/ph':
        specifier: ^1.1.8
        version: 1.1.8
      '@sveltejs/vite-plugin-svelte':
        specifier: ^3.0.1
        version: 3.0.1(svelte@4.2.8)(vite@5.0.6)
      '@tauri-apps/cli':
        specifier: 2.0.0-alpha.18
        version: 2.0.0-alpha.18
      '@unocss/extractor-svelte':
        specifier: ^0.58.0
        version: 0.58.0
      internal-ip:
        specifier: ^8.0.0
        version: 8.0.0
      svelte:
        specifier: ^4.2.8
        version: 4.2.8
      unocss:
<<<<<<< HEAD
        specifier: ^0.56.5
        version: 0.56.5(postcss@8.4.31)(rollup@4.1.4)(vite@4.5.0)
=======
        specifier: ^0.58.0
        version: 0.58.0(postcss@8.4.32)(vite@5.0.6)
>>>>>>> 68cb23f9
      vite:
        specifier: ^5.0.6
        version: 5.0.6

  plugins/authenticator:
    dependencies:
      '@tauri-apps/api':
        specifier: 2.0.0-alpha.12
        version: 2.0.0-alpha.12

  plugins/autostart:
    dependencies:
      '@tauri-apps/api':
        specifier: 2.0.0-alpha.12
        version: 2.0.0-alpha.12

  plugins/barcode-scanner:
    dependencies:
      '@tauri-apps/api':
        specifier: 2.0.0-alpha.12
        version: 2.0.0-alpha.12

  plugins/biometric:
    dependencies:
      '@tauri-apps/api':
        specifier: 2.0.0-alpha.11
        version: 2.0.0-alpha.11
    devDependencies:
      tslib:
        specifier: 2.6.0
        version: 2.6.0

  plugins/cli:
    dependencies:
      '@tauri-apps/api':
        specifier: 2.0.0-alpha.12
        version: 2.0.0-alpha.12

  plugins/clipboard-manager:
    dependencies:
      '@tauri-apps/api':
        specifier: 2.0.0-alpha.12
        version: 2.0.0-alpha.12

  plugins/deep-link:
    dependencies:
      '@tauri-apps/api':
        specifier: 2.0.0-alpha.12
        version: 2.0.0-alpha.12

  plugins/deep-link/examples/app:
    dependencies:
      '@tauri-apps/api':
        specifier: 2.0.0-alpha.12
        version: 2.0.0-alpha.12
      '@tauri-apps/plugin-deep-link':
        specifier: 2.0.0-alpha.3
        version: link:../..
    devDependencies:
      '@tauri-apps/cli':
        specifier: 2.0.0-alpha.18
        version: 2.0.0-alpha.18
      internal-ip:
        specifier: ^8.0.0
        version: 8.0.0
      typescript:
        specifier: ^5.2.2
        version: 5.3.2
      vite:
        specifier: ^4.5.0
        version: 4.5.0

  plugins/dialog:
    dependencies:
      '@tauri-apps/api':
        specifier: 2.0.0-alpha.12
        version: 2.0.0-alpha.12

  plugins/fs:
    dependencies:
      '@tauri-apps/api':
        specifier: 2.0.0-alpha.12
        version: 2.0.0-alpha.12

  plugins/global-shortcut:
    dependencies:
      '@tauri-apps/api':
        specifier: 2.0.0-alpha.12
        version: 2.0.0-alpha.12

  plugins/http:
    dependencies:
      '@tauri-apps/api':
        specifier: 2.0.0-alpha.12
        version: 2.0.0-alpha.12

  plugins/log:
    dependencies:
      '@tauri-apps/api':
        specifier: 2.0.0-alpha.12
        version: 2.0.0-alpha.12

  plugins/notification:
    dependencies:
      '@tauri-apps/api':
        specifier: 2.0.0-alpha.12
        version: 2.0.0-alpha.12

  plugins/os:
    dependencies:
      '@tauri-apps/api':
        specifier: 2.0.0-alpha.12
        version: 2.0.0-alpha.12

  plugins/positioner:
    dependencies:
      '@tauri-apps/api':
        specifier: 2.0.0-alpha.12
        version: 2.0.0-alpha.12

  plugins/process:
    dependencies:
      '@tauri-apps/api':
        specifier: 2.0.0-alpha.12
        version: 2.0.0-alpha.12

  plugins/shell:
    dependencies:
      '@tauri-apps/api':
        specifier: 2.0.0-alpha.12
        version: 2.0.0-alpha.12

  plugins/single-instance/examples/vanilla:
    devDependencies:
      '@tauri-apps/cli':
        specifier: 2.0.0-alpha.18
        version: 2.0.0-alpha.18

  plugins/sql:
    dependencies:
      '@tauri-apps/api':
        specifier: 2.0.0-alpha.12
        version: 2.0.0-alpha.12

  plugins/store:
    dependencies:
      '@tauri-apps/api':
        specifier: 2.0.0-alpha.12
        version: 2.0.0-alpha.12

  plugins/stronghold:
    dependencies:
      '@tauri-apps/api':
        specifier: 2.0.0-alpha.12
        version: 2.0.0-alpha.12

  plugins/updater:
    dependencies:
      '@tauri-apps/api':
        specifier: 2.0.0-alpha.12
        version: 2.0.0-alpha.12

  plugins/upload:
    dependencies:
      '@tauri-apps/api':
        specifier: 2.0.0-alpha.12
        version: 2.0.0-alpha.12

  plugins/websocket:
    dependencies:
      '@tauri-apps/api':
        specifier: 2.0.0-alpha.12
        version: 2.0.0-alpha.12

  plugins/websocket/examples/svelte-app:
    dependencies:
      '@tauri-apps/plugin-websocket':
        specifier: link:..\..
        version: link:../..
    devDependencies:
      '@sveltejs/adapter-auto':
        specifier: 2.1.1
        version: 2.1.1(@sveltejs/kit@1.27.7)
      '@sveltejs/kit':
        specifier: 1.27.7
        version: 1.27.7(svelte@4.2.8)(vite@5.0.6)
      '@tauri-apps/cli':
        specifier: 2.0.0-alpha.18
        version: 2.0.0-alpha.18
      svelte:
        specifier: 4.2.8
        version: 4.2.8
      svelte-check:
        specifier: 3.6.2
        version: 3.6.2(svelte@4.2.8)
      typescript:
        specifier: 5.3.2
        version: 5.3.2
      vite:
        specifier: 5.0.6
        version: 5.0.6

  plugins/window-state:
    dependencies:
      '@tauri-apps/api':
        specifier: 2.0.0-alpha.12
        version: 2.0.0-alpha.12

packages:

  /@aashutoshrathi/word-wrap@1.2.6:
    resolution: {integrity: sha512-1Yjs2SvM8TflER/OD3cOjhWWOZb58A2t7wpE2S9XfBYTiIl+XFhQG2bjy4Pu1I+EAlCNUzRDYDdFwFYUKvXcIA==}
    engines: {node: '>=0.10.0'}
    dev: true

  /@ampproject/remapping@2.2.1:
    resolution: {integrity: sha512-lFMjJTrFL3j7L9yBxwYfCq2k6qqwHyzuUl/XBnif78PWTJYyL/dfowQHWE3sp6U6ZzqWiiIZnpTMO96zhkjwtg==}
    engines: {node: '>=6.0.0'}
    dependencies:
      '@jridgewell/gen-mapping': 0.3.3
      '@jridgewell/trace-mapping': 0.3.20

  /@antfu/install-pkg@0.1.1:
    resolution: {integrity: sha512-LyB/8+bSfa0DFGC06zpCEfs89/XoWZwws5ygEa5D+Xsm3OfI+aXQ86VgVG7Acyef+rSZ5HE7J8rrxzrQeM3PjQ==}
    dependencies:
      execa: 5.1.1
      find-up: 5.0.0
    dev: true

  /@antfu/utils@0.7.6:
    resolution: {integrity: sha512-pvFiLP2BeOKA/ZOS6jxx4XhKzdVLHDhGlFEaZ2flWWYf2xOqVniqpk38I04DFRyz+L0ASggl7SkItTc+ZLju4w==}
    dev: true

  /@babel/code-frame@7.23.5:
    resolution: {integrity: sha512-CgH3s1a96LipHCmSUmYFPwY7MNx8C3avkq7i4Wl3cfa662ldtUe4VM1TPXX70pfmrlWTb6jLqTYrZyT2ZTJBgA==}
    engines: {node: '>=6.9.0'}
    dependencies:
      '@babel/highlight': 7.23.4
      chalk: 2.4.2
    dev: true

  /@babel/compat-data@7.23.5:
    resolution: {integrity: sha512-uU27kfDRlhfKl+w1U6vp16IuvSLtjAxdArVXPa9BvLkrr7CYIsxH5adpHObeAGY/41+syctUWOZ140a2Rvkgjw==}
    engines: {node: '>=6.9.0'}
    dev: true

  /@babel/core@7.23.5:
    resolution: {integrity: sha512-Cwc2XjUrG4ilcfOw4wBAK+enbdgwAcAJCfGUItPBKR7Mjw4aEfAFYrLxeRp4jWgtNIKn3n2AlBOfwwafl+42/g==}
    engines: {node: '>=6.9.0'}
    dependencies:
      '@ampproject/remapping': 2.2.1
      '@babel/code-frame': 7.23.5
      '@babel/generator': 7.23.5
      '@babel/helper-compilation-targets': 7.22.15
      '@babel/helper-module-transforms': 7.23.3(@babel/core@7.23.5)
      '@babel/helpers': 7.23.5
      '@babel/parser': 7.23.5
      '@babel/template': 7.22.15
      '@babel/traverse': 7.23.5
      '@babel/types': 7.23.5
      convert-source-map: 2.0.0
      debug: 4.3.4
      gensync: 1.0.0-beta.2
      json5: 2.2.3
      semver: 7.5.4
    transitivePeerDependencies:
      - supports-color
    dev: true

  /@babel/generator@7.23.5:
    resolution: {integrity: sha512-BPssCHrBD+0YrxviOa3QzpqwhNIXKEtOa2jQrm4FlmkC2apYgRnQcmPWiGZDlGxiNtltnUFolMe8497Esry+jA==}
    engines: {node: '>=6.9.0'}
    dependencies:
      '@babel/types': 7.23.5
      '@jridgewell/gen-mapping': 0.3.3
      '@jridgewell/trace-mapping': 0.3.20
      jsesc: 2.5.2
    dev: true

  /@babel/helper-annotate-as-pure@7.22.5:
    resolution: {integrity: sha512-LvBTxu8bQSQkcyKOU+a1btnNFQ1dMAd0R6PyW3arXes06F6QLWLIrd681bxRPIXlrMGR3XYnW9JyML7dP3qgxg==}
    engines: {node: '>=6.9.0'}
    dependencies:
      '@babel/types': 7.23.5
    dev: true

  /@babel/helper-compilation-targets@7.22.15:
    resolution: {integrity: sha512-y6EEzULok0Qvz8yyLkCvVX+02ic+By2UdOhylwUOvOn9dvYc9mKICJuuU1n1XBI02YWsNsnrY1kc6DVbjcXbtw==}
    engines: {node: '>=6.9.0'}
    dependencies:
      '@babel/compat-data': 7.23.5
      '@babel/helper-validator-option': 7.23.5
      browserslist: 4.22.2
      lru-cache: 5.1.1
      semver: 7.5.4
    dev: true

  /@babel/helper-create-class-features-plugin@7.23.5(@babel/core@7.23.5):
    resolution: {integrity: sha512-QELlRWxSpgdwdJzSJn4WAhKC+hvw/AtHbbrIoncKHkhKKR/luAlKkgBDcri1EzWAo8f8VvYVryEHN4tax/V67A==}
    engines: {node: '>=6.9.0'}
    peerDependencies:
      '@babel/core': ^7.0.0
    dependencies:
      '@babel/core': 7.23.5
      '@babel/helper-annotate-as-pure': 7.22.5
      '@babel/helper-environment-visitor': 7.22.20
      '@babel/helper-function-name': 7.23.0
      '@babel/helper-member-expression-to-functions': 7.23.0
      '@babel/helper-optimise-call-expression': 7.22.5
      '@babel/helper-replace-supers': 7.22.20(@babel/core@7.23.5)
      '@babel/helper-skip-transparent-expression-wrappers': 7.22.5
      '@babel/helper-split-export-declaration': 7.22.6
      semver: 7.5.4
    dev: true

  /@babel/helper-environment-visitor@7.22.20:
    resolution: {integrity: sha512-zfedSIzFhat/gFhWfHtgWvlec0nqB9YEIVrpuwjruLlXfUSnA8cJB0miHKwqDnQ7d32aKo2xt88/xZptwxbfhA==}
    engines: {node: '>=6.9.0'}
    dev: true

  /@babel/helper-function-name@7.23.0:
    resolution: {integrity: sha512-OErEqsrxjZTJciZ4Oo+eoZqeW9UIiOcuYKRJA4ZAgV9myA+pOXhhmpfNCKjEH/auVfEYVFJ6y1Tc4r0eIApqiw==}
    engines: {node: '>=6.9.0'}
    dependencies:
      '@babel/template': 7.22.15
      '@babel/types': 7.23.5
    dev: true

  /@babel/helper-hoist-variables@7.22.5:
    resolution: {integrity: sha512-wGjk9QZVzvknA6yKIUURb8zY3grXCcOZt+/7Wcy8O2uctxhplmUPkOdlgoNhmdVee2c92JXbf1xpMtVNbfoxRw==}
    engines: {node: '>=6.9.0'}
    dependencies:
      '@babel/types': 7.23.5
    dev: true

  /@babel/helper-member-expression-to-functions@7.23.0:
    resolution: {integrity: sha512-6gfrPwh7OuT6gZyJZvd6WbTfrqAo7vm4xCzAXOusKqq/vWdKXphTpj5klHKNmRUU6/QRGlBsyU9mAIPaWHlqJA==}
    engines: {node: '>=6.9.0'}
    dependencies:
      '@babel/types': 7.23.5
    dev: true

  /@babel/helper-module-imports@7.22.15:
    resolution: {integrity: sha512-0pYVBnDKZO2fnSPCrgM/6WMc7eS20Fbok+0r88fp+YtWVLZrp4CkafFGIp+W0VKw4a22sgebPT99y+FDNMdP4w==}
    engines: {node: '>=6.9.0'}
    dependencies:
      '@babel/types': 7.23.5
    dev: true

  /@babel/helper-module-transforms@7.23.3(@babel/core@7.23.5):
    resolution: {integrity: sha512-7bBs4ED9OmswdfDzpz4MpWgSrV7FXlc3zIagvLFjS5H+Mk7Snr21vQ6QwrsoCGMfNC4e4LQPdoULEt4ykz0SRQ==}
    engines: {node: '>=6.9.0'}
    peerDependencies:
      '@babel/core': ^7.0.0
    dependencies:
      '@babel/core': 7.23.5
      '@babel/helper-environment-visitor': 7.22.20
      '@babel/helper-module-imports': 7.22.15
      '@babel/helper-simple-access': 7.22.5
      '@babel/helper-split-export-declaration': 7.22.6
      '@babel/helper-validator-identifier': 7.22.20
    dev: true

  /@babel/helper-optimise-call-expression@7.22.5:
    resolution: {integrity: sha512-HBwaojN0xFRx4yIvpwGqxiV2tUfl7401jlok564NgB9EHS1y6QT17FmKWm4ztqjeVdXLuC4fSvHc5ePpQjoTbw==}
    engines: {node: '>=6.9.0'}
    dependencies:
      '@babel/types': 7.23.5
    dev: true

  /@babel/helper-plugin-utils@7.22.5:
    resolution: {integrity: sha512-uLls06UVKgFG9QD4OeFYLEGteMIAa5kpTPcFL28yuCIIzsf6ZyKZMllKVOCZFhiZ5ptnwX4mtKdWCBE/uT4amg==}
    engines: {node: '>=6.9.0'}
    dev: true

  /@babel/helper-replace-supers@7.22.20(@babel/core@7.23.5):
    resolution: {integrity: sha512-qsW0In3dbwQUbK8kejJ4R7IHVGwHJlV6lpG6UA7a9hSa2YEiAib+N1T2kr6PEeUT+Fl7najmSOS6SmAwCHK6Tw==}
    engines: {node: '>=6.9.0'}
    peerDependencies:
      '@babel/core': ^7.0.0
    dependencies:
      '@babel/core': 7.23.5
      '@babel/helper-environment-visitor': 7.22.20
      '@babel/helper-member-expression-to-functions': 7.23.0
      '@babel/helper-optimise-call-expression': 7.22.5
    dev: true

  /@babel/helper-simple-access@7.22.5:
    resolution: {integrity: sha512-n0H99E/K+Bika3++WNL17POvo4rKWZ7lZEp1Q+fStVbUi8nxPQEBOlTmCOxW/0JsS56SKKQ+ojAe2pHKJHN35w==}
    engines: {node: '>=6.9.0'}
    dependencies:
      '@babel/types': 7.23.5
    dev: true

  /@babel/helper-skip-transparent-expression-wrappers@7.22.5:
    resolution: {integrity: sha512-tK14r66JZKiC43p8Ki33yLBVJKlQDFoA8GYN67lWCDCqoL6EMMSuM9b+Iff2jHaM/RRFYl7K+iiru7hbRqNx8Q==}
    engines: {node: '>=6.9.0'}
    dependencies:
      '@babel/types': 7.23.5
    dev: true

  /@babel/helper-split-export-declaration@7.22.6:
    resolution: {integrity: sha512-AsUnxuLhRYsisFiaJwvp1QF+I3KjD5FOxut14q/GzovUe6orHLesW2C7d754kRm53h5gqrz6sFl6sxc4BVtE/g==}
    engines: {node: '>=6.9.0'}
    dependencies:
      '@babel/types': 7.23.5
    dev: true

  /@babel/helper-string-parser@7.23.4:
    resolution: {integrity: sha512-803gmbQdqwdf4olxrX4AJyFBV/RTr3rSmOj0rKwesmzlfhYNDEs+/iOcznzpNWlJlIlTJC2QfPFcHB6DlzdVLQ==}
    engines: {node: '>=6.9.0'}
    dev: true

  /@babel/helper-validator-identifier@7.22.20:
    resolution: {integrity: sha512-Y4OZ+ytlatR8AI+8KZfKuL5urKp7qey08ha31L8b3BwewJAoJamTzyvxPR/5D+KkdJCGPq/+8TukHBlY10FX9A==}
    engines: {node: '>=6.9.0'}
    dev: true

  /@babel/helper-validator-option@7.23.5:
    resolution: {integrity: sha512-85ttAOMLsr53VgXkTbkx8oA6YTfT4q7/HzXSLEYmjcSTJPMPQtvq1BD79Byep5xMUYbGRzEpDsjUf3dyp54IKw==}
    engines: {node: '>=6.9.0'}
    dev: true

  /@babel/helpers@7.23.5:
    resolution: {integrity: sha512-oO7us8FzTEsG3U6ag9MfdF1iA/7Z6dz+MtFhifZk8C8o453rGJFFWUP1t+ULM9TUIAzC9uxXEiXjOiVMyd7QPg==}
    engines: {node: '>=6.9.0'}
    dependencies:
      '@babel/template': 7.22.15
      '@babel/traverse': 7.23.5
      '@babel/types': 7.23.5
    transitivePeerDependencies:
      - supports-color
    dev: true

  /@babel/highlight@7.23.4:
    resolution: {integrity: sha512-acGdbYSfp2WheJoJm/EBBBLh/ID8KDc64ISZ9DYtBmC8/Q204PZJLHyzeB5qMzJ5trcOkybd78M4x2KWsUq++A==}
    engines: {node: '>=6.9.0'}
    dependencies:
      '@babel/helper-validator-identifier': 7.22.20
      chalk: 2.4.2
      js-tokens: 4.0.0
    dev: true

  /@babel/parser@7.23.5:
    resolution: {integrity: sha512-hOOqoiNXrmGdFbhgCzu6GiURxUgM27Xwd/aPuu8RfHEZPBzL1Z54okAHAQjXfcQNwvrlkAmAp4SlRTZ45vlthQ==}
    engines: {node: '>=6.0.0'}
    hasBin: true
    dependencies:
      '@babel/types': 7.23.5
    dev: true

  /@babel/plugin-syntax-jsx@7.23.3(@babel/core@7.23.5):
    resolution: {integrity: sha512-EB2MELswq55OHUoRZLGg/zC7QWUKfNLpE57m/S2yr1uEneIgsTgrSzXP3NXEsMkVn76OlaVVnzN+ugObuYGwhg==}
    engines: {node: '>=6.9.0'}
    peerDependencies:
      '@babel/core': ^7.0.0-0
    dependencies:
      '@babel/core': 7.23.5
      '@babel/helper-plugin-utils': 7.22.5
    dev: true

  /@babel/plugin-syntax-typescript@7.23.3(@babel/core@7.23.5):
    resolution: {integrity: sha512-9EiNjVJOMwCO+43TqoTrgQ8jMwcAd0sWyXi9RPfIsLTj4R2MADDDQXELhffaUx/uJv2AYcxBgPwH6j4TIA4ytQ==}
    engines: {node: '>=6.9.0'}
    peerDependencies:
      '@babel/core': ^7.0.0-0
    dependencies:
      '@babel/core': 7.23.5
      '@babel/helper-plugin-utils': 7.22.5
    dev: true

  /@babel/plugin-transform-modules-commonjs@7.23.3(@babel/core@7.23.5):
    resolution: {integrity: sha512-aVS0F65LKsdNOtcz6FRCpE4OgsP2OFnW46qNxNIX9h3wuzaNcSQsJysuMwqSibC98HPrf2vCgtxKNwS0DAlgcA==}
    engines: {node: '>=6.9.0'}
    peerDependencies:
      '@babel/core': ^7.0.0-0
    dependencies:
      '@babel/core': 7.23.5
      '@babel/helper-module-transforms': 7.23.3(@babel/core@7.23.5)
      '@babel/helper-plugin-utils': 7.22.5
      '@babel/helper-simple-access': 7.22.5
    dev: true

  /@babel/plugin-transform-typescript@7.23.5(@babel/core@7.23.5):
    resolution: {integrity: sha512-2fMkXEJkrmwgu2Bsv1Saxgj30IXZdJ+84lQcKKI7sm719oXs0BBw2ZENKdJdR1PjWndgLCEBNXJOri0fk7RYQA==}
    engines: {node: '>=6.9.0'}
    peerDependencies:
      '@babel/core': ^7.0.0-0
    dependencies:
      '@babel/core': 7.23.5
      '@babel/helper-annotate-as-pure': 7.22.5
      '@babel/helper-create-class-features-plugin': 7.23.5(@babel/core@7.23.5)
      '@babel/helper-plugin-utils': 7.22.5
      '@babel/plugin-syntax-typescript': 7.23.3(@babel/core@7.23.5)
    dev: true

  /@babel/preset-typescript@7.23.3(@babel/core@7.23.5):
    resolution: {integrity: sha512-17oIGVlqz6CchO9RFYn5U6ZpWRZIngayYCtrPRSgANSwC2V1Jb+iP74nVxzzXJte8b8BYxrL1yY96xfhTBrNNQ==}
    engines: {node: '>=6.9.0'}
    peerDependencies:
      '@babel/core': ^7.0.0-0
    dependencies:
      '@babel/core': 7.23.5
      '@babel/helper-plugin-utils': 7.22.5
      '@babel/helper-validator-option': 7.23.5
      '@babel/plugin-syntax-jsx': 7.23.3(@babel/core@7.23.5)
      '@babel/plugin-transform-modules-commonjs': 7.23.3(@babel/core@7.23.5)
      '@babel/plugin-transform-typescript': 7.23.5(@babel/core@7.23.5)
    dev: true

  /@babel/template@7.22.15:
    resolution: {integrity: sha512-QPErUVm4uyJa60rkI73qneDacvdvzxshT3kksGqlGWYdOTIUOwJ7RDUL8sGqslY1uXWSL6xMFKEXDS3ox2uF0w==}
    engines: {node: '>=6.9.0'}
    dependencies:
      '@babel/code-frame': 7.23.5
      '@babel/parser': 7.23.5
      '@babel/types': 7.23.5
    dev: true

  /@babel/traverse@7.23.5:
    resolution: {integrity: sha512-czx7Xy5a6sapWWRx61m1Ke1Ra4vczu1mCTtJam5zRTBOonfdJ+S/B6HYmGYu3fJtr8GGET3si6IhgWVBhJ/m8w==}
    engines: {node: '>=6.9.0'}
    dependencies:
      '@babel/code-frame': 7.23.5
      '@babel/generator': 7.23.5
      '@babel/helper-environment-visitor': 7.22.20
      '@babel/helper-function-name': 7.23.0
      '@babel/helper-hoist-variables': 7.22.5
      '@babel/helper-split-export-declaration': 7.22.6
      '@babel/parser': 7.23.5
      '@babel/types': 7.23.5
      debug: 4.3.4
      globals: 11.12.0
    transitivePeerDependencies:
      - supports-color
    dev: true

  /@babel/types@7.23.5:
    resolution: {integrity: sha512-ON5kSOJwVO6xXVRTvOI0eOnWe7VdUcIpsovGo9U/Br4Ie4UVFQTboO2cYnDhAGU6Fp+UxSiT+pMft0SMHfuq6w==}
    engines: {node: '>=6.9.0'}
    dependencies:
      '@babel/helper-string-parser': 7.23.4
      '@babel/helper-validator-identifier': 7.22.20
      to-fast-properties: 2.0.0
    dev: true

  /@chainsafe/abort-controller@3.0.1:
    resolution: {integrity: sha512-oyq0qgFJDIIgLpyPwTv4j/sHX/MITatFzY3/b42VSldyZfnUC1lYBx5RwFvzBv1Sq4APOj2VCZO23pDRwy5kew==}
    engines: {node: '>=6.5'}
    dependencies:
      event-target-shim: 5.0.1
    dev: true

  /@covector/apply@0.9.2(mocha@10.2.0):
    resolution: {integrity: sha512-XrNujG6ERUq8bwPCQgOEzuwBCSLKV5nC4AuO+QBpuC0xA9Qz9w025YKYNMIsXxVf0SBscMXKzhBAo9iUDTzKFw==}
    dependencies:
      '@covector/files': 0.7.1
      effection: 2.0.8(mocha@10.2.0)
      semver: 7.5.4
    transitivePeerDependencies:
      - encoding
      - mocha
    dev: true

  /@covector/assemble@0.10.3(mocha@10.2.0):
    resolution: {integrity: sha512-LcltbmTDHeCouIGvDJ268UQ2T/JGOjt/vE4lT15BOq3F+RjTdE3B+1XmhhkFzP6Ebp6hnU5mZXFDmWqqrQKWFA==}
    dependencies:
      '@covector/command': 0.7.0(mocha@10.2.0)
      '@covector/files': 0.7.1
      effection: 2.0.8(mocha@10.2.0)
      js-yaml: 4.1.0
      lodash: 4.17.21
      remark-frontmatter: 3.0.0
      remark-parse: 9.0.0
      remark-stringify: 9.0.1
      unified: 9.2.2
    transitivePeerDependencies:
      - encoding
      - mocha
      - supports-color
    dev: true

  /@covector/changelog@0.10.1(mocha@10.2.0):
    resolution: {integrity: sha512-p1kDf6abq8TAKIzLMcieMD+hoP4RamykoPpk3PYHUhZnz0xi1+8sVGEPByCQGb3SI9PCg8CZPuyIA91YtuiTsQ==}
    dependencies:
      '@covector/files': 0.7.1
      effection: 2.0.8(mocha@10.2.0)
      lodash: 4.17.21
      remark-parse: 9.0.0
      remark-stringify: 9.0.1
      unified: 9.2.2
    transitivePeerDependencies:
      - encoding
      - mocha
      - supports-color
    dev: true

  /@covector/command@0.7.0(mocha@10.2.0):
    resolution: {integrity: sha512-9DGx4tOY9Fkd4AlYbOE0rnesYAYJm7Wr6BUBJlRxErtA0vDAejZ0+jVHZbemB1MbLOaYWXkDf/wD7SLnf06gfw==}
    dependencies:
      '@effection/process': 2.1.4(mocha@10.2.0)
      effection: 2.0.8(mocha@10.2.0)
      strip-ansi: 6.0.1
    transitivePeerDependencies:
      - encoding
      - mocha
    dev: true

  /@covector/files@0.7.1:
    resolution: {integrity: sha512-fGMNfTkjTvgXyj5ctfGxPhxW05SNlLK3V0eiSjP2nMVLEapPtp9ZMJNGqvvoHIs1R2IxURh0iUOjA8O2zQaCfQ==}
    dependencies:
      '@iarna/toml': 2.2.5
      '@tauri-apps/toml': 2.2.4
      globby: 11.1.0
      js-yaml: 4.1.0
      semver: 7.5.4
      zod: 3.22.4
      zod-validation-error: 1.5.0(zod@3.22.4)
    dev: true

  /@effection/channel@2.0.6:
    resolution: {integrity: sha512-ugBR6GfhUo1Ltqz472h+48k+s72hkU8x8QI9Zd7FZRuS4z1xdv8I795QgQWD5hBTgl8o36zMVCzyICQpfwwkMw==}
    dependencies:
      '@effection/core': 2.2.3
      '@effection/events': 2.0.6
      '@effection/stream': 2.0.6
    dev: true

  /@effection/core@2.2.3:
    resolution: {integrity: sha512-arg67zzGS+24CkSSn86cDOU80XwlBv9yM4lEJEd19DZhu9J9bkf8Lktm1AP1W5UXLM5mjGjEpIeYo1k/uYF5Fw==}
    dependencies:
      '@chainsafe/abort-controller': 3.0.1
    dev: true

  /@effection/events@2.0.6:
    resolution: {integrity: sha512-G3gHqFIvfa9b2vozkUSvRttjcnqbU+nSGbbXcU4I3lxVcvMPEaMlt4MtuM2E6KNGvABuPYLZMWFxgBmW1BzUqA==}
    dependencies:
      '@effection/core': 2.2.3
      '@effection/stream': 2.0.6
    dev: true

  /@effection/fetch@2.0.7(mocha@10.2.0):
    resolution: {integrity: sha512-1lZTmhhtaGjEOMPS6UNhmKjXoJXh8n5hmSAM2d1oZUOPGMnuJaYlyqjCusdlnJF8SgJbwuek9Hux3TEyLV3c1g==}
    dependencies:
      '@effection/core': 2.2.3
      '@effection/mocha': 2.0.8(mocha@10.2.0)
      cross-fetch: 3.1.5
    transitivePeerDependencies:
      - encoding
      - mocha
    dev: true

  /@effection/main@2.1.2:
    resolution: {integrity: sha512-202JariBwP210C3Ka+ZHLGymcAuXs8Lg8TECbawpMFhA2w58AZhQB/oc0SOGvHWDarfRjVCMmB2dvQchCAGgnQ==}
    dependencies:
      '@effection/core': 2.2.3
      chalk: 4.1.2
      stacktrace-parser: 0.1.10
    dev: true

  /@effection/mocha@2.0.8(mocha@10.2.0):
    resolution: {integrity: sha512-XXL3Vhhu6w8tQNv4EJI6H0+JZBzzi8FI6caCbQdiS7M3FOON9WI3EnorpIsOtZyZoKXaH+8d9543+ufRGzyP+Q==}
    peerDependencies:
      mocha: ^10.0.0
    dependencies:
<<<<<<< HEAD
      effection: 2.0.7(mocha@10.2.0)
=======
      effection: 2.0.8
>>>>>>> 68cb23f9
      mocha: 10.2.0
    dev: true

  /@effection/process@2.1.4(mocha@10.2.0):
    resolution: {integrity: sha512-MBvcCwUzxma2Luk+JSc8we3qDeFEf7rt6XYg6krpytICODHs6VMp1xl8YJhfLqGFza7/WR70FPAoK34BidiIIA==}
    dependencies:
      cross-spawn: 7.0.3
      ctrlc-windows: 2.1.0
      effection: 2.0.8(mocha@10.2.0)
      shellwords: 0.1.1
    transitivePeerDependencies:
      - encoding
      - mocha
    dev: true

  /@effection/stream@2.0.6:
    resolution: {integrity: sha512-cAg6p5S2NKbRF418J9Df3biMY+f0vEjgW46IOyShkMyg0AK/fYXMT6GIiMB5oNGiALkTuj/xsi3DDnEcO4Of+w==}
    dependencies:
      '@effection/core': 2.2.3
      '@effection/subscription': 2.0.6
    dev: true

  /@effection/subscription@2.0.6:
    resolution: {integrity: sha512-znTi75JFyC1S0YjyTtFEWNRQbhk01UxOapWELlIkZOwjGIEjcx6+G8y6n9JpZ8OGKmJQ0GBlRMZozsR5gcQvBg==}
    dependencies:
      '@effection/core': 2.2.3
    dev: true

  /@esbuild/android-arm64@0.18.14:
    resolution: {integrity: sha512-rZ2v+Luba5/3D6l8kofWgTnqE+qsC/L5MleKIKFyllHTKHrNBMqeRCnZI1BtRx8B24xMYxeU32iIddRQqMsOsg==}
    engines: {node: '>=12'}
    cpu: [arm64]
    os: [android]
    requiresBuild: true
    dev: true
    optional: true

  /@esbuild/android-arm64@0.19.8:
    resolution: {integrity: sha512-B8JbS61bEunhfx8kasogFENgQfr/dIp+ggYXwTqdbMAgGDhRa3AaPpQMuQU0rNxDLECj6FhDzk1cF9WHMVwrtA==}
    engines: {node: '>=12'}
    cpu: [arm64]
    os: [android]
    requiresBuild: true
    dev: true
    optional: true

  /@esbuild/android-arm@0.18.14:
    resolution: {integrity: sha512-blODaaL+lngG5bdK/t4qZcQvq2BBqrABmYwqPPcS5VRxrCSGHb9R/rA3fqxh7R18I7WU4KKv+NYkt22FDfalcg==}
    engines: {node: '>=12'}
    cpu: [arm]
    os: [android]
    requiresBuild: true
    dev: true
    optional: true

  /@esbuild/android-arm@0.19.8:
    resolution: {integrity: sha512-31E2lxlGM1KEfivQl8Yf5aYU/mflz9g06H6S15ITUFQueMFtFjESRMoDSkvMo8thYvLBax+VKTPlpnx+sPicOA==}
    engines: {node: '>=12'}
    cpu: [arm]
    os: [android]
    requiresBuild: true
    dev: true
    optional: true

  /@esbuild/android-x64@0.18.14:
    resolution: {integrity: sha512-qSwh8y38QKl+1Iqg+YhvCVYlSk3dVLk9N88VO71U4FUjtiSFylMWK3Ugr8GC6eTkkP4Tc83dVppt2n8vIdlSGg==}
    engines: {node: '>=12'}
    cpu: [x64]
    os: [android]
    requiresBuild: true
    dev: true
    optional: true

  /@esbuild/android-x64@0.19.8:
    resolution: {integrity: sha512-rdqqYfRIn4jWOp+lzQttYMa2Xar3OK9Yt2fhOhzFXqg0rVWEfSclJvZq5fZslnz6ypHvVf3CT7qyf0A5pM682A==}
    engines: {node: '>=12'}
    cpu: [x64]
    os: [android]
    requiresBuild: true
    dev: true
    optional: true

  /@esbuild/darwin-arm64@0.18.14:
    resolution: {integrity: sha512-9Hl2D2PBeDYZiNbnRKRWuxwHa9v5ssWBBjisXFkVcSP5cZqzZRFBUWEQuqBHO4+PKx4q4wgHoWtfQ1S7rUqJ2Q==}
    engines: {node: '>=12'}
    cpu: [arm64]
    os: [darwin]
    requiresBuild: true
    dev: true
    optional: true

  /@esbuild/darwin-arm64@0.19.8:
    resolution: {integrity: sha512-RQw9DemMbIq35Bprbboyf8SmOr4UXsRVxJ97LgB55VKKeJOOdvsIPy0nFyF2l8U+h4PtBx/1kRf0BelOYCiQcw==}
    engines: {node: '>=12'}
    cpu: [arm64]
    os: [darwin]
    requiresBuild: true
    dev: true
    optional: true

  /@esbuild/darwin-x64@0.18.14:
    resolution: {integrity: sha512-ZnI3Dg4ElQ6tlv82qLc/UNHtFsgZSKZ7KjsUNAo1BF1SoYDjkGKHJyCrYyWjFecmXpvvG/KJ9A/oe0H12odPLQ==}
    engines: {node: '>=12'}
    cpu: [x64]
    os: [darwin]
    requiresBuild: true
    dev: true
    optional: true

  /@esbuild/darwin-x64@0.19.8:
    resolution: {integrity: sha512-3sur80OT9YdeZwIVgERAysAbwncom7b4bCI2XKLjMfPymTud7e/oY4y+ci1XVp5TfQp/bppn7xLw1n/oSQY3/Q==}
    engines: {node: '>=12'}
    cpu: [x64]
    os: [darwin]
    requiresBuild: true
    dev: true
    optional: true

  /@esbuild/freebsd-arm64@0.18.14:
    resolution: {integrity: sha512-h3OqR80Da4oQCIa37zl8tU5MwHQ7qgPV0oVScPfKJK21fSRZEhLE4IIVpmcOxfAVmqjU6NDxcxhYaM8aDIGRLw==}
    engines: {node: '>=12'}
    cpu: [arm64]
    os: [freebsd]
    requiresBuild: true
    dev: true
    optional: true

  /@esbuild/freebsd-arm64@0.19.8:
    resolution: {integrity: sha512-WAnPJSDattvS/XtPCTj1tPoTxERjcTpH6HsMr6ujTT+X6rylVe8ggxk8pVxzf5U1wh5sPODpawNicF5ta/9Tmw==}
    engines: {node: '>=12'}
    cpu: [arm64]
    os: [freebsd]
    requiresBuild: true
    dev: true
    optional: true

  /@esbuild/freebsd-x64@0.18.14:
    resolution: {integrity: sha512-ha4BX+S6CZG4BoH9tOZTrFIYC1DH13UTCRHzFc3GWX74nz3h/N6MPF3tuR3XlsNjMFUazGgm35MPW5tHkn2lzQ==}
    engines: {node: '>=12'}
    cpu: [x64]
    os: [freebsd]
    requiresBuild: true
    dev: true
    optional: true

  /@esbuild/freebsd-x64@0.19.8:
    resolution: {integrity: sha512-ICvZyOplIjmmhjd6mxi+zxSdpPTKFfyPPQMQTK/w+8eNK6WV01AjIztJALDtwNNfFhfZLux0tZLC+U9nSyA5Zg==}
    engines: {node: '>=12'}
    cpu: [x64]
    os: [freebsd]
    requiresBuild: true
    dev: true
    optional: true

  /@esbuild/linux-arm64@0.18.14:
    resolution: {integrity: sha512-IXORRe22In7U65NZCzjwAUc03nn8SDIzWCnfzJ6t/8AvGx5zBkcLfknI+0P+hhuftufJBmIXxdSTbzWc8X/V4w==}
    engines: {node: '>=12'}
    cpu: [arm64]
    os: [linux]
    requiresBuild: true
    dev: true
    optional: true

  /@esbuild/linux-arm64@0.19.8:
    resolution: {integrity: sha512-z1zMZivxDLHWnyGOctT9JP70h0beY54xDDDJt4VpTX+iwA77IFsE1vCXWmprajJGa+ZYSqkSbRQ4eyLCpCmiCQ==}
    engines: {node: '>=12'}
    cpu: [arm64]
    os: [linux]
    requiresBuild: true
    dev: true
    optional: true

  /@esbuild/linux-arm@0.18.14:
    resolution: {integrity: sha512-5+7vehI1iqru5WRtJyU2XvTOvTGURw3OZxe3YTdE9muNNIdmKAVmSHpB3Vw2LazJk2ifEdIMt/wTWnVe5V98Kg==}
    engines: {node: '>=12'}
    cpu: [arm]
    os: [linux]
    requiresBuild: true
    dev: true
    optional: true

  /@esbuild/linux-arm@0.19.8:
    resolution: {integrity: sha512-H4vmI5PYqSvosPaTJuEppU9oz1dq2A7Mr2vyg5TF9Ga+3+MGgBdGzcyBP7qK9MrwFQZlvNyJrvz6GuCaj3OukQ==}
    engines: {node: '>=12'}
    cpu: [arm]
    os: [linux]
    requiresBuild: true
    dev: true
    optional: true

  /@esbuild/linux-ia32@0.18.14:
    resolution: {integrity: sha512-BfHlMa0nibwpjG+VXbOoqJDmFde4UK2gnW351SQ2Zd4t1N3zNdmUEqRkw/srC1Sa1DRBE88Dbwg4JgWCbNz/FQ==}
    engines: {node: '>=12'}
    cpu: [ia32]
    os: [linux]
    requiresBuild: true
    dev: true
    optional: true

  /@esbuild/linux-ia32@0.19.8:
    resolution: {integrity: sha512-1a8suQiFJmZz1khm/rDglOc8lavtzEMRo0v6WhPgxkrjcU0LkHj+TwBrALwoz/OtMExvsqbbMI0ChyelKabSvQ==}
    engines: {node: '>=12'}
    cpu: [ia32]
    os: [linux]
    requiresBuild: true
    dev: true
    optional: true

  /@esbuild/linux-loong64@0.18.14:
    resolution: {integrity: sha512-j2/Ex++DRUWIAaUDprXd3JevzGtZ4/d7VKz+AYDoHZ3HjJzCyYBub9CU1wwIXN+viOP0b4VR3RhGClsvyt/xSw==}
    engines: {node: '>=12'}
    cpu: [loong64]
    os: [linux]
    requiresBuild: true
    dev: true
    optional: true

  /@esbuild/linux-loong64@0.19.8:
    resolution: {integrity: sha512-fHZWS2JJxnXt1uYJsDv9+b60WCc2RlvVAy1F76qOLtXRO+H4mjt3Tr6MJ5l7Q78X8KgCFudnTuiQRBhULUyBKQ==}
    engines: {node: '>=12'}
    cpu: [loong64]
    os: [linux]
    requiresBuild: true
    dev: true
    optional: true

  /@esbuild/linux-mips64el@0.18.14:
    resolution: {integrity: sha512-qn2+nc+ZCrJmiicoAnJXJJkZWt8Nwswgu1crY7N+PBR8ChBHh89XRxj38UU6Dkthl2yCVO9jWuafZ24muzDC/A==}
    engines: {node: '>=12'}
    cpu: [mips64el]
    os: [linux]
    requiresBuild: true
    dev: true
    optional: true

  /@esbuild/linux-mips64el@0.19.8:
    resolution: {integrity: sha512-Wy/z0EL5qZYLX66dVnEg9riiwls5IYnziwuju2oUiuxVc+/edvqXa04qNtbrs0Ukatg5HEzqT94Zs7J207dN5Q==}
    engines: {node: '>=12'}
    cpu: [mips64el]
    os: [linux]
    requiresBuild: true
    dev: true
    optional: true

  /@esbuild/linux-ppc64@0.18.14:
    resolution: {integrity: sha512-aGzXzd+djqeEC5IRkDKt3kWzvXoXC6K6GyYKxd+wsFJ2VQYnOWE954qV2tvy5/aaNrmgPTb52cSCHFE+Z7Z0yg==}
    engines: {node: '>=12'}
    cpu: [ppc64]
    os: [linux]
    requiresBuild: true
    dev: true
    optional: true

  /@esbuild/linux-ppc64@0.19.8:
    resolution: {integrity: sha512-ETaW6245wK23YIEufhMQ3HSeHO7NgsLx8gygBVldRHKhOlD1oNeNy/P67mIh1zPn2Hr2HLieQrt6tWrVwuqrxg==}
    engines: {node: '>=12'}
    cpu: [ppc64]
    os: [linux]
    requiresBuild: true
    dev: true
    optional: true

  /@esbuild/linux-riscv64@0.18.14:
    resolution: {integrity: sha512-8C6vWbfr0ygbAiMFLS6OPz0BHvApkT2gCboOGV76YrYw+sD/MQJzyITNsjZWDXJwPu9tjrFQOVG7zijRzBCnLw==}
    engines: {node: '>=12'}
    cpu: [riscv64]
    os: [linux]
    requiresBuild: true
    dev: true
    optional: true

  /@esbuild/linux-riscv64@0.19.8:
    resolution: {integrity: sha512-T2DRQk55SgoleTP+DtPlMrxi/5r9AeFgkhkZ/B0ap99zmxtxdOixOMI570VjdRCs9pE4Wdkz7JYrsPvsl7eESg==}
    engines: {node: '>=12'}
    cpu: [riscv64]
    os: [linux]
    requiresBuild: true
    dev: true
    optional: true

  /@esbuild/linux-s390x@0.18.14:
    resolution: {integrity: sha512-G/Lf9iu8sRMM60OVGOh94ZW2nIStksEcITkXdkD09/T6QFD/o+g0+9WVyR/jajIb3A0LvBJ670tBnGe1GgXMgw==}
    engines: {node: '>=12'}
    cpu: [s390x]
    os: [linux]
    requiresBuild: true
    dev: true
    optional: true

  /@esbuild/linux-s390x@0.19.8:
    resolution: {integrity: sha512-NPxbdmmo3Bk7mbNeHmcCd7R7fptJaczPYBaELk6NcXxy7HLNyWwCyDJ/Xx+/YcNH7Im5dHdx9gZ5xIwyliQCbg==}
    engines: {node: '>=12'}
    cpu: [s390x]
    os: [linux]
    requiresBuild: true
    dev: true
    optional: true

  /@esbuild/linux-x64@0.18.14:
    resolution: {integrity: sha512-TBgStYBQaa3EGhgqIDM+ECnkreb0wkcKqL7H6m+XPcGUoU4dO7dqewfbm0mWEQYH3kzFHrzjOFNpSAVzDZRSJw==}
    engines: {node: '>=12'}
    cpu: [x64]
    os: [linux]
    requiresBuild: true
    dev: true
    optional: true

  /@esbuild/linux-x64@0.19.8:
    resolution: {integrity: sha512-lytMAVOM3b1gPypL2TRmZ5rnXl7+6IIk8uB3eLsV1JwcizuolblXRrc5ShPrO9ls/b+RTp+E6gbsuLWHWi2zGg==}
    engines: {node: '>=12'}
    cpu: [x64]
    os: [linux]
    requiresBuild: true
    dev: true
    optional: true

  /@esbuild/netbsd-x64@0.18.14:
    resolution: {integrity: sha512-stvCcjyCQR2lMTroqNhAbvROqRjxPEq0oQ380YdXxA81TaRJEucH/PzJ/qsEtsHgXlWFW6Ryr/X15vxQiyRXVg==}
    engines: {node: '>=12'}
    cpu: [x64]
    os: [netbsd]
    requiresBuild: true
    dev: true
    optional: true

  /@esbuild/netbsd-x64@0.19.8:
    resolution: {integrity: sha512-hvWVo2VsXz/8NVt1UhLzxwAfo5sioj92uo0bCfLibB0xlOmimU/DeAEsQILlBQvkhrGjamP0/el5HU76HAitGw==}
    engines: {node: '>=12'}
    cpu: [x64]
    os: [netbsd]
    requiresBuild: true
    dev: true
    optional: true

  /@esbuild/openbsd-x64@0.18.14:
    resolution: {integrity: sha512-apAOJF14CIsN5ht1PA57PboEMsNV70j3FUdxLmA2liZ20gEQnfTG5QU0FhENo5nwbTqCB2O3WDsXAihfODjHYw==}
    engines: {node: '>=12'}
    cpu: [x64]
    os: [openbsd]
    requiresBuild: true
    dev: true
    optional: true

  /@esbuild/openbsd-x64@0.19.8:
    resolution: {integrity: sha512-/7Y7u77rdvmGTxR83PgaSvSBJCC2L3Kb1M/+dmSIvRvQPXXCuC97QAwMugBNG0yGcbEGfFBH7ojPzAOxfGNkwQ==}
    engines: {node: '>=12'}
    cpu: [x64]
    os: [openbsd]
    requiresBuild: true
    dev: true
    optional: true

  /@esbuild/sunos-x64@0.18.14:
    resolution: {integrity: sha512-fYRaaS8mDgZcGybPn2MQbn1ZNZx+UXFSUoS5Hd2oEnlsyUcr/l3c6RnXf1bLDRKKdLRSabTmyCy7VLQ7VhGdOQ==}
    engines: {node: '>=12'}
    cpu: [x64]
    os: [sunos]
    requiresBuild: true
    dev: true
    optional: true

  /@esbuild/sunos-x64@0.19.8:
    resolution: {integrity: sha512-9Lc4s7Oi98GqFA4HzA/W2JHIYfnXbUYgekUP/Sm4BG9sfLjyv6GKKHKKVs83SMicBF2JwAX6A1PuOLMqpD001w==}
    engines: {node: '>=12'}
    cpu: [x64]
    os: [sunos]
    requiresBuild: true
    dev: true
    optional: true

  /@esbuild/win32-arm64@0.18.14:
    resolution: {integrity: sha512-1c44RcxKEJPrVj62XdmYhxXaU/V7auELCmnD+Ri+UCt+AGxTvzxl9uauQhrFso8gj6ZV1DaORV0sT9XSHOAk8Q==}
    engines: {node: '>=12'}
    cpu: [arm64]
    os: [win32]
    requiresBuild: true
    dev: true
    optional: true

  /@esbuild/win32-arm64@0.19.8:
    resolution: {integrity: sha512-rq6WzBGjSzihI9deW3fC2Gqiak68+b7qo5/3kmB6Gvbh/NYPA0sJhrnp7wgV4bNwjqM+R2AApXGxMO7ZoGhIJg==}
    engines: {node: '>=12'}
    cpu: [arm64]
    os: [win32]
    requiresBuild: true
    dev: true
    optional: true

  /@esbuild/win32-ia32@0.18.14:
    resolution: {integrity: sha512-EXAFttrdAxZkFQmpvcAQ2bywlWUsONp/9c2lcfvPUhu8vXBBenCXpoq9YkUvVP639ld3YGiYx0YUQ6/VQz3Maw==}
    engines: {node: '>=12'}
    cpu: [ia32]
    os: [win32]
    requiresBuild: true
    dev: true
    optional: true

  /@esbuild/win32-ia32@0.19.8:
    resolution: {integrity: sha512-AIAbverbg5jMvJznYiGhrd3sumfwWs8572mIJL5NQjJa06P8KfCPWZQ0NwZbPQnbQi9OWSZhFVSUWjjIrn4hSw==}
    engines: {node: '>=12'}
    cpu: [ia32]
    os: [win32]
    requiresBuild: true
    dev: true
    optional: true

  /@esbuild/win32-x64@0.18.14:
    resolution: {integrity: sha512-K0QjGbcskx+gY+qp3v4/940qg8JitpXbdxFhRDA1aYoNaPff88+aEwoq45aqJ+ogpxQxmU0ZTjgnrQD/w8iiUg==}
    engines: {node: '>=12'}
    cpu: [x64]
    os: [win32]
    requiresBuild: true
    dev: true
    optional: true

  /@esbuild/win32-x64@0.19.8:
    resolution: {integrity: sha512-bfZ0cQ1uZs2PqpulNL5j/3w+GDhP36k1K5c38QdQg+Swy51jFZWWeIkteNsufkQxp986wnqRRsb/bHbY1WQ7TA==}
    engines: {node: '>=12'}
    cpu: [x64]
    os: [win32]
    requiresBuild: true
    dev: true
    optional: true

  /@eslint-community/eslint-utils@4.4.0(eslint@8.55.0):
    resolution: {integrity: sha512-1/sA4dwrzBAyeUoQ6oxahHKmrZvsnLCg4RfxW3ZFGGmQkSNQPFNLV9CUEFQP1x9EYXHTo5p6xdhZM1Ne9p/AfA==}
    engines: {node: ^12.22.0 || ^14.17.0 || >=16.0.0}
    peerDependencies:
      eslint: ^6.0.0 || ^7.0.0 || >=8.0.0
    dependencies:
      eslint: 8.55.0
      eslint-visitor-keys: 3.4.3
    dev: true

  /@eslint-community/regexpp@4.10.0:
    resolution: {integrity: sha512-Cu96Sd2By9mCNTx2iyKOmq10v22jUVQv0lQnlGNy16oE9589yE+QADPbrMGCkA51cKZSg3Pu/aTJVTGfL/qjUA==}
    engines: {node: ^12.0.0 || ^14.0.0 || >=16.0.0}
    dev: true

  /@eslint/eslintrc@2.1.4:
    resolution: {integrity: sha512-269Z39MS6wVJtsoUl10L60WdkhJVdPG24Q4eZTH3nnF6lpvSShEK3wQjDX9JRWAUPvPh7COouPpU9IrqaZFvtQ==}
    engines: {node: ^12.22.0 || ^14.17.0 || >=16.0.0}
    dependencies:
      ajv: 6.12.6
      debug: 4.3.4(supports-color@8.1.1)
      espree: 9.6.1
      globals: 13.23.0
      ignore: 5.3.0
      import-fresh: 3.3.0
      js-yaml: 4.1.0
      minimatch: 3.1.2
      strip-json-comments: 3.1.1
    transitivePeerDependencies:
      - supports-color
    dev: true

  /@eslint/js@8.55.0:
    resolution: {integrity: sha512-qQfo2mxH5yVom1kacMtZZJFVdW+E70mqHMJvVg6WTLo+VBuQJ4TojZlfWBjK0ve5BdEeNAVxOsl/nvNMpJOaJA==}
    engines: {node: ^12.22.0 || ^14.17.0 || >=16.0.0}
    dev: true

  /@fastify/busboy@2.1.0:
    resolution: {integrity: sha512-+KpH+QxZU7O4675t3mnkQKcZZg56u+K/Ct2K+N2AZYNVK8kyeo/bI18tI8aPm3tvNNRyTWfj6s5tnGNlcbQRsA==}
    engines: {node: '>=14'}
    dev: true

  /@humanwhocodes/config-array@0.11.13:
    resolution: {integrity: sha512-JSBDMiDKSzQVngfRjOdFXgFfklaXI4K9nLF49Auh21lmBWRLIK3+xTErTWD4KU54pb6coM6ESE7Awz/FNU3zgQ==}
    engines: {node: '>=10.10.0'}
    dependencies:
<<<<<<< HEAD
      '@humanwhocodes/object-schema': 2.0.0
      debug: 4.3.4(supports-color@8.1.1)
=======
      '@humanwhocodes/object-schema': 2.0.1
      debug: 4.3.4
>>>>>>> 68cb23f9
      minimatch: 3.1.2
    transitivePeerDependencies:
      - supports-color
    dev: true

  /@humanwhocodes/module-importer@1.0.1:
    resolution: {integrity: sha512-bxveV4V8v5Yb4ncFTT3rPSgZBOpCkjfK0y4oVVVJwIuDVBRMDXrPyXRL988i5ap9m9bnyEEjWfm5WkBmtffLfA==}
    engines: {node: '>=12.22'}
    dev: true

  /@humanwhocodes/object-schema@2.0.1:
    resolution: {integrity: sha512-dvuCeX5fC9dXgJn9t+X5atfmgQAzUOWqS1254Gh0m6i8wKd10ebXkfNKiRK+1GWi/yTvvLDHpoxLr0xxxeslWw==}
    dev: true

  /@iarna/toml@2.2.5:
    resolution: {integrity: sha512-trnsAYxU3xnS1gPHPyU961coFyLkh4gAD/0zQ5mymY4yOZ+CYvsPqUbOFSw0aDM4y0tV7tiFxL/1XfXPNC6IPg==}
    dev: true

  /@iconify-json/codicon@1.1.37:
    resolution: {integrity: sha512-S8nJQeP9VGdPO+XtuyM+HfGKCAkGXY4qteYW5PKzz1S9s73PdBTLuLTSW342HqqYhuUaiF8S+w8SAkkPZnOnpg==}
    dependencies:
      '@iconify/types': 2.0.0
    dev: true

  /@iconify-json/ph@1.1.8:
    resolution: {integrity: sha512-LtUWsiO/R2Gx4ZqHGJbJYG4XaAFkQ1+rHPQmmQ7NVTaqg7EZibB3ky1aXX12sJ2F+6z8QIpthsw3wRjReEnTig==}
    dependencies:
      '@iconify/types': 2.0.0
    dev: true

  /@iconify/types@2.0.0:
    resolution: {integrity: sha512-+wluvCrRhXrhyOmRDJ3q8mux9JkKy5SJ/v8ol2tu4FVjyYvtEzkc/3pK15ET6RKg4b4w4BmTk1+gsCUhf21Ykg==}
    dev: true

  /@iconify/utils@2.1.12:
    resolution: {integrity: sha512-7vf3Uk6H7TKX4QMs2gbg5KR1X9J0NJzKSRNWhMZ+PWN92l0t6Q3tj2ZxLDG07rC3ppWBtTtA4FPmkQphuEmdsg==}
    dependencies:
      '@antfu/install-pkg': 0.1.1
      '@antfu/utils': 0.7.6
      '@iconify/types': 2.0.0
      debug: 4.3.4(supports-color@8.1.1)
      kolorist: 1.8.0
      local-pkg: 0.4.3
    transitivePeerDependencies:
      - supports-color
    dev: true

  /@jridgewell/gen-mapping@0.3.3:
    resolution: {integrity: sha512-HLhSWOLRi875zjjMG/r+Nv0oCW8umGb0BgEhyX3dDX3egwZtB8PqLnjz3yedt8R5StBrzcg4aBpnh8UA9D1BoQ==}
    engines: {node: '>=6.0.0'}
    dependencies:
      '@jridgewell/set-array': 1.1.2
      '@jridgewell/sourcemap-codec': 1.4.15
      '@jridgewell/trace-mapping': 0.3.20

  /@jridgewell/resolve-uri@3.1.1:
    resolution: {integrity: sha512-dSYZh7HhCDtCKm4QakX0xFpsRDqjjtZf/kjI/v3T3Nwt5r8/qz/M19F9ySyOqU94SXBmeG9ttTul+YnR4LOxFA==}
    engines: {node: '>=6.0.0'}

  /@jridgewell/set-array@1.1.2:
    resolution: {integrity: sha512-xnkseuNADM0gt2bs+BvhO0p78Mk762YnZdsuzFV018NoG1Sj1SCQvpSqa7XUaTam5vAGasABV9qXASMKnFMwMw==}
    engines: {node: '>=6.0.0'}

  /@jridgewell/source-map@0.3.5:
    resolution: {integrity: sha512-UTYAUj/wviwdsMfzoSJspJxbkH5o1snzwX0//0ENX1u/55kkZZkcTZP6u9bwKGkv+dkk9at4m1Cpt0uY80kcpQ==}
    dependencies:
      '@jridgewell/gen-mapping': 0.3.3
      '@jridgewell/trace-mapping': 0.3.20
    dev: true

  /@jridgewell/sourcemap-codec@1.4.15:
    resolution: {integrity: sha512-eF2rxCRulEKXHTRiDrDy6erMYWqNw4LPdQ8UQA4huuxaQsVeRPFl2oM8oDGxMFhJUWZf9McpLtJasDDZb/Bpeg==}

  /@jridgewell/trace-mapping@0.3.20:
    resolution: {integrity: sha512-R8LcPeWZol2zR8mmH3JeKQ6QRCFb7XgUhV9ZlGhHLGyg4wpPiPZNQOOWhFZhxKw8u//yTbNGI42Bx/3paXEQ+Q==}
    dependencies:
      '@jridgewell/resolve-uri': 3.1.1
      '@jridgewell/sourcemap-codec': 1.4.15

  /@nodelib/fs.scandir@2.1.5:
    resolution: {integrity: sha512-vq24Bq3ym5HEQm2NKCr3yXDwjc7vTsEThRDnkp2DK9p1uqLR+DHurm/NOTo0KG7HYHU7eppKZj3MyqYuMBf62g==}
    engines: {node: '>= 8'}
    dependencies:
      '@nodelib/fs.stat': 2.0.5
      run-parallel: 1.2.0
    dev: true

  /@nodelib/fs.stat@2.0.5:
    resolution: {integrity: sha512-RkhPPp2zrqDAQA/2jNhnztcPAlv64XdhIp7a7454A5ovI7Bukxgt7MX7udwAu3zg1DcpPU0rz3VV1SeaqvY4+A==}
    engines: {node: '>= 8'}
    dev: true

  /@nodelib/fs.walk@1.2.8:
    resolution: {integrity: sha512-oGB+UxlgWcgQkgwo8GcEGwemoTFt3FIO9ababBmaGwXIoBKZ+GTy0pP185beGg7Llih/NSHSV2XAs1lnznocSg==}
    engines: {node: '>= 8'}
    dependencies:
      '@nodelib/fs.scandir': 2.1.5
      fastq: 1.15.0
    dev: true

  /@polka/url@1.0.0-next.21:
    resolution: {integrity: sha512-a5Sab1C4/icpTZVzZc5Ghpz88yQtGOyNqYXcZgOssB2uuAr+wF/MvN6bgtW32q7HHrvBki+BsZ0OuNv6EV3K9g==}
    dev: true

  /@rollup/plugin-node-resolve@15.2.3(rollup@4.6.1):
    resolution: {integrity: sha512-j/lym8nf5E21LwBT4Df1VD6hRO2L2iwUeUmP7litikRsVp1H6NWx20NEp0Y7su+7XGc476GnXXc4kFeZNGmaSQ==}
    engines: {node: '>=14.0.0'}
    peerDependencies:
      rollup: ^2.78.0||^3.0.0||^4.0.0
    peerDependenciesMeta:
      rollup:
        optional: true
    dependencies:
      '@rollup/pluginutils': 5.1.0(rollup@4.6.1)
      '@types/resolve': 1.20.2
      deepmerge: 4.3.1
      is-builtin-module: 3.2.1
      is-module: 1.0.0
      resolve: 1.22.8
      rollup: 4.6.1
    dev: true

  /@rollup/plugin-terser@0.4.4(rollup@4.6.1):
    resolution: {integrity: sha512-XHeJC5Bgvs8LfukDwWZp7yeqin6ns8RTl2B9avbejt6tZqsqvVoWI7ZTQrcNsfKEDWBTnTxM8nMDkO2IFFbd0A==}
    engines: {node: '>=14.0.0'}
    peerDependencies:
      rollup: ^2.0.0||^3.0.0||^4.0.0
    peerDependenciesMeta:
      rollup:
        optional: true
    dependencies:
      rollup: 4.6.1
      serialize-javascript: 6.0.1
      smob: 1.4.1
      terser: 5.25.0
    dev: true

  /@rollup/plugin-typescript@11.1.5(rollup@4.6.1)(typescript@5.3.2):
    resolution: {integrity: sha512-rnMHrGBB0IUEv69Q8/JGRD/n4/n6b3nfpufUu26axhUcboUzv/twfZU8fIBbTOphRAe0v8EyxzeDpKXqGHfyDA==}
    engines: {node: '>=14.0.0'}
    peerDependencies:
      rollup: ^2.14.0||^3.0.0||^4.0.0
      tslib: '*'
      typescript: '>=3.7.0'
    peerDependenciesMeta:
      rollup:
        optional: true
      tslib:
        optional: true
    dependencies:
      '@rollup/pluginutils': 5.1.0(rollup@4.6.1)
      resolve: 1.22.8
      rollup: 4.6.1
      typescript: 5.3.2
    dev: true

  /@rollup/pluginutils@5.1.0:
    resolution: {integrity: sha512-XTIWOPPcpvyKI6L1NHo0lFlCyznUEyPmPY1mc3KpPVDYulHSTvyeLNVW00QTLIAFNhR3kYnJTQHeGqU4M3n09g==}
    engines: {node: '>=14.0.0'}
    peerDependencies:
      rollup: ^1.20.0||^2.0.0||^3.0.0||^4.0.0
    peerDependenciesMeta:
      rollup:
        optional: true
    dependencies:
      '@types/estree': 1.0.5
      estree-walker: 2.0.2
      picomatch: 2.3.1
    dev: true

<<<<<<< HEAD
  /@rollup/pluginutils@5.0.5(rollup@4.1.4):
    resolution: {integrity: sha512-6aEYR910NyP73oHiJglti74iRyOwgFU4x3meH/H8OJx6Ry0j6cOVZ5X/wTvub7G7Ao6qaHBEaNsV3GLJkSsF+Q==}
=======
  /@rollup/pluginutils@5.1.0(rollup@4.6.1):
    resolution: {integrity: sha512-XTIWOPPcpvyKI6L1NHo0lFlCyznUEyPmPY1mc3KpPVDYulHSTvyeLNVW00QTLIAFNhR3kYnJTQHeGqU4M3n09g==}
>>>>>>> 68cb23f9
    engines: {node: '>=14.0.0'}
    peerDependencies:
      rollup: ^1.20.0||^2.0.0||^3.0.0||^4.0.0
    peerDependenciesMeta:
      rollup:
        optional: true
    dependencies:
      '@types/estree': 1.0.5
      estree-walker: 2.0.2
      picomatch: 2.3.1
<<<<<<< HEAD
      rollup: 4.1.4
=======
      rollup: 4.6.1
>>>>>>> 68cb23f9
    dev: true

  /@rollup/rollup-android-arm-eabi@4.6.1:
    resolution: {integrity: sha512-0WQ0ouLejaUCRsL93GD4uft3rOmB8qoQMU05Kb8CmMtMBe7XUDLAltxVZI1q6byNqEtU7N1ZX1Vw5lIpgulLQA==}
    cpu: [arm]
    os: [android]
    requiresBuild: true
    dev: true
    optional: true

  /@rollup/rollup-android-arm64@4.6.1:
    resolution: {integrity: sha512-1TKm25Rn20vr5aTGGZqo6E4mzPicCUD79k17EgTLAsXc1zysyi4xXKACfUbwyANEPAEIxkzwue6JZ+stYzWUTA==}
    cpu: [arm64]
    os: [android]
    requiresBuild: true
    dev: true
    optional: true

  /@rollup/rollup-darwin-arm64@4.6.1:
    resolution: {integrity: sha512-cEXJQY/ZqMACb+nxzDeX9IPLAg7S94xouJJCNVE5BJM8JUEP4HeTF+ti3cmxWeSJo+5D+o8Tc0UAWUkfENdeyw==}
    cpu: [arm64]
    os: [darwin]
    requiresBuild: true
    dev: true
    optional: true

  /@rollup/rollup-darwin-x64@4.6.1:
    resolution: {integrity: sha512-LoSU9Xu56isrkV2jLldcKspJ7sSXmZWkAxg7sW/RfF7GS4F5/v4EiqKSMCFbZtDu2Nc1gxxFdQdKwkKS4rwxNg==}
    cpu: [x64]
    os: [darwin]
    requiresBuild: true
    dev: true
    optional: true

  /@rollup/rollup-linux-arm-gnueabihf@4.6.1:
    resolution: {integrity: sha512-EfI3hzYAy5vFNDqpXsNxXcgRDcFHUWSx5nnRSCKwXuQlI5J9dD84g2Usw81n3FLBNsGCegKGwwTVsSKK9cooSQ==}
    cpu: [arm]
    os: [linux]
    requiresBuild: true
    dev: true
    optional: true

  /@rollup/rollup-linux-arm64-gnu@4.6.1:
    resolution: {integrity: sha512-9lhc4UZstsegbNLhH0Zu6TqvDfmhGzuCWtcTFXY10VjLLUe4Mr0Ye2L3rrtHaDd/J5+tFMEuo5LTCSCMXWfUKw==}
    cpu: [arm64]
    os: [linux]
    requiresBuild: true
    dev: true
    optional: true

  /@rollup/rollup-linux-arm64-musl@4.6.1:
    resolution: {integrity: sha512-FfoOK1yP5ksX3wwZ4Zk1NgyGHZyuRhf99j64I5oEmirV8EFT7+OhUZEnP+x17lcP/QHJNWGsoJwrz4PJ9fBEXw==}
    cpu: [arm64]
    os: [linux]
    requiresBuild: true
    dev: true
    optional: true

  /@rollup/rollup-linux-x64-gnu@4.6.1:
    resolution: {integrity: sha512-DNGZvZDO5YF7jN5fX8ZqmGLjZEXIJRdJEdTFMhiyXqyXubBa0WVLDWSNlQ5JR2PNgDbEV1VQowhVRUh+74D+RA==}
    cpu: [x64]
    os: [linux]
    requiresBuild: true
    dev: true
    optional: true

  /@rollup/rollup-linux-x64-musl@4.6.1:
    resolution: {integrity: sha512-RkJVNVRM+piYy87HrKmhbexCHg3A6Z6MU0W9GHnJwBQNBeyhCJG9KDce4SAMdicQnpURggSvtbGo9xAWOfSvIQ==}
    cpu: [x64]
    os: [linux]
    requiresBuild: true
    dev: true
    optional: true

  /@rollup/rollup-win32-arm64-msvc@4.6.1:
    resolution: {integrity: sha512-v2FVT6xfnnmTe3W9bJXl6r5KwJglMK/iRlkKiIFfO6ysKs0rDgz7Cwwf3tjldxQUrHL9INT/1r4VA0n9L/F1vQ==}
    cpu: [arm64]
    os: [win32]
    requiresBuild: true
    dev: true
    optional: true

  /@rollup/rollup-win32-ia32-msvc@4.6.1:
    resolution: {integrity: sha512-YEeOjxRyEjqcWphH9dyLbzgkF8wZSKAKUkldRY6dgNR5oKs2LZazqGB41cWJ4Iqqcy9/zqYgmzBkRoVz3Q9MLw==}
    cpu: [ia32]
    os: [win32]
    requiresBuild: true
    dev: true
    optional: true

  /@rollup/rollup-win32-x64-msvc@4.6.1:
    resolution: {integrity: sha512-0zfTlFAIhgz8V2G8STq8toAjsYYA6eci1hnXuyOTUFnymrtJwnS6uGKiv3v5UrPZkBlamLvrLV2iiaeqCKzb0A==}
    cpu: [x64]
    os: [win32]
    requiresBuild: true
    dev: true
    optional: true

  /@sveltejs/adapter-auto@2.1.1(@sveltejs/kit@1.27.7):
    resolution: {integrity: sha512-nzi6x/7/3Axh5VKQ8Eed3pYxastxoa06Y/bFhWb7h3Nu+nGRVxKAy3+hBJgmPCwWScy8n0TsstZjSVKfyrIHkg==}
    peerDependencies:
      '@sveltejs/kit': ^1.0.0
    dependencies:
      '@sveltejs/kit': 1.27.7(svelte@4.2.8)(vite@5.0.6)
      import-meta-resolve: 4.0.0
    dev: true

  /@sveltejs/kit@1.27.7(svelte@4.2.8)(vite@5.0.6):
    resolution: {integrity: sha512-AzXYDoYt42clCBwLF9GTHsXyg2DFR31Ncyt8yxu8Aw4tgB433V+w+hcr1RTfAN9zKW2J2PY9FMQ8FoX/4Vw8CA==}
    engines: {node: ^16.14 || >=18}
    hasBin: true
    requiresBuild: true
    peerDependencies:
      svelte: ^3.54.0 || ^4.0.0-next.0 || ^5.0.0-next.0
      vite: ^4.0.0
    dependencies:
      '@sveltejs/vite-plugin-svelte': 2.5.3(svelte@4.2.8)(vite@5.0.6)
      '@types/cookie': 0.5.4
      cookie: 0.5.0
      devalue: 4.3.2
      esm-env: 1.0.0
      kleur: 4.1.5
      magic-string: 0.30.5
      mrmime: 1.0.1
      sade: 1.8.1
      set-cookie-parser: 2.6.0
      sirv: 2.0.3
      svelte: 4.2.8
      tiny-glob: 0.2.9
      undici: 5.26.5
      vite: 5.0.6
    transitivePeerDependencies:
      - supports-color
    dev: true

  /@sveltejs/vite-plugin-svelte-inspector@1.0.4(@sveltejs/vite-plugin-svelte@2.5.3)(svelte@4.2.8)(vite@5.0.6):
    resolution: {integrity: sha512-zjiuZ3yydBtwpF3bj0kQNV0YXe+iKE545QGZVTaylW3eAzFr+pJ/cwK8lZEaRp4JtaJXhD5DyWAV4AxLh6DgaQ==}
    engines: {node: ^14.18.0 || >= 16}
    peerDependencies:
      '@sveltejs/vite-plugin-svelte': ^2.2.0
      svelte: ^3.54.0 || ^4.0.0
      vite: ^4.0.0
    dependencies:
<<<<<<< HEAD
      '@sveltejs/vite-plugin-svelte': 2.4.6(svelte@4.2.2)(vite@4.5.0)
      debug: 4.3.4(supports-color@8.1.1)
      svelte: 4.2.2
      vite: 4.5.0
=======
      '@sveltejs/vite-plugin-svelte': 2.5.3(svelte@4.2.8)(vite@5.0.6)
      debug: 4.3.4
      svelte: 4.2.8
      vite: 5.0.6
>>>>>>> 68cb23f9
    transitivePeerDependencies:
      - supports-color
    dev: true

  /@sveltejs/vite-plugin-svelte-inspector@2.0.0(@sveltejs/vite-plugin-svelte@3.0.1)(svelte@4.2.8)(vite@5.0.6):
    resolution: {integrity: sha512-gjr9ZFg1BSlIpfZ4PRewigrvYmHWbDrq2uvvPB1AmTWKuM+dI1JXQSUu2pIrYLb/QncyiIGkFDFKTwJ0XqQZZg==}
    engines: {node: ^18.0.0 || >=20}
    peerDependencies:
      '@sveltejs/vite-plugin-svelte': ^3.0.0
      svelte: ^4.0.0 || ^5.0.0-next.0
      vite: ^5.0.0
    dependencies:
      '@sveltejs/vite-plugin-svelte': 3.0.1(svelte@4.2.8)(vite@5.0.6)
      debug: 4.3.4
      svelte: 4.2.8
      vite: 5.0.6
    transitivePeerDependencies:
      - supports-color
    dev: true

  /@sveltejs/vite-plugin-svelte@2.5.3(svelte@4.2.8)(vite@5.0.6):
    resolution: {integrity: sha512-erhNtXxE5/6xGZz/M9eXsmI7Pxa6MS7jyTy06zN3Ck++ldrppOnOlJwHHTsMC7DHDQdgUp4NAc4cDNQ9eGdB/w==}
    engines: {node: ^14.18.0 || >= 16}
    peerDependencies:
      svelte: ^3.54.0 || ^4.0.0 || ^5.0.0-next.0
      vite: ^4.0.0
    dependencies:
<<<<<<< HEAD
      '@sveltejs/vite-plugin-svelte-inspector': 1.0.4(@sveltejs/vite-plugin-svelte@2.4.6)(svelte@4.2.2)(vite@4.5.0)
      debug: 4.3.4(supports-color@8.1.1)
=======
      '@sveltejs/vite-plugin-svelte-inspector': 1.0.4(@sveltejs/vite-plugin-svelte@2.5.3)(svelte@4.2.8)(vite@5.0.6)
      debug: 4.3.4
      deepmerge: 4.3.1
      kleur: 4.1.5
      magic-string: 0.30.5
      svelte: 4.2.8
      svelte-hmr: 0.15.3(svelte@4.2.8)
      vite: 5.0.6
      vitefu: 0.2.5(vite@5.0.6)
    transitivePeerDependencies:
      - supports-color
    dev: true

  /@sveltejs/vite-plugin-svelte@3.0.1(svelte@4.2.8)(vite@5.0.6):
    resolution: {integrity: sha512-CGURX6Ps+TkOovK6xV+Y2rn8JKa8ZPUHPZ/NKgCxAmgBrXReavzFl8aOSCj3kQ1xqT7yGJj53hjcV/gqwDAaWA==}
    engines: {node: ^18.0.0 || >=20}
    peerDependencies:
      svelte: ^4.0.0 || ^5.0.0-next.0
      vite: ^5.0.0
    dependencies:
      '@sveltejs/vite-plugin-svelte-inspector': 2.0.0(@sveltejs/vite-plugin-svelte@3.0.1)(svelte@4.2.8)(vite@5.0.6)
      debug: 4.3.4
>>>>>>> 68cb23f9
      deepmerge: 4.3.1
      kleur: 4.1.5
      magic-string: 0.30.5
      svelte: 4.2.8
      svelte-hmr: 0.15.3(svelte@4.2.8)
      vite: 5.0.6
      vitefu: 0.2.5(vite@5.0.6)
    transitivePeerDependencies:
      - supports-color
    dev: true

  /@tauri-apps/api@2.0.0-alpha.12:
    resolution: {integrity: sha512-acpNZQxFgHMHC5qV/IUg4IL/xmypzfxHB4ECkwb58fT48H4zBmklNd5TC0k7BvLUBoSmmgHc4InbYwQai392Yw==}
    engines: {node: '>= 18', npm: '>= 6.6.0', yarn: '>= 1.19.1'}
    dev: false

  /@tauri-apps/cli-darwin-arm64@2.0.0-alpha.18:
    resolution: {integrity: sha512-FBfbfSupOYG9BXmoGi1uRoMspqm5F0BdQbfgEuTkAnTl8cxUQnzOnoEc+qkd5+QqNCPssO89nsvijDLJmyK3AQ==}
    engines: {node: '>= 10'}
    cpu: [arm64]
    os: [darwin]
    requiresBuild: true
    dev: true
    optional: true

  /@tauri-apps/cli-darwin-x64@2.0.0-alpha.18:
    resolution: {integrity: sha512-RaKTqHQsqwAZub02WFp53Zhrh5B01hJgCyMlfwB3YnYTxOKi7ZEGraZg6ZZpnioUw6S6vc20IHS2NNjLjYv7XQ==}
    engines: {node: '>= 10'}
    cpu: [x64]
    os: [darwin]
    requiresBuild: true
    dev: true
    optional: true

  /@tauri-apps/cli-linux-arm-gnueabihf@2.0.0-alpha.18:
    resolution: {integrity: sha512-UJuhHcRtVHSVcLrOV9uWN3nqKI9iEEPZWD7FRgHwPyNWuhqMmgNEzZKoCHyCL30Hu8bUO7zPu3QuNmrT5odcWw==}
    engines: {node: '>= 10'}
    cpu: [arm]
    os: [linux]
    requiresBuild: true
    dev: true
    optional: true

  /@tauri-apps/cli-linux-arm64-gnu@2.0.0-alpha.18:
    resolution: {integrity: sha512-tFh+pKoLvxcIFq9POE2pBdXzzyjOakhDEX3LmClHtdm3Il8QDcXXfin1rdORgDTgpjnYHJRke4mZAjpVumhsFA==}
    engines: {node: '>= 10'}
    cpu: [arm64]
    os: [linux]
    requiresBuild: true
    dev: true
    optional: true

  /@tauri-apps/cli-linux-arm64-musl@2.0.0-alpha.18:
    resolution: {integrity: sha512-j9UuPVtvQ1O6xMAp4zaDvmrZpy2ANOltXmz1jD4pINpcFFzyfyZjQFCAhGNn5zu5JKut0jii+wQnMikBoTXkSg==}
    engines: {node: '>= 10'}
    cpu: [arm64]
    os: [linux]
    requiresBuild: true
    dev: true
    optional: true

  /@tauri-apps/cli-linux-x64-gnu@2.0.0-alpha.18:
    resolution: {integrity: sha512-HKxvXH8SGI8mrwdlRS9q9iQpTvJecyNN8O/Ie1FKwRPAfaGy6zNNFTbiNji15PilTL5bS3KrOzjZcHaQHLY9AA==}
    engines: {node: '>= 10'}
    cpu: [x64]
    os: [linux]
    requiresBuild: true
    dev: true
    optional: true

  /@tauri-apps/cli-linux-x64-musl@2.0.0-alpha.18:
    resolution: {integrity: sha512-gHjjsItqCiVXLNwXkv5GRmd+FmuNkbP2aM4hoYjhVtSKZpJzioxJl0CZTdZ8CHzuCjQ7M+FKHd9z3t15QQUMZw==}
    engines: {node: '>= 10'}
    cpu: [x64]
    os: [linux]
    requiresBuild: true
    dev: true
    optional: true

  /@tauri-apps/cli-win32-arm64-msvc@2.0.0-alpha.18:
    resolution: {integrity: sha512-ULzuaPlqFKkjviqafDdmYC+1ysja5cbLsP5P+pJw/cdwf/s/k6+xEYgcICqNMVgiynLhpRXWj0/ypN1t4xdBNQ==}
    engines: {node: '>= 10'}
    cpu: [arm64]
    os: [win32]
    requiresBuild: true
    dev: true
    optional: true

  /@tauri-apps/cli-win32-ia32-msvc@2.0.0-alpha.18:
    resolution: {integrity: sha512-mdt7JDZuZ4qFBlF1VBRRsLtabF/muy/ftFnDvUSNPTalLhX2rN6Tnu/N7qxeknlhChbVXL3mUTHRguhT2AfxtA==}
    engines: {node: '>= 10'}
    cpu: [ia32]
    os: [win32]
    requiresBuild: true
    dev: true
    optional: true

  /@tauri-apps/cli-win32-x64-msvc@2.0.0-alpha.18:
    resolution: {integrity: sha512-quIImUuN2bbUMX0WZKbeqpSlKT949e2AZJ93p/NaFd0op5EdFV6Z42Y5YpLb3PTodOen1J3wWCGKdLDc+sgcuA==}
    engines: {node: '>= 10'}
    cpu: [x64]
    os: [win32]
    requiresBuild: true
    dev: true
    optional: true

  /@tauri-apps/cli@2.0.0-alpha.18:
    resolution: {integrity: sha512-M6KynJjEVyJuuBbt6EaiGiyKh/v8CF3pzCYzpjTy/rG6YXsZTnqRCOQqdWCB0KyHeDsPSODmoaDGyFq+MoZfig==}
    engines: {node: '>= 10'}
    hasBin: true
    optionalDependencies:
      '@tauri-apps/cli-darwin-arm64': 2.0.0-alpha.18
      '@tauri-apps/cli-darwin-x64': 2.0.0-alpha.18
      '@tauri-apps/cli-linux-arm-gnueabihf': 2.0.0-alpha.18
      '@tauri-apps/cli-linux-arm64-gnu': 2.0.0-alpha.18
      '@tauri-apps/cli-linux-arm64-musl': 2.0.0-alpha.18
      '@tauri-apps/cli-linux-x64-gnu': 2.0.0-alpha.18
      '@tauri-apps/cli-linux-x64-musl': 2.0.0-alpha.18
      '@tauri-apps/cli-win32-arm64-msvc': 2.0.0-alpha.18
      '@tauri-apps/cli-win32-ia32-msvc': 2.0.0-alpha.18
      '@tauri-apps/cli-win32-x64-msvc': 2.0.0-alpha.18
    dev: true

  /@tauri-apps/toml@2.2.4:
    resolution: {integrity: sha512-NJV/pdgJObDlDWi5+MTHZ2qyNvdL0dlHqQ72nzQYXWbW1LHMPXgCJYl0pLqL1XxxLtxtInYbtVCGVAcwhGxdkw==}
    dev: true

  /@types/cookie@0.5.4:
    resolution: {integrity: sha512-7z/eR6O859gyWIAjuvBWFzNURmf2oPBmJlfVWkwehU5nzIyjwBsTh7WMmEEV4JFnHuQ3ex4oyTvfKzcyJVDBNA==}
    dev: true

  /@types/estree@1.0.5:
    resolution: {integrity: sha512-/kYRxGDLWzHOB7q+wtSUQlFrtcdUccpfy+X+9iMBpHK8QLLhx2wIPYuS5DYtR9Wa/YlZAbIovy7qVdB1Aq6Lyw==}

  /@types/json-schema@7.0.15:
    resolution: {integrity: sha512-5+fP8P8MFNC+AyZCDxrB2pkZFPGzqQWUzpSeuuVLvm8VMcorNYavBqoFcxK8bQz4Qsbn4oUEEem4wDLfcysGHA==}
    dev: true

  /@types/json5@0.0.29:
    resolution: {integrity: sha512-dRLjCWHYg4oaA77cxO64oO+7JwCwnIzkZPdrrC71jQmQtlhM556pwKo5bUzqvZndkVbeFLIIi+9TC40JNF5hNQ==}
    dev: true

  /@types/mdast@3.0.15:
    resolution: {integrity: sha512-LnwD+mUEfxWMa1QpDraczIn6k0Ee3SMicuYSSzS6ZYl2gKS09EClnJYGd8Du6rfc5r/GZEk5o1mRb8TaTj03sQ==}
    dependencies:
      '@types/unist': 2.0.10
    dev: true

  /@types/pug@2.0.10:
    resolution: {integrity: sha512-Sk/uYFOBAB7mb74XcpizmH0KOR2Pv3D2Hmrh1Dmy5BmK3MpdSa5kqZcg6EKBdklU0bFXX9gCfzvpnyUehrPIuA==}
    dev: true

  /@types/resolve@1.20.2:
    resolution: {integrity: sha512-60BCwRFOZCQhDncwQdxxeOEEkbc5dIMccYLwbxsS4TUNeVECQ/pBJ0j09mrHOl/JJvpRPGwO9SvE4nR2Nb/a4Q==}
    dev: true

  /@types/semver@7.5.6:
    resolution: {integrity: sha512-dn1l8LaMea/IjDoHNd9J52uBbInB796CDffS6VdIxvqYCPSG0V0DzHp76GpaWnlhg88uYyPbXCDIowa86ybd5A==}
    dev: true

  /@types/unist@2.0.10:
    resolution: {integrity: sha512-IfYcSBWE3hLpBg8+X2SEa8LVkJdJEkT2Ese2aaLs3ptGdVtABxndrMaxuFlQ1qdFf9Q5rDvDpxI3WwgvKFAsQA==}
    dev: true

  /@typescript-eslint/eslint-plugin@6.13.2(@typescript-eslint/parser@6.13.2)(eslint@8.55.0)(typescript@5.3.2):
    resolution: {integrity: sha512-3+9OGAWHhk4O1LlcwLBONbdXsAhLjyCFogJY/cWy2lxdVJ2JrcTF2pTGMaLl2AE7U1l31n8Py4a8bx5DLf/0dQ==}
    engines: {node: ^16.0.0 || >=18.0.0}
    peerDependencies:
      '@typescript-eslint/parser': ^6.0.0 || ^6.0.0-alpha
      eslint: ^7.0.0 || ^8.0.0
      typescript: '*'
    peerDependenciesMeta:
      typescript:
        optional: true
    dependencies:
<<<<<<< HEAD
      '@eslint-community/regexpp': 4.5.1
      '@typescript-eslint/parser': 6.8.0(eslint@8.51.0)(typescript@5.2.2)
      '@typescript-eslint/scope-manager': 6.8.0
      '@typescript-eslint/type-utils': 6.8.0(eslint@8.51.0)(typescript@5.2.2)
      '@typescript-eslint/utils': 6.8.0(eslint@8.51.0)(typescript@5.2.2)
      '@typescript-eslint/visitor-keys': 6.8.0
      debug: 4.3.4(supports-color@8.1.1)
      eslint: 8.51.0
=======
      '@eslint-community/regexpp': 4.10.0
      '@typescript-eslint/parser': 6.13.2(eslint@8.55.0)(typescript@5.3.2)
      '@typescript-eslint/scope-manager': 6.13.2
      '@typescript-eslint/type-utils': 6.13.2(eslint@8.55.0)(typescript@5.3.2)
      '@typescript-eslint/utils': 6.13.2(eslint@8.55.0)(typescript@5.3.2)
      '@typescript-eslint/visitor-keys': 6.13.2
      debug: 4.3.4
      eslint: 8.55.0
>>>>>>> 68cb23f9
      graphemer: 1.4.0
      ignore: 5.3.0
      natural-compare: 1.4.0
      semver: 7.5.4
      ts-api-utils: 1.0.3(typescript@5.3.2)
      typescript: 5.3.2
    transitivePeerDependencies:
      - supports-color
    dev: true

  /@typescript-eslint/parser@6.13.2(eslint@8.55.0)(typescript@5.3.2):
    resolution: {integrity: sha512-MUkcC+7Wt/QOGeVlM8aGGJZy1XV5YKjTpq9jK6r6/iLsGXhBVaGP5N0UYvFsu9BFlSpwY9kMretzdBH01rkRXg==}
    engines: {node: ^16.0.0 || >=18.0.0}
    peerDependencies:
      eslint: ^7.0.0 || ^8.0.0
      typescript: '*'
    peerDependenciesMeta:
      typescript:
        optional: true
    dependencies:
<<<<<<< HEAD
      '@typescript-eslint/scope-manager': 6.8.0
      '@typescript-eslint/types': 6.8.0
      '@typescript-eslint/typescript-estree': 6.8.0(typescript@5.2.2)
      '@typescript-eslint/visitor-keys': 6.8.0
      debug: 4.3.4(supports-color@8.1.1)
      eslint: 8.51.0
      typescript: 5.2.2
=======
      '@typescript-eslint/scope-manager': 6.13.2
      '@typescript-eslint/types': 6.13.2
      '@typescript-eslint/typescript-estree': 6.13.2(typescript@5.3.2)
      '@typescript-eslint/visitor-keys': 6.13.2
      debug: 4.3.4
      eslint: 8.55.0
      typescript: 5.3.2
>>>>>>> 68cb23f9
    transitivePeerDependencies:
      - supports-color
    dev: true

  /@typescript-eslint/scope-manager@6.13.2:
    resolution: {integrity: sha512-CXQA0xo7z6x13FeDYCgBkjWzNqzBn8RXaE3QVQVIUm74fWJLkJkaHmHdKStrxQllGh6Q4eUGyNpMe0b1hMkXFA==}
    engines: {node: ^16.0.0 || >=18.0.0}
    dependencies:
      '@typescript-eslint/types': 6.13.2
      '@typescript-eslint/visitor-keys': 6.13.2
    dev: true

  /@typescript-eslint/type-utils@6.13.2(eslint@8.55.0)(typescript@5.3.2):
    resolution: {integrity: sha512-Qr6ssS1GFongzH2qfnWKkAQmMUyZSyOr0W54nZNU1MDfo+U4Mv3XveeLZzadc/yq8iYhQZHYT+eoXJqnACM1tw==}
    engines: {node: ^16.0.0 || >=18.0.0}
    peerDependencies:
      eslint: ^7.0.0 || ^8.0.0
      typescript: '*'
    peerDependenciesMeta:
      typescript:
        optional: true
    dependencies:
<<<<<<< HEAD
      '@typescript-eslint/typescript-estree': 6.8.0(typescript@5.2.2)
      '@typescript-eslint/utils': 6.8.0(eslint@8.51.0)(typescript@5.2.2)
      debug: 4.3.4(supports-color@8.1.1)
      eslint: 8.51.0
      ts-api-utils: 1.0.1(typescript@5.2.2)
      typescript: 5.2.2
=======
      '@typescript-eslint/typescript-estree': 6.13.2(typescript@5.3.2)
      '@typescript-eslint/utils': 6.13.2(eslint@8.55.0)(typescript@5.3.2)
      debug: 4.3.4
      eslint: 8.55.0
      ts-api-utils: 1.0.3(typescript@5.3.2)
      typescript: 5.3.2
>>>>>>> 68cb23f9
    transitivePeerDependencies:
      - supports-color
    dev: true

  /@typescript-eslint/types@6.13.2:
    resolution: {integrity: sha512-7sxbQ+EMRubQc3wTfTsycgYpSujyVbI1xw+3UMRUcrhSy+pN09y/lWzeKDbvhoqcRbHdc+APLs/PWYi/cisLPg==}
    engines: {node: ^16.0.0 || >=18.0.0}
    dev: true

  /@typescript-eslint/typescript-estree@6.13.2(typescript@5.3.2):
    resolution: {integrity: sha512-SuD8YLQv6WHnOEtKv8D6HZUzOub855cfPnPMKvdM/Bh1plv1f7Q/0iFUDLKKlxHcEstQnaUU4QZskgQq74t+3w==}
    engines: {node: ^16.0.0 || >=18.0.0}
    peerDependencies:
      typescript: '*'
    peerDependenciesMeta:
      typescript:
        optional: true
    dependencies:
<<<<<<< HEAD
      '@typescript-eslint/types': 6.8.0
      '@typescript-eslint/visitor-keys': 6.8.0
      debug: 4.3.4(supports-color@8.1.1)
=======
      '@typescript-eslint/types': 6.13.2
      '@typescript-eslint/visitor-keys': 6.13.2
      debug: 4.3.4
>>>>>>> 68cb23f9
      globby: 11.1.0
      is-glob: 4.0.3
      semver: 7.5.4
      ts-api-utils: 1.0.3(typescript@5.3.2)
      typescript: 5.3.2
    transitivePeerDependencies:
      - supports-color
    dev: true

  /@typescript-eslint/utils@6.13.2(eslint@8.55.0)(typescript@5.3.2):
    resolution: {integrity: sha512-b9Ptq4eAZUym4idijCRzl61oPCwwREcfDI8xGk751Vhzig5fFZR9CyzDz4Sp/nxSLBYxUPyh4QdIDqWykFhNmQ==}
    engines: {node: ^16.0.0 || >=18.0.0}
    peerDependencies:
      eslint: ^7.0.0 || ^8.0.0
    dependencies:
      '@eslint-community/eslint-utils': 4.4.0(eslint@8.55.0)
      '@types/json-schema': 7.0.15
      '@types/semver': 7.5.6
      '@typescript-eslint/scope-manager': 6.13.2
      '@typescript-eslint/types': 6.13.2
      '@typescript-eslint/typescript-estree': 6.13.2(typescript@5.3.2)
      eslint: 8.55.0
      semver: 7.5.4
    transitivePeerDependencies:
      - supports-color
      - typescript
    dev: true

  /@typescript-eslint/visitor-keys@6.13.2:
    resolution: {integrity: sha512-OGznFs0eAQXJsp+xSd6k/O1UbFi/K/L7WjqeRoFE7vadjAF9y0uppXhYNQNEqygjou782maGClOoZwPqF0Drlw==}
    engines: {node: ^16.0.0 || >=18.0.0}
    dependencies:
      '@typescript-eslint/types': 6.13.2
      eslint-visitor-keys: 3.4.3
    dev: true

  /@ungap/structured-clone@1.2.0:
    resolution: {integrity: sha512-zuVdFrMJiuCDQUMCzQaD6KL28MjnqqN8XnAqiEq9PNm/hCPTSGfrXCOfwj1ow4LFb/tNymJPwsNbVePc1xFqrQ==}
    dev: true

<<<<<<< HEAD
  /@unocss/astro@0.56.5(rollup@4.1.4)(vite@4.5.0):
    resolution: {integrity: sha512-nkxyGV9mA7DZ5LEr4Gap/SggM60MFNUfn56ngpxCqjQHJOMRJrAcR99hCVn+78vZ9xuZl9HxdIwgZLzn41thMw==}
=======
  /@unocss/astro@0.58.0(vite@5.0.6):
    resolution: {integrity: sha512-df+tEFO5eKXjQOwSWQhS9IdjD0sfLHLtn8U09sEKR2Nmh5CvpwyBxmvLQgOCilPou7ehmyKfsyGRLZg7IMp+Ew==}
>>>>>>> 68cb23f9
    peerDependencies:
      vite: ^2.9.0 || ^3.0.0-0 || ^4.0.0 || ^5.0.0-0
    peerDependenciesMeta:
      vite:
        optional: true
    dependencies:
<<<<<<< HEAD
      '@unocss/core': 0.56.5
      '@unocss/reset': 0.56.5
      '@unocss/vite': 0.56.5(rollup@4.1.4)(vite@4.5.0)
      vite: 4.5.0
=======
      '@unocss/core': 0.58.0
      '@unocss/reset': 0.58.0
      '@unocss/vite': 0.58.0(vite@5.0.6)
      vite: 5.0.6
>>>>>>> 68cb23f9
    transitivePeerDependencies:
      - rollup
    dev: true

<<<<<<< HEAD
  /@unocss/cli@0.56.5(rollup@4.1.4):
    resolution: {integrity: sha512-VYaqu7Dr1n9ebFFdQM+9Jyg/o9BVKRShlV8bQsBS58gkXiWsA/uAl1Uy2vzpLSrT0F6uGyDmYUF6p4DaUnUO+w==}
=======
  /@unocss/cli@0.58.0:
    resolution: {integrity: sha512-rhsrDBxAVueygMcAbMkbuvsHbBL2rG6N96LllYwHn16FLgOE3Sf4JW1/LlNjQje3BtwMMtbSCCAeu2SryFhzbw==}
>>>>>>> 68cb23f9
    engines: {node: '>=14'}
    hasBin: true
    dependencies:
      '@ampproject/remapping': 2.2.1
<<<<<<< HEAD
      '@rollup/pluginutils': 5.0.5(rollup@4.1.4)
      '@unocss/config': 0.56.5
      '@unocss/core': 0.56.5
      '@unocss/preset-uno': 0.56.5
=======
      '@rollup/pluginutils': 5.1.0
      '@unocss/config': 0.58.0
      '@unocss/core': 0.58.0
      '@unocss/preset-uno': 0.58.0
>>>>>>> 68cb23f9
      cac: 6.7.14
      chokidar: 3.5.3
      colorette: 2.0.20
      consola: 3.2.3
      fast-glob: 3.3.2
      magic-string: 0.30.5
      pathe: 1.1.1
      perfect-debounce: 1.0.0
    transitivePeerDependencies:
      - rollup
    dev: true

  /@unocss/config@0.58.0:
    resolution: {integrity: sha512-WQD29gCZ7cajnMzezD1PRW0qQSxo/C6PX9ktygwhdinFx9nXuLZnKFOz65TiI8y48e53g1i7ivvgY3m4Sq5mIg==}
    engines: {node: '>=14'}
    dependencies:
      '@unocss/core': 0.58.0
      unconfig: 0.3.11
    dev: true

  /@unocss/core@0.58.0:
    resolution: {integrity: sha512-KhABQXGE2AgtO9vE28d+HnciuyGDcuygsnQdUwlzUuR4K05OSw2kRE9emRN4HaMycD+gA/zDbQrJxTXb6mQUiA==}
    dev: true

  /@unocss/extractor-arbitrary-variants@0.58.0:
    resolution: {integrity: sha512-s9wK2UugJM0WK1HpgPz2kTbpeyQc46zais+nauN/ykVX6NMq8PtGzSWszzf+0aIbtWAQGiqAfiYNTpf09tJHfg==}
    dependencies:
      '@unocss/core': 0.58.0
    dev: true

  /@unocss/extractor-svelte@0.58.0:
    resolution: {integrity: sha512-2eyf73dakmwMpY0r0y8xA85eRvPzQIOiegbwwif8kC8yZcMQUB5e1Xmb9CcvQsN37PV/PmA+uD/tg9oXtU7LUg==}
    dev: true

  /@unocss/inspector@0.58.0:
    resolution: {integrity: sha512-ZC4QauFGdh3/VkzW/FqkO2R03JEbzGNuX0DK03pwas8/jFIGh8pPldesj8GEKm1YWr1emx9cw7JUnhR8XSUBlA==}
    dependencies:
      '@unocss/core': 0.58.0
      '@unocss/rule-utils': 0.58.0
      gzip-size: 6.0.0
      sirv: 2.0.3
    dev: true

  /@unocss/postcss@0.58.0(postcss@8.4.32):
    resolution: {integrity: sha512-2hAwLbfUFqysi8FN1cn3xkHy5GhLMlYy6W4NrAZ2ws7F2MKpsCT2xCj7dT5cI2tW8ulD2YoVbKH15dBhNsMNUA==}
    engines: {node: '>=14'}
    peerDependencies:
      postcss: ^8.4.21
    dependencies:
      '@unocss/config': 0.58.0
      '@unocss/core': 0.58.0
      '@unocss/rule-utils': 0.58.0
      css-tree: 2.3.1
      fast-glob: 3.3.2
      magic-string: 0.30.5
      postcss: 8.4.32
    dev: true

  /@unocss/preset-attributify@0.58.0:
    resolution: {integrity: sha512-Ew78noYes12K9gk4dF36MkjpiIqTi1XVqcniiAzxCkzuctxN4B57vW3LVTwjInGmWNNKWN3UNR4q1o0VxH4xJg==}
    dependencies:
      '@unocss/core': 0.58.0
    dev: true

  /@unocss/preset-icons@0.58.0:
    resolution: {integrity: sha512-niT32avw+8l+L40LGhrmX6qDV9Z8/gOn4xjjRhLZZouKni3CJOpz9taILyF4xp1nak5nxGT4wa0tuC/htvOF5A==}
    dependencies:
      '@iconify/utils': 2.1.12
      '@unocss/core': 0.58.0
      ofetch: 1.3.3
    transitivePeerDependencies:
      - supports-color
    dev: true

  /@unocss/preset-mini@0.58.0:
    resolution: {integrity: sha512-oMliJZVTN3ecAvf52yN+MyJszaJOZoKwMMbUAFqVis62MaqRzZ8mSw12QFLFyX2pltulDFpMBTAKro+hP0wXEg==}
    dependencies:
      '@unocss/core': 0.58.0
      '@unocss/extractor-arbitrary-variants': 0.58.0
      '@unocss/rule-utils': 0.58.0
    dev: true

  /@unocss/preset-tagify@0.58.0:
    resolution: {integrity: sha512-I+dzfs/bofiGb2AUxkhcTDhB+r2+/3SO81PFwf3Ae7afnzhA2SLsKAkEqO8YN3M3mwZL7IfXn6vpsWeEAlk/yw==}
    dependencies:
      '@unocss/core': 0.58.0
    dev: true

  /@unocss/preset-typography@0.58.0:
    resolution: {integrity: sha512-8qo+Z1CJtXFMDbAvtizUTRLuLxCIzytgYU0GmuRkfc2iwASSDNDsvh8nAYQfWpyAEOV7QEHtS9c9xL4b0c89FA==}
    dependencies:
      '@unocss/core': 0.58.0
      '@unocss/preset-mini': 0.58.0
    dev: true

  /@unocss/preset-uno@0.58.0:
    resolution: {integrity: sha512-DpgfjtvSgsWeyZH+jQHc1k5IReiZNb7oGpHVnfF6SlHETTnMHSeNetxkPQWYrqJLPI6llNLPTdTa5j47NtmOiA==}
    dependencies:
      '@unocss/core': 0.58.0
      '@unocss/preset-mini': 0.58.0
      '@unocss/preset-wind': 0.58.0
      '@unocss/rule-utils': 0.58.0
    dev: true

  /@unocss/preset-web-fonts@0.58.0:
    resolution: {integrity: sha512-QarDDEUlexQ2IIn23pE1eHDskG2Tz+JjCe+FAN0DoNLLhvUUWSB4cQIMFWP6dSMJ047Blj9IpgAl9dERICW1qQ==}
    dependencies:
      '@unocss/core': 0.58.0
      ofetch: 1.3.3
    dev: true

  /@unocss/preset-wind@0.58.0:
    resolution: {integrity: sha512-2zgaIy9RAGie9CsUYCkYRDSERBi8kG6Q/mQLgNfP9HMz5IThlnDHFWF/hLAVD51xQUg9gH8qWBR9kN/1ioT5Tw==}
    dependencies:
      '@unocss/core': 0.58.0
      '@unocss/preset-mini': 0.58.0
      '@unocss/rule-utils': 0.58.0
    dev: true

  /@unocss/reset@0.58.0:
    resolution: {integrity: sha512-UVZ5kz37JGbwAA06k/gjKYcekcTwi6oIhev1EpTtCvHLL6XYcYqcwb/u4Wjzprd3L3lxDGYXvGdjREGm2u7vbQ==}
    dev: true

  /@unocss/rule-utils@0.58.0:
    resolution: {integrity: sha512-LBJ9dJ/j5UIMzJF7pmIig55MtJAYtG+tn/zQRveZuPRVahzP+KqwlyB7u3uCUnQhdgo/MJODMcqyr0jl6+kTuA==}
    engines: {node: '>=14'}
    dependencies:
      '@unocss/core': 0.58.0
      magic-string: 0.30.5
    dev: true

  /@unocss/scope@0.58.0:
    resolution: {integrity: sha512-XgUXZJvbxWSRC/DNOWI5DYdR6Nd6IZxsE5ls3AFA5msgtk5OH4YNQELLMabQw7xbRbU/fftlRJa3vncSfOyl6w==}
    dev: true

  /@unocss/transformer-attributify-jsx-babel@0.58.0:
    resolution: {integrity: sha512-ckDq/q476x2yikjS8usmSUGuakqMQrg2pm8sdBINTPdJxGc7kJRvI5UDnzRw4W9hE5IH+E4gg0XfCtFad0O3eg==}
    dependencies:
      '@babel/core': 7.23.5
      '@babel/plugin-syntax-jsx': 7.23.3(@babel/core@7.23.5)
      '@babel/preset-typescript': 7.23.3(@babel/core@7.23.5)
      '@unocss/core': 0.58.0
    transitivePeerDependencies:
      - supports-color
    dev: true

  /@unocss/transformer-attributify-jsx@0.58.0:
    resolution: {integrity: sha512-QDdBEFDE7ntfCH7+8zHRW72MIQ9NH3uYGUE7lYgr5Ap8qzBHCxMT1kUrY6gwuoo3U4dMu2wruglYRHD88hvGkw==}
    dependencies:
      '@unocss/core': 0.58.0
    dev: true

  /@unocss/transformer-compile-class@0.58.0:
    resolution: {integrity: sha512-/BysfTg2q9sGPfiRHqWw/bT60/gjpBGBRVkIFsG4WVT2pgf3BfQUPu5FumSvZSRd0rA/pR57Lp6ZREAdj6+q+A==}
    dependencies:
      '@unocss/core': 0.58.0
    dev: true

  /@unocss/transformer-directives@0.58.0:
    resolution: {integrity: sha512-sU2U/aIykRkGGbA4Qo9Z5XE/KqWf7KhBwC1m8pUoqjawsZex4aVnQgXzDPfcjtmy6pElwK0z2U5DnO+OK9vCgQ==}
    dependencies:
      '@unocss/core': 0.58.0
      '@unocss/rule-utils': 0.58.0
      css-tree: 2.3.1
    dev: true

  /@unocss/transformer-variant-group@0.58.0:
    resolution: {integrity: sha512-O2n8uVIpNic57rrkaaQ8jnC1WJ9N6FkoqxatRDXZ368aJ1CJNya0ZcVUL6lGGND0bOLXen4WmEN62ZxEWTqdkA==}
    dependencies:
      '@unocss/core': 0.58.0
    dev: true

<<<<<<< HEAD
  /@unocss/vite@0.56.5(rollup@4.1.4)(vite@4.5.0):
    resolution: {integrity: sha512-X4nvIukXTH//d+Oc97nJogK04sVGw4fc5LhVV1DjHQVmAOAmhTJCG6SxWGoSeqqUMx5X3gI9fVILK+5O8yl5EA==}
=======
  /@unocss/vite@0.58.0(vite@5.0.6):
    resolution: {integrity: sha512-OCUOLMSOBEtXOEyBbAvMI3/xdR175BWRzmvV9Wc34ANZclEvCdVH8+WU725ibjY4VT0gVIuX68b13fhXdHV41A==}
>>>>>>> 68cb23f9
    peerDependencies:
      vite: ^2.9.0 || ^3.0.0-0 || ^4.0.0 || ^5.0.0-0
    dependencies:
      '@ampproject/remapping': 2.2.1
<<<<<<< HEAD
      '@rollup/pluginutils': 5.0.5(rollup@4.1.4)
      '@unocss/config': 0.56.5
      '@unocss/core': 0.56.5
      '@unocss/inspector': 0.56.5
      '@unocss/scope': 0.56.5
      '@unocss/transformer-directives': 0.56.5
=======
      '@rollup/pluginutils': 5.1.0
      '@unocss/config': 0.58.0
      '@unocss/core': 0.58.0
      '@unocss/inspector': 0.58.0
      '@unocss/scope': 0.58.0
      '@unocss/transformer-directives': 0.58.0
>>>>>>> 68cb23f9
      chokidar: 3.5.3
      fast-glob: 3.3.2
      magic-string: 0.30.5
      vite: 5.0.6
    transitivePeerDependencies:
      - rollup
    dev: true

  /@zerodevx/svelte-json-view@1.0.7(svelte@4.2.8):
    resolution: {integrity: sha512-yW0MV+9BCKOwzt3h86y3xDqYdI5st+Rxk+L5pa0Utq7nlPD+VvxyhL7R1gJoLxQvWwjyAvY/fyUCFTdwDyI14w==}
    peerDependencies:
      svelte: ^3.57.0 || ^4.0.0
    dependencies:
      svelte: 4.2.8
    dev: false

  /acorn-jsx@5.3.2(acorn@8.11.2):
    resolution: {integrity: sha512-rq9s+JNhf0IChjtDXxllJ7g41oZk5SlXtp0LHwyA5cejwn7vKmKp4pPri6YEePv2PU65sAsegbXtIinmDFDXgQ==}
    peerDependencies:
      acorn: ^6.0.0 || ^7.0.0 || ^8.0.0
    dependencies:
      acorn: 8.11.2
    dev: true

  /acorn@8.11.2:
    resolution: {integrity: sha512-nc0Axzp/0FILLEVsm4fNwLCwMttvhEI263QtVPQcbpfZZ3ts0hLsZGOpE6czNlid7CJ9MlyH8reXkpsf3YUY4w==}
    engines: {node: '>=0.4.0'}
    hasBin: true

  /ajv@6.12.6:
    resolution: {integrity: sha512-j3fVLgvTo527anyYyJOGTYJbG+vnnQYvE0m5mmkc1TK+nxAppkCLMIL0aZ4dblVCNoGShhm+kzE4ZUykBoMg4g==}
    dependencies:
      fast-deep-equal: 3.1.3
      fast-json-stable-stringify: 2.1.0
      json-schema-traverse: 0.4.1
      uri-js: 4.4.1
    dev: true

  /ansi-colors@4.1.1:
    resolution: {integrity: sha512-JoX0apGbHaUJBNl6yF+p6JAFYZ666/hhCGKN5t9QFjbJQKUU/g8MNbFDbvfrgKXvI1QpZplPOnwIo99lX/AAmA==}
    engines: {node: '>=6'}
    dev: true

  /ansi-escapes@4.3.2:
    resolution: {integrity: sha512-gKXj5ALrKWQLsYG9jlTRmR/xKluxHV+Z9QEwNIgCfM1/uwPMCuzVVnh5mwTd+OuBZcwSIMbqssNWRm1lE51QaQ==}
    engines: {node: '>=8'}
    dependencies:
      type-fest: 0.21.3
    dev: true

  /ansi-regex@5.0.1:
    resolution: {integrity: sha512-quJQXlTSUGL2LH9SUXo8VwsY4soanhgo6LNSm84E1LBcE8s3O0wpdiRzyR9z/ZZJMlMWv37qOOb9pdJlMUEKFQ==}
    engines: {node: '>=8'}
    dev: true

  /ansi-styles@3.2.1:
    resolution: {integrity: sha512-VT0ZI6kZRdTh8YyJw3SMbYm/u+NqfsAxEpWO0Pf9sq8/e94WxxOpPKx9FR1FlyCtOVDNOQ+8ntlqFxiRc+r5qA==}
    engines: {node: '>=4'}
    dependencies:
      color-convert: 1.9.3
    dev: true

  /ansi-styles@4.3.0:
    resolution: {integrity: sha512-zbB9rCJAT1rbjiVDb2hqKFHNYLxgtk8NURxZ3IZwD3F6NtxbXZQCnnSi1Lkx+IDohdPlFp222wVALIheZJQSEg==}
    engines: {node: '>=8'}
    dependencies:
      color-convert: 2.0.1
    dev: true

  /anymatch@3.1.3:
    resolution: {integrity: sha512-KMReFUr0B4t+D+OBkjR3KYqvocp2XaSzO55UcB6mgQMd3KbcE+mWTyvVV7D/zsdEbNnV6acZUutkiHQXvTr1Rw==}
    engines: {node: '>= 8'}
    dependencies:
      normalize-path: 3.0.0
      picomatch: 2.3.1
    dev: true

  /argparse@2.0.1:
    resolution: {integrity: sha512-8+9WqebbFzpX9OR+Wa6O29asIogeRMzcGtAINdpMHHyAg10f05aSFVBbcEqGf/PXw1EjAZ+q2/bEBg3DvurK3Q==}
    dev: true

  /aria-query@5.3.0:
    resolution: {integrity: sha512-b0P0sZPKtyu8HkeRAfCq0IfURZK+SuwMjY1UXGBU27wpAiTwQAIlq56IbIO+ytk/JjS1fMR14ee5WBBfKi5J6A==}
    dependencies:
      dequal: 2.0.3

  /array-buffer-byte-length@1.0.0:
    resolution: {integrity: sha512-LPuwb2P+NrQw3XhxGc36+XSvuBPopovXYTR9Ew++Du9Yb/bx5AzBfrIsBoj0EZUifjQU+sHL21sseZ3jerWO/A==}
    dependencies:
      call-bind: 1.0.5
      is-array-buffer: 3.0.2
    dev: true

  /array-includes@3.1.7:
    resolution: {integrity: sha512-dlcsNBIiWhPkHdOEEKnehA+RNUWDc4UqFtnIXU4uuYDPtA4LDkr7qip2p0VvFAEXNDr0yWZ9PJyIRiGjRLQzwQ==}
    engines: {node: '>= 0.4'}
    dependencies:
      call-bind: 1.0.5
      define-properties: 1.2.1
      es-abstract: 1.22.3
      get-intrinsic: 1.2.2
      is-string: 1.0.7
    dev: true

  /array-union@2.1.0:
    resolution: {integrity: sha512-HGyxoOTYUyCM6stUe6EJgnd4EoewAI7zMdfqO+kGjnlZmBDz/cR5pf8r/cR4Wq60sL/p0IkcjUEEPwS3GFrIyw==}
    engines: {node: '>=8'}
    dev: true

  /array.prototype.findlastindex@1.2.3:
    resolution: {integrity: sha512-LzLoiOMAxvy+Gd3BAq3B7VeIgPdo+Q8hthvKtXybMvRV0jrXfJM/t8mw7nNlpEcVlVUnCnM2KSX4XU5HmpodOA==}
    engines: {node: '>= 0.4'}
    dependencies:
      call-bind: 1.0.5
      define-properties: 1.2.1
      es-abstract: 1.22.3
      es-shim-unscopables: 1.0.2
      get-intrinsic: 1.2.2
    dev: true

  /array.prototype.flat@1.3.2:
    resolution: {integrity: sha512-djYB+Zx2vLewY8RWlNCUdHjDXs2XOgm602S9E7P/UpHgfeHL00cRiIF+IN/G/aUJ7kGPb6yO/ErDI5V2s8iycA==}
    engines: {node: '>= 0.4'}
    dependencies:
      call-bind: 1.0.5
      define-properties: 1.2.1
      es-abstract: 1.22.3
      es-shim-unscopables: 1.0.2
    dev: true

  /array.prototype.flatmap@1.3.2:
    resolution: {integrity: sha512-Ewyx0c9PmpcsByhSW4r+9zDU7sGjFc86qf/kKtuSCRdhfbk0SNLLkaT5qvcHnRGgc5NP/ly/y+qkXkqONX54CQ==}
    engines: {node: '>= 0.4'}
    dependencies:
      call-bind: 1.0.5
      define-properties: 1.2.1
      es-abstract: 1.22.3
      es-shim-unscopables: 1.0.2
    dev: true

  /arraybuffer.prototype.slice@1.0.2:
    resolution: {integrity: sha512-yMBKppFur/fbHu9/6USUe03bZ4knMYiwFBcyiaXB8Go0qNehwX6inYPzK9U0NeQvGxKthcmHcaR8P5MStSRBAw==}
    engines: {node: '>= 0.4'}
    dependencies:
      array-buffer-byte-length: 1.0.0
      call-bind: 1.0.5
      define-properties: 1.2.1
      es-abstract: 1.22.3
      get-intrinsic: 1.2.2
      is-array-buffer: 3.0.2
      is-shared-array-buffer: 1.0.2
    dev: true

  /available-typed-arrays@1.0.5:
    resolution: {integrity: sha512-DMD0KiN46eipeziST1LPP/STfDU0sufISXmjSgvVsoU2tqxctQeASejWcfNtxYKqETM1UxQ8sp2OrSBWpHY6sw==}
    engines: {node: '>= 0.4'}
    dev: true

  /axobject-query@3.2.1:
    resolution: {integrity: sha512-jsyHu61e6N4Vbz/v18DHwWYKK0bSWLqn47eeDSKPB7m8tqMHF9YJ+mhIk2lVteyZrY8tnSj/jHOv4YiTCuCJgg==}
    dependencies:
      dequal: 2.0.3

  /bail@1.0.5:
    resolution: {integrity: sha512-xFbRxM1tahm08yHBP16MMjVUAvDaBMD38zsM9EMAUN61omwLmKlOpB/Zku5QkjZ8TZ4vn53pj+t518cH0S03RQ==}
    dev: true

  /balanced-match@1.0.2:
    resolution: {integrity: sha512-3oSeUO0TMV67hN1AmbXsK4yaqU7tjiHlbxRDZOpH0KW9+CeX4bRAaX0Anxt0tx2MrpRpWwQaPwIlISEJhYU5Pw==}
    dev: true

  /base64-js@1.5.1:
    resolution: {integrity: sha512-AKpaYlHn8t4SVbOHCy+b5+KKgvR4vrsD8vbvrbiQJps7fKDTkjkDry6ji0rUJjC0kzbNePLwzxq8iypo41qeWA==}
    dev: true

  /binary-extensions@2.2.0:
    resolution: {integrity: sha512-jDctJ/IVQbZoJykoeHbhXpOlNBqGNcwXJKJog42E5HDPUwQTSdjCHdihjj0DlnheQ7blbT6dHOafNAiS8ooQKA==}
    engines: {node: '>=8'}
    dev: true

  /bl@4.1.0:
    resolution: {integrity: sha512-1W07cM9gS6DcLperZfFSj+bWLtaPGSOHWhPiGzXmvVJbRLdG82sH/Kn8EtW1VqWVA54AKf2h5k5BbnIbwF3h6w==}
    dependencies:
      buffer: 5.7.1
      inherits: 2.0.4
      readable-stream: 3.6.2
    dev: true

  /brace-expansion@1.1.11:
    resolution: {integrity: sha512-iCuPHDFgrHX7H2vEI/5xpz07zSHB00TpugqhmYtVmMO6518mCuRMoOYFldEBl0g187ufozdaHgWKcYFb61qGiA==}
    dependencies:
      balanced-match: 1.0.2
      concat-map: 0.0.1
    dev: true

  /brace-expansion@2.0.1:
    resolution: {integrity: sha512-XnAIvQ8eM+kC6aULx6wuQiwVsnzsi9d3WxzV3FpWTGA19F621kwdbsAcFKXgKUHZWsy+mY6iL1sHTxWEFCytDA==}
    dependencies:
      balanced-match: 1.0.2
    dev: true

  /braces@3.0.2:
    resolution: {integrity: sha512-b8um+L1RzM3WDSzvhm6gIz1yfTbBt6YTlcEKAvsmqCZZFw46z626lVj9j1yEPW33H5H+lBQpZMP1k8l+78Ha0A==}
    engines: {node: '>=8'}
    dependencies:
      fill-range: 7.0.1
    dev: true

  /browser-stdout@1.3.1:
    resolution: {integrity: sha512-qhAVI1+Av2X7qelOfAIYwXONood6XlZE/fXaBSmW/T5SzLAmCgzi+eiWE7fUvbHaeNBQH13UftjpXxsfLkMpgw==}
    dev: true

  /browserslist@4.22.2:
    resolution: {integrity: sha512-0UgcrvQmBDvZHFGdYUehrCNIazki7/lUP3kkoi/r3YB2amZbFM9J43ZRkJTXBUZK4gmx56+Sqk9+Vs9mwZx9+A==}
    engines: {node: ^6 || ^7 || ^8 || ^9 || ^10 || ^11 || ^12 || >=13.7}
    hasBin: true
    dependencies:
      caniuse-lite: 1.0.30001566
      electron-to-chromium: 1.4.605
      node-releases: 2.0.14
      update-browserslist-db: 1.0.13(browserslist@4.22.2)
    dev: true

  /buffer-crc32@0.2.13:
    resolution: {integrity: sha512-VO9Ht/+p3SN7SKWqcrgEzjGbRSJYTx+Q1pTQC0wrWqHx0vpJraQ6GtHx8tvcg1rlK1byhU5gccxgOgj7B0TDkQ==}
    dev: true

  /buffer-from@1.1.2:
    resolution: {integrity: sha512-E+XQCRwSbaaiChtv6k6Dwgc+bx+Bs6vuKJHHl5kox/BaKbhiXzqQOwK4cO22yElGp2OCmjwVhT3HmxgyPGnJfQ==}
    dev: true

  /buffer@5.7.1:
    resolution: {integrity: sha512-EHcyIPBQ4BSGlvjB16k5KgAJ27CIsHY/2JBmCRReo48y9rQ3MaUzWX3KVlBa4U7MyX02HdVj0K7C3WaB3ju7FQ==}
    dependencies:
      base64-js: 1.5.1
      ieee754: 1.2.1
    dev: true

  /builtin-modules@3.3.0:
    resolution: {integrity: sha512-zhaCDicdLuWN5UbN5IMnFqNMhNfo919sH85y2/ea+5Yg9TsTkeZxpL+JLbp6cgYFS4sRLp3YV4S6yDuqVWHYOw==}
    engines: {node: '>=6'}
    dev: true

  /builtins@5.0.1:
    resolution: {integrity: sha512-qwVpFEHNfhYJIzNRBvd2C1kyo6jz3ZSMPyyuR47OPdiKWlbYnZNyDWuyR175qDnAJLiCo5fBBqPb3RiXgWlkOQ==}
    dependencies:
      semver: 7.5.4
    dev: true

  /cac@6.7.14:
    resolution: {integrity: sha512-b6Ilus+c3RrdDk+JhLKUAQfzzgLEPy6wcXqS7f/xe1EETvsDP6GORG7SFuOs6cID5YkqchW/LXZbX5bc8j7ZcQ==}
    engines: {node: '>=8'}
    dev: true

  /call-bind@1.0.5:
    resolution: {integrity: sha512-C3nQxfFZxFRVoJoGKKI8y3MOEo129NQ+FgQ08iye+Mk4zNZZGdjfs06bVTr+DBSlA66Q2VEcMki/cUCP4SercQ==}
    dependencies:
      function-bind: 1.1.2
      get-intrinsic: 1.2.2
      set-function-length: 1.1.1
    dev: true

  /callsites@3.1.0:
    resolution: {integrity: sha512-P8BjAsXvZS+VIDUI11hHCQEv74YT67YUi5JJFNWIqL235sBmjX4+qx9Muvls5ivyNENctx46xQLQ3aTuE7ssaQ==}
    engines: {node: '>=6'}
    dev: true

  /camelcase@6.3.0:
    resolution: {integrity: sha512-Gmy6FhYlCY7uOElZUSbxo2UCDH8owEk996gkbrpsgGtrJLM3J7jGxl9Ic7Qwwj4ivOE5AWZWRMecDdF7hqGjFA==}
    engines: {node: '>=10'}
    dev: true

  /caniuse-lite@1.0.30001566:
    resolution: {integrity: sha512-ggIhCsTxmITBAMmK8yZjEhCO5/47jKXPu6Dha/wuCS4JePVL+3uiDEBuhu2aIoT+bqTOR8L76Ip1ARL9xYsEJA==}
    dev: true

  /chalk@2.4.2:
    resolution: {integrity: sha512-Mti+f9lpJNcwF4tWV8/OrTTtF1gZi+f8FqlyAdouralcFWFQWF2+NgCHShjkCb+IFBLq9buZwE1xckQU4peSuQ==}
    engines: {node: '>=4'}
    dependencies:
      ansi-styles: 3.2.1
      escape-string-regexp: 1.0.5
      supports-color: 5.5.0
    dev: true

  /chalk@4.1.2:
    resolution: {integrity: sha512-oKnbhFyRIXpUuez8iBMmyEa4nbj4IOQyuhc/wy9kY7/WVPcwIO9VA668Pu8RkO7+0G76SLROeyw9CpQ061i4mA==}
    engines: {node: '>=10'}
    dependencies:
      ansi-styles: 4.3.0
      supports-color: 7.2.0
    dev: true

  /character-entities-legacy@1.1.4:
    resolution: {integrity: sha512-3Xnr+7ZFS1uxeiUDvV02wQ+QDbc55o97tIV5zHScSPJpcLm/r0DFPcoY3tYRp+VZukxuMeKgXYmsXQHO05zQeA==}
    dev: true

  /character-entities@1.2.4:
    resolution: {integrity: sha512-iBMyeEHxfVnIakwOuDXpVkc54HijNgCyQB2w0VfGQThle6NXn50zU6V/u+LDhxHcDUPojn6Kpga3PTAD8W1bQw==}
    dev: true

  /character-reference-invalid@1.1.4:
    resolution: {integrity: sha512-mKKUkUbhPpQlCOfIuZkvSEgktjPFIsZKRRbC6KWVEMvlzblj3i3asQv5ODsrwt0N3pHAEvjP8KTQPHkp0+6jOg==}
    dev: true

  /chardet@0.7.0:
    resolution: {integrity: sha512-mT8iDcrh03qDGRRmoA2hmBJnxpllMR+0/0qlzjqZES6NdiWDcZkCNAk4rPFZ9Q85r27unkiNNg8ZOiwZXBHwcA==}
    dev: true

  /chokidar@3.5.3:
    resolution: {integrity: sha512-Dr3sfKRP6oTcjf2JmUmFJfeVMvXBdegxB0iVQ5eb2V10uFJUCAS8OByZdVAyVb8xXNz3GjjTgj9kLWsZTqE6kw==}
    engines: {node: '>= 8.10.0'}
    dependencies:
      anymatch: 3.1.3
      braces: 3.0.2
      glob-parent: 5.1.2
      is-binary-path: 2.1.0
      is-glob: 4.0.3
      normalize-path: 3.0.0
      readdirp: 3.6.0
    optionalDependencies:
      fsevents: 2.3.3
    dev: true

  /cidr-regex@4.0.3:
    resolution: {integrity: sha512-HOwDIy/rhKeMf6uOzxtv7FAbrz8zPjmVKfSpM+U7/bNBXC5rtOyr758jxcptiSx6ZZn5LOhPJT5WWxPAGDV8dw==}
    engines: {node: '>=14'}
    dependencies:
      ip-regex: 5.0.0
    dev: true

  /cidr-tools@6.4.2:
    resolution: {integrity: sha512-KZC8t2ipCqU2M+ISmTxRDGu9bku5MRU3V1cWyGEFJTZEzRhGvBJvVsbpZO5UAu12fExRFihtYGXAlgFFpmK9jw==}
    engines: {node: '>=16'}
    dependencies:
      cidr-regex: 4.0.3
      ip-bigint: 7.3.0
      ip-regex: 5.0.0
      string-natural-compare: 3.0.1
    dev: true

  /cli-cursor@3.1.0:
    resolution: {integrity: sha512-I/zHAwsKf9FqGoXM4WWRACob9+SNukZTd94DWF57E4toouRulbCxcUh6RKUEOQlYTHJnzkPMySvPNaaSLNfLZw==}
    engines: {node: '>=8'}
    dependencies:
      restore-cursor: 3.1.0
    dev: true

  /cli-spinners@2.9.2:
    resolution: {integrity: sha512-ywqV+5MmyL4E7ybXgKys4DugZbX0FC6LnwrhjuykIjnK9k8OQacQ7axGKnjDXWNhns0xot3bZI5h55H8yo9cJg==}
    engines: {node: '>=6'}
    dev: true

  /cli-width@3.0.0:
    resolution: {integrity: sha512-FxqpkPPwu1HjuN93Omfm4h8uIanXofW0RxVEW3k5RKx+mJJYSthzNhp32Kzxxy3YAEZ/Dc/EWN1vZRY0+kOhbw==}
    engines: {node: '>= 10'}
    dev: true

  /cliui@7.0.4:
    resolution: {integrity: sha512-OcRE68cOsVMXp1Yvonl/fzkQOyjLSu/8bhPDfQt0e0/Eb283TKP20Fs2MqoPsr9SwA595rRCA+QMzYc9nBP+JQ==}
    dependencies:
      string-width: 4.2.3
      strip-ansi: 6.0.1
      wrap-ansi: 7.0.0
    dev: true

  /cliui@8.0.1:
    resolution: {integrity: sha512-BSeNnyus75C4//NQ9gQt1/csTXyo/8Sb+afLAkzAptFuMsod9HFokGNudZpi/oQV73hnVK+sR+5PVRMd+Dr7YQ==}
    engines: {node: '>=12'}
    dependencies:
      string-width: 4.2.3
      strip-ansi: 6.0.1
      wrap-ansi: 7.0.0
    dev: true

  /clone-regexp@3.0.0:
    resolution: {integrity: sha512-ujdnoq2Kxb8s3ItNBtnYeXdm07FcU0u8ARAT1lQ2YdMwQC+cdiXX8KoqMVuglztILivceTtp4ivqGSmEmhBUJw==}
    engines: {node: '>=12'}
    dependencies:
      is-regexp: 3.1.0
    dev: true

  /clone@1.0.4:
    resolution: {integrity: sha512-JQHZ2QMW6l3aH/j6xCqQThY/9OH4D/9ls34cgkUBiEeocRTU04tHfKPBsUK1PqZCUQM7GiA0IIXJSuXHI64Kbg==}
    engines: {node: '>=0.8'}
    dev: true

  /code-red@1.0.4:
    resolution: {integrity: sha512-7qJWqItLA8/VPVlKJlFXU+NBlo/qyfs39aJcuMT/2ere32ZqvF5OSxgdM5xOfJJ7O429gg2HM47y8v9P+9wrNw==}
    dependencies:
      '@jridgewell/sourcemap-codec': 1.4.15
      '@types/estree': 1.0.5
      acorn: 8.11.2
      estree-walker: 3.0.3
      periscopic: 3.1.0

  /color-convert@1.9.3:
    resolution: {integrity: sha512-QfAUtd+vFdAtFQcC8CCyYt1fYWxSqAiK2cSD6zDB8N3cpsEBAvRxp9zOGg6G/SHHJYAT88/az/IuDGALsNVbGg==}
    dependencies:
      color-name: 1.1.3
    dev: true

  /color-convert@2.0.1:
    resolution: {integrity: sha512-RRECPsj7iu/xb5oKYcsFHSppFNnsj/52OVTRKb4zP5onXwVF3zVmmToNcOfGC+CRDpfK/U584fMg38ZHCaElKQ==}
    engines: {node: '>=7.0.0'}
    dependencies:
      color-name: 1.1.4
    dev: true

  /color-name@1.1.3:
    resolution: {integrity: sha512-72fSenhMw2HZMTVHeCA9KCmpEIbzWiQsjN+BHcBbS9vr1mtt+vJjPdksIBNUmKAW8TFUDPJK5SUU3QhE9NEXDw==}
    dev: true

  /color-name@1.1.4:
    resolution: {integrity: sha512-dOy+3AuW3a2wNbZHIuMZpTcgjGuLU/uBL/ubcZF9OXbDo8ff4O8yVp5Bf0efS8uEoYo5q4Fx7dY9OgQGXgAsQA==}
    dev: true

  /colorette@2.0.20:
    resolution: {integrity: sha512-IfEDxwoWIjkeXL1eXcDiow4UbKjhLdq6/EuSVR9GMN7KVH3r9gQ83e73hsz1Nd1T3ijd5xv1wcWRYO+D6kCI2w==}
    dev: true

  /commander@2.20.3:
    resolution: {integrity: sha512-GpVkmM8vF2vQUkj2LvZmD35JxeJOLCwJ9cUkugyk2nuhbv3+mJvpLYYt+0+USMxE+oj+ey/lJEnhZw75x/OMcQ==}
    dev: true

  /concat-map@0.0.1:
    resolution: {integrity: sha512-/Srv4dswyQNBfohGpz9o6Yb3Gz3SrUDqBH5rTuhGR7ahtlbYKnVxw2bCFMRljaA7EXHaXZ8wsHdodFvbkhKmqg==}
    dev: true

  /consola@3.2.3:
    resolution: {integrity: sha512-I5qxpzLv+sJhTVEoLYNcTW+bThDCPsit0vLNKShZx6rLtpilNpmmeTPaeqJb9ZE9dV3DGaeby6Vuhrw38WjeyQ==}
    engines: {node: ^14.18.0 || >=16.10.0}
    dev: true

  /convert-hrtime@5.0.0:
    resolution: {integrity: sha512-lOETlkIeYSJWcbbcvjRKGxVMXJR+8+OQb/mTPbA4ObPMytYIsUbuOE0Jzy60hjARYszq1id0j8KgVhC+WGZVTg==}
    engines: {node: '>=12'}
    dev: true

  /convert-source-map@2.0.0:
    resolution: {integrity: sha512-Kvp459HrV2FEJ1CAsi1Ku+MY3kasH19TFykTz2xWmMeq6bk2NU3XXvfJ+Q61m0xktWwt+1HSYf3JZsTms3aRJg==}
    dev: true

  /cookie@0.5.0:
    resolution: {integrity: sha512-YZ3GUyn/o8gfKJlnlX7g7xq4gyO6OSuhGPKaaGssGB2qgDUS0gPgtTvoyZLTt9Ab6dC4hfc9dV5arkvc/OCmrw==}
    engines: {node: '>= 0.6'}
    dev: true

  /covector@0.10.2(mocha@10.2.0):
    resolution: {integrity: sha512-Nbz2x5cnS7F0fTT/raNKo0UYbI6rjaDoCrAJNoOpsSHdztnlFi7Bb6lU6kOBEeEH1zHVJk5F3ChBs0VNAuf5mg==}
    hasBin: true
    dependencies:
      '@covector/apply': 0.9.2(mocha@10.2.0)
      '@covector/assemble': 0.10.3(mocha@10.2.0)
      '@covector/changelog': 0.10.1(mocha@10.2.0)
      '@covector/command': 0.7.0(mocha@10.2.0)
      '@covector/files': 0.7.1
      effection: 2.0.8(mocha@10.2.0)
      globby: 11.1.0
      inquirer: 8.2.6
      yargs: 17.7.2
    transitivePeerDependencies:
      - encoding
      - mocha
      - supports-color
    dev: true

  /cross-fetch@3.1.5:
    resolution: {integrity: sha512-lvb1SBsI0Z7GDwmuid+mU3kWVBwTVUbe7S0H52yaaAdQOXq2YktTCZdlAcNKFzE6QtRz0snpw9bNiPeOIkkQvw==}
    dependencies:
      node-fetch: 2.6.7
    transitivePeerDependencies:
      - encoding
    dev: true

  /cross-spawn@7.0.3:
    resolution: {integrity: sha512-iRDPJKUPVEND7dHPO8rkbOnPpyDygcDFtWjpeWNCgy8WP2rXcxXL8TskReQl6OrB2G7+UJrags1q15Fudc7G6w==}
    engines: {node: '>= 8'}
    dependencies:
      path-key: 3.1.1
      shebang-command: 2.0.0
      which: 2.0.2
    dev: true

  /css-tree@2.3.1:
    resolution: {integrity: sha512-6Fv1DV/TYw//QF5IzQdqsNDjx/wc8TrMBZsqjL9eW01tWb7R7k/mq+/VXfJCl7SoD5emsJop9cOByJZfs8hYIw==}
    engines: {node: ^10 || ^12.20.0 || ^14.13.0 || >=15.0.0}
    dependencies:
      mdn-data: 2.0.30
      source-map-js: 1.0.2

  /ctrlc-windows@2.1.0:
    resolution: {integrity: sha512-OrX5KI+K+2NMN91QIhYZdW7VDO2YsSdTZW494pA7Nvw/wBdU2hz+MGP006bR978zOTrG6Q8EIeJvLJmLqc6MsQ==}
    dev: true

  /debug@3.2.7:
    resolution: {integrity: sha512-CFjzYYAi4ThfiQvizrFQevTTXHtnCqWfe7x1AhgEscTz6ZbLbfoLRLPugTQyBth6f8ZERVUSyWHFD/7Wu4t1XQ==}
    peerDependencies:
      supports-color: '*'
    peerDependenciesMeta:
      supports-color:
        optional: true
    dependencies:
      ms: 2.1.3
    dev: true

  /debug@4.3.4(supports-color@8.1.1):
    resolution: {integrity: sha512-PRWFHuSU3eDtQJPvnNY7Jcket1j0t5OuOsFzPPzsekD52Zl8qUfFIPEiswXqIvHWGVHOgX+7G/vCNNhehwxfkQ==}
    engines: {node: '>=6.0'}
    peerDependencies:
      supports-color: '*'
    peerDependenciesMeta:
      supports-color:
        optional: true
    dependencies:
      ms: 2.1.2
      supports-color: 8.1.1
    dev: true

  /decamelize@4.0.0:
    resolution: {integrity: sha512-9iE1PgSik9HeIIw2JO94IidnE3eBoQrFJ3w7sFuzSX4DpmZ3v5sZpUiV5Swcf6mQEF+Y0ru8Neo+p+nyh2J+hQ==}
    engines: {node: '>=10'}
    dev: true

  /deep-is@0.1.4:
    resolution: {integrity: sha512-oIPzksmTg4/MriiaYGO+okXDT7ztn/w3Eptv/+gSIdMdKsJo0u4CfYNFJPy+4SKMuCqGw2wxnA+URMg3t8a/bQ==}
    dev: true

  /deepmerge@4.3.1:
    resolution: {integrity: sha512-3sUqbMEc77XqpdNO7FRyRog+eW3ph+GYCbj+rK+uYyRMuwsVy0rMiVtPn+QJlKFvWP/1PYpapqYn0Me2knFn+A==}
    engines: {node: '>=0.10.0'}
    dev: true

  /default-gateway@7.2.2:
    resolution: {integrity: sha512-AD7TrdNNPXRZIGw63dw+lnGmT4v7ggZC5NHNJgAYWm5njrwoze1q5JSAW9YuLy2tjnoLUG/r8FEB93MCh9QJPg==}
    engines: {node: '>= 16'}
    dependencies:
      execa: 7.2.0
    dev: true

  /defaults@1.0.4:
    resolution: {integrity: sha512-eFuaLoy/Rxalv2kr+lqMlUnrDWV+3j4pljOIJgLIhI058IQfWJ7vXhyEIHu+HtC738klGALYxOKDO0bQP3tg8A==}
    dependencies:
      clone: 1.0.4
    dev: true

  /define-data-property@1.1.1:
    resolution: {integrity: sha512-E7uGkTzkk1d0ByLeSc6ZsFS79Axg+m1P/VsgYsxHgiuc3tFSj+MjMIwe90FC4lOAZzNBdY7kkO2P2wKdsQ1vgQ==}
    engines: {node: '>= 0.4'}
    dependencies:
      get-intrinsic: 1.2.2
      gopd: 1.0.1
      has-property-descriptors: 1.0.1
    dev: true

  /define-properties@1.2.1:
    resolution: {integrity: sha512-8QmQKqEASLd5nx0U1B1okLElbUuuttJ/AnYmRXbbbGDWh6uS208EjD4Xqq/I9wK7u0v6O08XhTWnt5XtEbR6Dg==}
    engines: {node: '>= 0.4'}
    dependencies:
      define-data-property: 1.1.1
      has-property-descriptors: 1.0.1
      object-keys: 1.1.1
    dev: true

  /defu@6.1.2:
    resolution: {integrity: sha512-+uO4+qr7msjNNWKYPHqN/3+Dx3NFkmIzayk2L1MyZQlvgZb/J1A0fo410dpKrN2SnqFjt8n4JL8fDJE0wIgjFQ==}
    dev: true

  /dequal@2.0.3:
    resolution: {integrity: sha512-0je+qPKHEMohvfRTCEo3CrPG6cAzAYgmzKyxRiYSSDkS6eGJdyVJm7WaYA5ECaAD9wLB2T4EEeymA5aFVcYXCA==}
    engines: {node: '>=6'}

  /destr@2.0.1:
    resolution: {integrity: sha512-M1Ob1zPSIvlARiJUkKqvAZ3VAqQY6Jcuth/pBKQ2b1dX/Qx0OnJ8Vux6J2H5PTMQeRzWrrbTu70VxBfv/OPDJA==}
    dev: true

  /detect-indent@6.1.0:
    resolution: {integrity: sha512-reYkTUJAZb9gUuZ2RvVCNhVHdg62RHnJ7WJl8ftMi4diZ6NWlciOzQN88pUhSELEwflJht4oQDv0F0BMlwaYtA==}
    engines: {node: '>=8'}
    dev: true

  /devalue@4.3.2:
    resolution: {integrity: sha512-KqFl6pOgOW+Y6wJgu80rHpo2/3H07vr8ntR9rkkFIRETewbf5GaYYcakYfiKz89K+sLsuPkQIZaXDMjUObZwWg==}
    dev: true

  /diff@5.0.0:
    resolution: {integrity: sha512-/VTCrvm5Z0JGty/BWHljh+BAiw3IK+2j87NGMu8Nwc/f48WoDAC395uomO9ZD117ZOBaHmkX1oyLvkVM/aIT3w==}
    engines: {node: '>=0.3.1'}
    dev: true

  /dir-glob@3.0.1:
    resolution: {integrity: sha512-WkrWp9GR4KXfKGYzOLmTuGVi1UWFfws377n9cc55/tb6DuqyF6pcQ5AbiHEshaDpY9v6oaSr2XCDidGmMwdzIA==}
    engines: {node: '>=8'}
    dependencies:
      path-type: 4.0.0
    dev: true

  /doctrine@2.1.0:
    resolution: {integrity: sha512-35mSku4ZXK0vfCuHEDAwt55dg2jNajHZ1odvF+8SSr82EsZY4QmXfuWso8oEd8zRhVObSN18aM0CjSdoBX7zIw==}
    engines: {node: '>=0.10.0'}
    dependencies:
      esutils: 2.0.3
    dev: true

  /doctrine@3.0.0:
    resolution: {integrity: sha512-yS+Q5i3hBf7GBkd4KG8a7eBNNWNGLTaEwwYWUijIYM7zrlYDM0BFXHjjPWlWZ1Rg7UaddZeIDmi9jF3HmqiQ2w==}
    engines: {node: '>=6.0.0'}
    dependencies:
      esutils: 2.0.3
    dev: true

  /duplexer@0.1.2:
    resolution: {integrity: sha512-jtD6YG370ZCIi/9GTaJKQxWTZD045+4R4hTk/x1UyoqadyJ9x9CgSi1RlVDQF8U2sxLLSnFkCaMihqljHIWgMg==}
    dev: true

<<<<<<< HEAD
  /effection@2.0.7(mocha@10.2.0):
    resolution: {integrity: sha512-I9ndFvtByvHbvOHwMp1NM7vlLDT0RBOu1YlIfBece46VASSot0oPnAfoGdc1YKoQShQLjigvHZ6OqZYUAxUcXg==}
=======
  /effection@2.0.8:
    resolution: {integrity: sha512-/v7cbPIXGGylInQgHHjJutzqUn6VIfcP13hh2X0hXf04wwAlSI+lVjUBKpr5TX3+v9dXV/JLHO/pqQ9Cp1QAnQ==}
    dependencies:
      '@effection/channel': 2.0.6
      '@effection/core': 2.2.3
      '@effection/events': 2.0.6
      '@effection/fetch': 2.0.7(mocha@10.2.0)
      '@effection/main': 2.1.2
      '@effection/stream': 2.0.6
      '@effection/subscription': 2.0.6
    dev: true

  /effection@2.0.8(mocha@10.2.0):
    resolution: {integrity: sha512-/v7cbPIXGGylInQgHHjJutzqUn6VIfcP13hh2X0hXf04wwAlSI+lVjUBKpr5TX3+v9dXV/JLHO/pqQ9Cp1QAnQ==}
>>>>>>> 68cb23f9
    dependencies:
      '@effection/channel': 2.0.6
      '@effection/core': 2.2.3
      '@effection/events': 2.0.6
      '@effection/fetch': 2.0.7(mocha@10.2.0)
      '@effection/main': 2.1.2
      '@effection/stream': 2.0.6
      '@effection/subscription': 2.0.6
    transitivePeerDependencies:
      - encoding
      - mocha
    dev: true

  /electron-to-chromium@1.4.605:
    resolution: {integrity: sha512-V52j+P5z6cdRqTjPR/bYNxx7ETCHIkm5VIGuyCy3CMrfSnbEpIlLnk5oHmZo7gYvDfh2TfHeanB6rawyQ23ktg==}
    dev: true

  /emoji-regex@8.0.0:
    resolution: {integrity: sha512-MSjYzcWNOA0ewAHpz0MxpYFvwg6yjy1NG3xteoqz644VCo/RPgnr1/GGt+ic3iJTzQ8Eu3TdM14SawnVUmGE6A==}
    dev: true

  /es-abstract@1.22.3:
    resolution: {integrity: sha512-eiiY8HQeYfYH2Con2berK+To6GrK2RxbPawDkGq4UiCQQfZHb6wX9qQqkbpPqaxQFcl8d9QzZqo0tGE0VcrdwA==}
    engines: {node: '>= 0.4'}
    dependencies:
      array-buffer-byte-length: 1.0.0
      arraybuffer.prototype.slice: 1.0.2
      available-typed-arrays: 1.0.5
      call-bind: 1.0.5
      es-set-tostringtag: 2.0.2
      es-to-primitive: 1.2.1
      function.prototype.name: 1.1.6
      get-intrinsic: 1.2.2
      get-symbol-description: 1.0.0
      globalthis: 1.0.3
      gopd: 1.0.1
      has-property-descriptors: 1.0.1
      has-proto: 1.0.1
      has-symbols: 1.0.3
      hasown: 2.0.0
      internal-slot: 1.0.6
      is-array-buffer: 3.0.2
      is-callable: 1.2.7
      is-negative-zero: 2.0.2
      is-regex: 1.1.4
      is-shared-array-buffer: 1.0.2
      is-string: 1.0.7
      is-typed-array: 1.1.12
      is-weakref: 1.0.2
      object-inspect: 1.13.1
      object-keys: 1.1.1
      object.assign: 4.1.5
      regexp.prototype.flags: 1.5.1
      safe-array-concat: 1.0.1
      safe-regex-test: 1.0.0
      string.prototype.trim: 1.2.8
      string.prototype.trimend: 1.0.7
      string.prototype.trimstart: 1.0.7
      typed-array-buffer: 1.0.0
      typed-array-byte-length: 1.0.0
      typed-array-byte-offset: 1.0.0
      typed-array-length: 1.0.4
      unbox-primitive: 1.0.2
      which-typed-array: 1.1.13
    dev: true

  /es-set-tostringtag@2.0.2:
    resolution: {integrity: sha512-BuDyupZt65P9D2D2vA/zqcI3G5xRsklm5N3xCwuiy+/vKy8i0ifdsQP1sLgO4tZDSCaQUSnmC48khknGMV3D2Q==}
    engines: {node: '>= 0.4'}
    dependencies:
      get-intrinsic: 1.2.2
      has-tostringtag: 1.0.0
      hasown: 2.0.0
    dev: true

  /es-shim-unscopables@1.0.2:
    resolution: {integrity: sha512-J3yBRXCzDu4ULnQwxyToo/OjdMx6akgVC7K6few0a7F/0wLtmKKN7I73AH5T2836UuXRqN7Qg+IIUw/+YJksRw==}
    dependencies:
      hasown: 2.0.0
    dev: true

  /es-to-primitive@1.2.1:
    resolution: {integrity: sha512-QCOllgZJtaUo9miYBcLChTUaHNjJF3PYs1VidD7AwiEj1kYxKeQTctLAezAOH5ZKRH0g2IgPn6KwB4IT8iRpvA==}
    engines: {node: '>= 0.4'}
    dependencies:
      is-callable: 1.2.7
      is-date-object: 1.0.5
      is-symbol: 1.0.4
    dev: true

  /es6-promise@3.3.1:
    resolution: {integrity: sha512-SOp9Phqvqn7jtEUxPWdWfWoLmyt2VaJ6MpvP9Comy1MceMXqE6bxvaTu4iaxpYYPzhny28Lc+M87/c2cPK6lDg==}
    dev: true

  /esbuild@0.18.14:
    resolution: {integrity: sha512-uNPj5oHPYmj+ZhSQeYQVFZ+hAlJZbAGOmmILWIqrGvPVlNLbyOvU5Bu6Woi8G8nskcx0vwY0iFoMPrzT86Ko+w==}
    engines: {node: '>=12'}
    hasBin: true
    requiresBuild: true
    optionalDependencies:
      '@esbuild/android-arm': 0.18.14
      '@esbuild/android-arm64': 0.18.14
      '@esbuild/android-x64': 0.18.14
      '@esbuild/darwin-arm64': 0.18.14
      '@esbuild/darwin-x64': 0.18.14
      '@esbuild/freebsd-arm64': 0.18.14
      '@esbuild/freebsd-x64': 0.18.14
      '@esbuild/linux-arm': 0.18.14
      '@esbuild/linux-arm64': 0.18.14
      '@esbuild/linux-ia32': 0.18.14
      '@esbuild/linux-loong64': 0.18.14
      '@esbuild/linux-mips64el': 0.18.14
      '@esbuild/linux-ppc64': 0.18.14
      '@esbuild/linux-riscv64': 0.18.14
      '@esbuild/linux-s390x': 0.18.14
      '@esbuild/linux-x64': 0.18.14
      '@esbuild/netbsd-x64': 0.18.14
      '@esbuild/openbsd-x64': 0.18.14
      '@esbuild/sunos-x64': 0.18.14
      '@esbuild/win32-arm64': 0.18.14
      '@esbuild/win32-ia32': 0.18.14
      '@esbuild/win32-x64': 0.18.14
    dev: true

  /esbuild@0.19.8:
    resolution: {integrity: sha512-l7iffQpT2OrZfH2rXIp7/FkmaeZM0vxbxN9KfiCwGYuZqzMg/JdvX26R31Zxn/Pxvsrg3Y9N6XTcnknqDyyv4w==}
    engines: {node: '>=12'}
    hasBin: true
    requiresBuild: true
    optionalDependencies:
      '@esbuild/android-arm': 0.19.8
      '@esbuild/android-arm64': 0.19.8
      '@esbuild/android-x64': 0.19.8
      '@esbuild/darwin-arm64': 0.19.8
      '@esbuild/darwin-x64': 0.19.8
      '@esbuild/freebsd-arm64': 0.19.8
      '@esbuild/freebsd-x64': 0.19.8
      '@esbuild/linux-arm': 0.19.8
      '@esbuild/linux-arm64': 0.19.8
      '@esbuild/linux-ia32': 0.19.8
      '@esbuild/linux-loong64': 0.19.8
      '@esbuild/linux-mips64el': 0.19.8
      '@esbuild/linux-ppc64': 0.19.8
      '@esbuild/linux-riscv64': 0.19.8
      '@esbuild/linux-s390x': 0.19.8
      '@esbuild/linux-x64': 0.19.8
      '@esbuild/netbsd-x64': 0.19.8
      '@esbuild/openbsd-x64': 0.19.8
      '@esbuild/sunos-x64': 0.19.8
      '@esbuild/win32-arm64': 0.19.8
      '@esbuild/win32-ia32': 0.19.8
      '@esbuild/win32-x64': 0.19.8
    dev: true

  /escalade@3.1.1:
    resolution: {integrity: sha512-k0er2gUkLf8O0zKJiAhmkTnJlTvINGv7ygDNPbeIsX/TJjGJZHuh9B2UxbsaEkmlEo9MfhrSzmhIlhRlI2GXnw==}
    engines: {node: '>=6'}
    dev: true

  /escape-string-regexp@1.0.5:
    resolution: {integrity: sha512-vbRorB5FUQWvla16U8R/qgaFIya2qGzwDrNmCZuYKrbdSUMG6I1ZCGQRefkRVhuOkIGVne7BQ35DSfo1qvJqFg==}
    engines: {node: '>=0.8.0'}
    dev: true

  /escape-string-regexp@4.0.0:
    resolution: {integrity: sha512-TtpcNJ3XAzx3Gq8sWRzJaVajRs0uVxA2YAkdb1jm2YkPz4G6egUFAyA3n5vtEIZefPk5Wa4UXbKuS5fKkJWdgA==}
    engines: {node: '>=10'}
    dev: true

  /eslint-compat-utils@0.1.2(eslint@8.55.0):
    resolution: {integrity: sha512-Jia4JDldWnFNIru1Ehx1H5s9/yxiRHY/TimCuUc0jNexew3cF1gI6CYZil1ociakfWO3rRqFjl1mskBblB3RYg==}
    engines: {node: '>=12'}
    peerDependencies:
      eslint: '>=6.0.0'
    dependencies:
      eslint: 8.55.0
    dev: true

  /eslint-config-prettier@9.1.0(eslint@8.55.0):
    resolution: {integrity: sha512-NSWl5BFQWEPi1j4TjVNItzYV7dZXZ+wP6I6ZhrBGpChQhZRUaElihE9uRRkcbRnNb76UMKDF3r+WTmNcGPKsqw==}
    hasBin: true
    peerDependencies:
      eslint: '>=7.0.0'
    dependencies:
      eslint: 8.55.0
    dev: true

  /eslint-config-standard-with-typescript@40.0.0(@typescript-eslint/eslint-plugin@6.13.2)(eslint-plugin-import@2.29.0)(eslint-plugin-n@16.3.1)(eslint-plugin-promise@6.1.1)(eslint@8.55.0)(typescript@5.3.2):
    resolution: {integrity: sha512-GXUJcwIXiTQaS3H4etv8a1lejVVdZYaxZNz3g7vt6GoJosQqMTurbmSC4FVGyHiGT/d1TjFr3+47A3xsHhsG+Q==}
    peerDependencies:
      '@typescript-eslint/eslint-plugin': ^6.4.0
      eslint: ^8.0.1
      eslint-plugin-import: ^2.25.2
      eslint-plugin-n: '^15.0.0 || ^16.0.0 '
      eslint-plugin-promise: ^6.0.0
      typescript: '*'
    dependencies:
      '@typescript-eslint/eslint-plugin': 6.13.2(@typescript-eslint/parser@6.13.2)(eslint@8.55.0)(typescript@5.3.2)
      '@typescript-eslint/parser': 6.13.2(eslint@8.55.0)(typescript@5.3.2)
      eslint: 8.55.0
      eslint-config-standard: 17.1.0(eslint-plugin-import@2.29.0)(eslint-plugin-n@16.3.1)(eslint-plugin-promise@6.1.1)(eslint@8.55.0)
      eslint-plugin-import: 2.29.0(@typescript-eslint/parser@6.13.2)(eslint@8.55.0)
      eslint-plugin-n: 16.3.1(eslint@8.55.0)
      eslint-plugin-promise: 6.1.1(eslint@8.55.0)
      typescript: 5.3.2
    transitivePeerDependencies:
      - supports-color
    dev: true

  /eslint-config-standard@17.1.0(eslint-plugin-import@2.29.0)(eslint-plugin-n@16.3.1)(eslint-plugin-promise@6.1.1)(eslint@8.55.0):
    resolution: {integrity: sha512-IwHwmaBNtDK4zDHQukFDW5u/aTb8+meQWZvNFWkiGmbWjD6bqyuSSBxxXKkCftCUzc1zwCH2m/baCNDLGmuO5Q==}
    engines: {node: '>=12.0.0'}
    peerDependencies:
      eslint: ^8.0.1
      eslint-plugin-import: ^2.25.2
      eslint-plugin-n: '^15.0.0 || ^16.0.0 '
      eslint-plugin-promise: ^6.0.0
    dependencies:
      eslint: 8.55.0
      eslint-plugin-import: 2.29.0(@typescript-eslint/parser@6.13.2)(eslint@8.55.0)
      eslint-plugin-n: 16.3.1(eslint@8.55.0)
      eslint-plugin-promise: 6.1.1(eslint@8.55.0)
    dev: true

  /eslint-import-resolver-node@0.3.9:
    resolution: {integrity: sha512-WFj2isz22JahUv+B788TlO3N6zL3nNJGU8CcZbPZvVEkBPaJdCV4vy5wyghty5ROFbCRnm132v8BScu5/1BQ8g==}
    dependencies:
      debug: 3.2.7
      is-core-module: 2.13.1
      resolve: 1.22.8
    transitivePeerDependencies:
      - supports-color
    dev: true

  /eslint-module-utils@2.8.0(@typescript-eslint/parser@6.13.2)(eslint-import-resolver-node@0.3.9)(eslint@8.55.0):
    resolution: {integrity: sha512-aWajIYfsqCKRDgUfjEXNN/JlrzauMuSEy5sbd7WXbtW3EH6A6MpwEh42c7qD+MqQo9QMJ6fWLAeIJynx0g6OAw==}
    engines: {node: '>=4'}
    peerDependencies:
      '@typescript-eslint/parser': '*'
      eslint: '*'
      eslint-import-resolver-node: '*'
      eslint-import-resolver-typescript: '*'
      eslint-import-resolver-webpack: '*'
    peerDependenciesMeta:
      '@typescript-eslint/parser':
        optional: true
      eslint:
        optional: true
      eslint-import-resolver-node:
        optional: true
      eslint-import-resolver-typescript:
        optional: true
      eslint-import-resolver-webpack:
        optional: true
    dependencies:
      '@typescript-eslint/parser': 6.13.2(eslint@8.55.0)(typescript@5.3.2)
      debug: 3.2.7
      eslint: 8.55.0
      eslint-import-resolver-node: 0.3.9
    transitivePeerDependencies:
      - supports-color
    dev: true

  /eslint-plugin-es-x@7.5.0(eslint@8.55.0):
    resolution: {integrity: sha512-ODswlDSO0HJDzXU0XvgZ3lF3lS3XAZEossh15Q2UHjwrJggWeBoKqqEsLTZLXl+dh5eOAozG0zRcYtuE35oTuQ==}
    engines: {node: ^14.18.0 || >=16.0.0}
    peerDependencies:
      eslint: '>=8'
    dependencies:
      '@eslint-community/eslint-utils': 4.4.0(eslint@8.55.0)
      '@eslint-community/regexpp': 4.10.0
      eslint: 8.55.0
      eslint-compat-utils: 0.1.2(eslint@8.55.0)
    dev: true

  /eslint-plugin-import@2.29.0(@typescript-eslint/parser@6.13.2)(eslint@8.55.0):
    resolution: {integrity: sha512-QPOO5NO6Odv5lpoTkddtutccQjysJuFxoPS7fAHO+9m9udNHvTCPSAMW9zGAYj8lAIdr40I8yPCdUYrncXtrwg==}
    engines: {node: '>=4'}
    peerDependencies:
      '@typescript-eslint/parser': '*'
      eslint: ^2 || ^3 || ^4 || ^5 || ^6 || ^7.2.0 || ^8
    peerDependenciesMeta:
      '@typescript-eslint/parser':
        optional: true
    dependencies:
      '@typescript-eslint/parser': 6.13.2(eslint@8.55.0)(typescript@5.3.2)
      array-includes: 3.1.7
      array.prototype.findlastindex: 1.2.3
      array.prototype.flat: 1.3.2
      array.prototype.flatmap: 1.3.2
      debug: 3.2.7
      doctrine: 2.1.0
      eslint: 8.55.0
      eslint-import-resolver-node: 0.3.9
      eslint-module-utils: 2.8.0(@typescript-eslint/parser@6.13.2)(eslint-import-resolver-node@0.3.9)(eslint@8.55.0)
      hasown: 2.0.0
      is-core-module: 2.13.1
      is-glob: 4.0.3
      minimatch: 3.1.2
      object.fromentries: 2.0.7
      object.groupby: 1.0.1
      object.values: 1.1.7
      semver: 7.5.4
      tsconfig-paths: 3.14.2
    transitivePeerDependencies:
      - eslint-import-resolver-typescript
      - eslint-import-resolver-webpack
      - supports-color
    dev: true

  /eslint-plugin-n@16.3.1(eslint@8.55.0):
    resolution: {integrity: sha512-w46eDIkxQ2FaTHcey7G40eD+FhTXOdKudDXPUO2n9WNcslze/i/HT2qJ3GXjHngYSGDISIgPNhwGtgoix4zeOw==}
    engines: {node: '>=16.0.0'}
    peerDependencies:
      eslint: '>=7.0.0'
    dependencies:
      '@eslint-community/eslint-utils': 4.4.0(eslint@8.55.0)
      builtins: 5.0.1
      eslint: 8.55.0
      eslint-plugin-es-x: 7.5.0(eslint@8.55.0)
      get-tsconfig: 4.7.2
      ignore: 5.3.0
      is-builtin-module: 3.2.1
      is-core-module: 2.13.1
      minimatch: 3.1.2
      resolve: 1.22.8
      semver: 7.5.4
    dev: true

  /eslint-plugin-promise@6.1.1(eslint@8.55.0):
    resolution: {integrity: sha512-tjqWDwVZQo7UIPMeDReOpUgHCmCiH+ePnVT+5zVapL0uuHnegBUs2smM13CzOs2Xb5+MHMRFTs9v24yjba4Oig==}
    engines: {node: ^12.22.0 || ^14.17.0 || >=16.0.0}
    peerDependencies:
      eslint: ^7.0.0 || ^8.0.0
    dependencies:
      eslint: 8.55.0
    dev: true

  /eslint-plugin-security@1.7.1:
    resolution: {integrity: sha512-sMStceig8AFglhhT2LqlU5r+/fn9OwsA72O5bBuQVTssPCdQAOQzL+oMn/ZcpeUY6KcNfLJArgcrsSULNjYYdQ==}
    dependencies:
      safe-regex: 2.1.1
    dev: true

  /eslint-scope@7.2.2:
    resolution: {integrity: sha512-dOt21O7lTMhDM+X9mB4GX+DZrZtCUJPL/wlcTqxyrx5IvO0IYtILdtrQGQp+8n5S0gwSVmOf9NQrjMOgfQZlIg==}
    engines: {node: ^12.22.0 || ^14.17.0 || >=16.0.0}
    dependencies:
      esrecurse: 4.3.0
      estraverse: 5.3.0
    dev: true

  /eslint-visitor-keys@3.4.3:
    resolution: {integrity: sha512-wpc+LXeiyiisxPlEkUzU6svyS1frIO3Mgxj1fdy7Pm8Ygzguax2N3Fa/D/ag1WqbOprdI+uY6wMUl8/a2G+iag==}
    engines: {node: ^12.22.0 || ^14.17.0 || >=16.0.0}
    dev: true

  /eslint@8.55.0:
    resolution: {integrity: sha512-iyUUAM0PCKj5QpwGfmCAG9XXbZCWsqP/eWAWrG/W0umvjuLRBECwSFdt+rCntju0xEH7teIABPwXpahftIaTdA==}
    engines: {node: ^12.22.0 || ^14.17.0 || >=16.0.0}
    hasBin: true
    dependencies:
      '@eslint-community/eslint-utils': 4.4.0(eslint@8.55.0)
      '@eslint-community/regexpp': 4.10.0
      '@eslint/eslintrc': 2.1.4
      '@eslint/js': 8.55.0
      '@humanwhocodes/config-array': 0.11.13
      '@humanwhocodes/module-importer': 1.0.1
      '@nodelib/fs.walk': 1.2.8
      '@ungap/structured-clone': 1.2.0
      ajv: 6.12.6
      chalk: 4.1.2
      cross-spawn: 7.0.3
      debug: 4.3.4(supports-color@8.1.1)
      doctrine: 3.0.0
      escape-string-regexp: 4.0.0
      eslint-scope: 7.2.2
      eslint-visitor-keys: 3.4.3
      espree: 9.6.1
      esquery: 1.5.0
      esutils: 2.0.3
      fast-deep-equal: 3.1.3
      file-entry-cache: 6.0.1
      find-up: 5.0.0
      glob-parent: 6.0.2
      globals: 13.23.0
      graphemer: 1.4.0
      ignore: 5.3.0
      imurmurhash: 0.1.4
      is-glob: 4.0.3
      is-path-inside: 3.0.3
      js-yaml: 4.1.0
      json-stable-stringify-without-jsonify: 1.0.1
      levn: 0.4.1
      lodash.merge: 4.6.2
      minimatch: 3.1.2
      natural-compare: 1.4.0
      optionator: 0.9.3
      strip-ansi: 6.0.1
      text-table: 0.2.0
    transitivePeerDependencies:
      - supports-color
    dev: true

  /esm-env@1.0.0:
    resolution: {integrity: sha512-Cf6VksWPsTuW01vU9Mk/3vRue91Zevka5SjyNf3nEpokFRuqt/KjUQoGAwq9qMmhpLTHmXzSIrFRw8zxWzmFBA==}
    dev: true

  /espree@9.6.1:
    resolution: {integrity: sha512-oruZaFkjorTpF32kDSI5/75ViwGeZginGGy2NoOSg3Q9bnwlnmDm4HLnkl0RE3n+njDXR037aY1+x58Z/zFdwQ==}
    engines: {node: ^12.22.0 || ^14.17.0 || >=16.0.0}
    dependencies:
      acorn: 8.11.2
      acorn-jsx: 5.3.2(acorn@8.11.2)
      eslint-visitor-keys: 3.4.3
    dev: true

  /esquery@1.5.0:
    resolution: {integrity: sha512-YQLXUplAwJgCydQ78IMJywZCceoqk1oH01OERdSAJc/7U2AylwjhSCLDEtqwg811idIS/9fIU5GjG73IgjKMVg==}
    engines: {node: '>=0.10'}
    dependencies:
      estraverse: 5.3.0
    dev: true

  /esrecurse@4.3.0:
    resolution: {integrity: sha512-KmfKL3b6G+RXvP8N1vr3Tq1kL/oCFgn2NYXEtqP8/L3pKapUA4G8cFVaoF3SU323CD4XypR/ffioHmkti6/Tag==}
    engines: {node: '>=4.0'}
    dependencies:
      estraverse: 5.3.0
    dev: true

  /estraverse@5.3.0:
    resolution: {integrity: sha512-MMdARuVEQziNTeJD8DgMqmhwR11BRQ/cBP+pLtYdSTnf3MIO8fFeiINEbX36ZdNlfU/7A9f3gUw49B3oQsvwBA==}
    engines: {node: '>=4.0'}
    dev: true

  /estree-walker@2.0.2:
    resolution: {integrity: sha512-Rfkk/Mp/DL7JVje3u18FxFujQlTNR2q6QfMSMB7AvCBx91NGj/ba3kCfza0f6dVDbw7YlRf/nDrn7pQrCCyQ/w==}
    dev: true

  /estree-walker@3.0.3:
    resolution: {integrity: sha512-7RUKfXgSMMkzt6ZuXmqapOurLGPPfgj6l9uRZ7lRGolvk0y2yocc35LdcxKC5PQZdn2DMqioAQ2NoWcrTKmm6g==}
    dependencies:
      '@types/estree': 1.0.5

  /esutils@2.0.3:
    resolution: {integrity: sha512-kVscqXk4OCp68SZ0dkgEKVi6/8ij300KBWTJq32P/dYeWTSwK41WyTxalN1eRmA5Z9UU/LX9D7FWSmV9SAYx6g==}
    engines: {node: '>=0.10.0'}
    dev: true

  /event-target-shim@5.0.1:
    resolution: {integrity: sha512-i/2XbnSz/uxRCU6+NdVJgKWDTM427+MqYbkQzD321DuCQJUqOuJKIA0IM2+W2xtYHdKOmZ4dR6fExsd4SXL+WQ==}
    engines: {node: '>=6'}
    dev: true

  /execa@5.1.1:
    resolution: {integrity: sha512-8uSpZZocAZRBAPIEINJj3Lo9HyGitllczc27Eh5YYojjMFMn8yHMDMaUHE2Jqfq05D/wucwI4JGURyXt1vchyg==}
    engines: {node: '>=10'}
    dependencies:
      cross-spawn: 7.0.3
      get-stream: 6.0.1
      human-signals: 2.1.0
      is-stream: 2.0.1
      merge-stream: 2.0.0
      npm-run-path: 4.0.1
      onetime: 5.1.2
      signal-exit: 3.0.7
      strip-final-newline: 2.0.0
    dev: true

  /execa@7.2.0:
    resolution: {integrity: sha512-UduyVP7TLB5IcAQl+OzLyLcS/l32W/GLg+AhHJ+ow40FOk2U3SAllPwR44v4vmdFwIWqpdwxxpQbF1n5ta9seA==}
    engines: {node: ^14.18.0 || ^16.14.0 || >=18.0.0}
    dependencies:
      cross-spawn: 7.0.3
      get-stream: 6.0.1
      human-signals: 4.3.1
      is-stream: 3.0.0
      merge-stream: 2.0.0
      npm-run-path: 5.1.0
      onetime: 6.0.0
      signal-exit: 3.0.7
      strip-final-newline: 3.0.0
    dev: true

  /extend@3.0.2:
    resolution: {integrity: sha512-fjquC59cD7CyW6urNXK0FBufkZcoiGG80wTuPujX590cB5Ttln20E2UB4S/WARVqhXffZl2LNgS+gQdPIIim/g==}
    dev: true

  /external-editor@3.1.0:
    resolution: {integrity: sha512-hMQ4CX1p1izmuLYyZqLMO/qGNw10wSv9QDCPfzXfyFrOaCSSoRfqE1Kf1s5an66J5JZC62NewG+mK49jOCtQew==}
    engines: {node: '>=4'}
    dependencies:
      chardet: 0.7.0
      iconv-lite: 0.4.24
      tmp: 0.0.33
    dev: true

  /fast-deep-equal@3.1.3:
    resolution: {integrity: sha512-f3qQ9oQy9j2AhBe/H9VC91wLmKBCCU/gDOnKNAYG5hswO7BLKj09Hc5HYNz9cGI++xlpDCIgDaitVs03ATR84Q==}
    dev: true

  /fast-glob@3.3.2:
    resolution: {integrity: sha512-oX2ruAFQwf/Orj8m737Y5adxDQO0LAB7/S5MnxCdTNDd4p6BsyIVsv9JQsATbTSq8KHRpLwIHbVlUNatxd+1Ow==}
    engines: {node: '>=8.6.0'}
    dependencies:
      '@nodelib/fs.stat': 2.0.5
      '@nodelib/fs.walk': 1.2.8
      glob-parent: 5.1.2
      merge2: 1.4.1
      micromatch: 4.0.5
    dev: true

  /fast-json-stable-stringify@2.1.0:
    resolution: {integrity: sha512-lhd/wF+Lk98HZoTCtlVraHtfh5XYijIjalXck7saUtuanSDyLMxnHhSXEDJqHxD7msR8D0uCmqlkwjCV8xvwHw==}
    dev: true

  /fast-levenshtein@2.0.6:
    resolution: {integrity: sha512-DCXu6Ifhqcks7TZKY3Hxp3y6qphY5SJZmrWMDrKcERSOXWQdMhU9Ig/PYrzyw/ul9jOIyh0N4M0tbC5hodg8dw==}
    dev: true

  /fastq@1.15.0:
    resolution: {integrity: sha512-wBrocU2LCXXa+lWBt8RoIRD89Fi8OdABODa/kEnyeyjS5aZO5/GNvI5sEINADqP/h8M29UHTHUb53sUu5Ihqdw==}
    dependencies:
      reusify: 1.0.4
    dev: true

  /fault@1.0.4:
    resolution: {integrity: sha512-CJ0HCB5tL5fYTEA7ToAq5+kTwd++Borf1/bifxd9iT70QcXr4MRrO3Llf8Ifs70q+SJcGHFtnIE/Nw6giCtECA==}
    dependencies:
      format: 0.2.2
    dev: true

  /figures@3.2.0:
    resolution: {integrity: sha512-yaduQFRKLXYOGgEn6AZau90j3ggSOyiqXU0F9JZfeXYhNa+Jk4X+s45A2zg5jns87GAFa34BBm2kXw4XpNcbdg==}
    engines: {node: '>=8'}
    dependencies:
      escape-string-regexp: 1.0.5
    dev: true

  /file-entry-cache@6.0.1:
    resolution: {integrity: sha512-7Gps/XWymbLk2QLYK4NzpMOrYjMhdIxXuIvy2QBsLE6ljuodKvdkWs/cpyJJ3CVIVpH0Oi1Hvg1ovbMzLdFBBg==}
    engines: {node: ^10.12.0 || >=12.0.0}
    dependencies:
      flat-cache: 3.2.0
    dev: true

  /fill-range@7.0.1:
    resolution: {integrity: sha512-qOo9F+dMUmC2Lcb4BbVvnKJxTPjCm+RRpe4gDuGrzkL7mEVl/djYSu2OdQ2Pa302N4oqkSg9ir6jaLWJ2USVpQ==}
    engines: {node: '>=8'}
    dependencies:
      to-regex-range: 5.0.1
    dev: true

  /find-up@5.0.0:
    resolution: {integrity: sha512-78/PXT1wlLLDgTzDs7sjq9hzz0vXD+zn+7wypEe4fXQxCmdmqfGsEPQxmiCSQI3ajFV91bVSsvNtrJRiW6nGng==}
    engines: {node: '>=10'}
    dependencies:
      locate-path: 6.0.0
      path-exists: 4.0.0
    dev: true

  /flat-cache@3.2.0:
    resolution: {integrity: sha512-CYcENa+FtcUKLmhhqyctpclsq7QF38pKjZHsGNiSQF5r4FtoKDWabFDl3hzaEQMvT1LHEysw5twgLvpYYb4vbw==}
    engines: {node: ^10.12.0 || >=12.0.0}
    dependencies:
      flatted: 3.2.9
      keyv: 4.5.4
      rimraf: 3.0.2
    dev: true

  /flat@5.0.2:
    resolution: {integrity: sha512-b6suED+5/3rTpUBdG1gupIl8MPFCAMA0QXwmljLhvCUKcUvdE4gWky9zpuGCcXHOsz4J9wPGNWq6OKpmIzz3hQ==}
    hasBin: true
    dev: true

  /flatted@3.2.9:
    resolution: {integrity: sha512-36yxDn5H7OFZQla0/jFJmbIKTdZAQHngCedGxiMmpNfEZM0sdEeT+WczLQrjK6D7o2aiyLYDnkw0R3JK0Qv1RQ==}
    dev: true

  /for-each@0.3.3:
    resolution: {integrity: sha512-jqYfLp7mo9vIyQf8ykW2v7A+2N4QjeCeI5+Dz9XraiO1ign81wjiH7Fb9vSOWvQfNtmSa4H2RoQTrrXivdUZmw==}
    dependencies:
      is-callable: 1.2.7
    dev: true

  /format@0.2.2:
    resolution: {integrity: sha512-wzsgA6WOq+09wrU1tsJ09udeR/YZRaeArL9e1wPbFg3GG2yDnC2ldKpxs4xunpFF9DgqCqOIra3bc1HWrJ37Ww==}
    engines: {node: '>=0.4.x'}
    dev: true

  /fs.realpath@1.0.0:
    resolution: {integrity: sha512-OO0pH2lK6a0hZnAdau5ItzHPI6pUlvI7jMVnxUQRtw4owF2wk8lOSabtGDCTP4Ggrg2MbGnWO9X8K1t4+fGMDw==}
    dev: true

  /fsevents@2.3.3:
    resolution: {integrity: sha512-5xoDfX+fL7faATnagmWPpbFtwh/R77WmMMqqHGS65C3vvB0YHrgF+B1YmZ3441tMj5n63k0212XNoJwzlhffQw==}
    engines: {node: ^8.16.0 || ^10.6.0 || >=11.0.0}
    os: [darwin]
    requiresBuild: true
    dev: true
    optional: true

  /function-bind@1.1.2:
    resolution: {integrity: sha512-7XHNxH7qX9xG5mIwxkhumTox/MIRNcOgDrxWsMt2pAr23WHp6MrRlN7FBSFpCpr+oVO0F744iUgR82nJMfG2SA==}
    dev: true

  /function-timeout@0.1.1:
    resolution: {integrity: sha512-0NVVC0TaP7dSTvn1yMiy6d6Q8gifzbvQafO46RtLG/kHJUBNd+pVRGOBoK44wNBvtSPUJRfdVvkFdD3p0xvyZg==}
    engines: {node: '>=14.16'}
    dev: true

  /function.prototype.name@1.1.6:
    resolution: {integrity: sha512-Z5kx79swU5P27WEayXM1tBi5Ze/lbIyiNgU3qyXUOf9b2rgXYyF9Dy9Cx+IQv/Lc8WCG6L82zwUPpSS9hGehIg==}
    engines: {node: '>= 0.4'}
    dependencies:
      call-bind: 1.0.5
      define-properties: 1.2.1
      es-abstract: 1.22.3
      functions-have-names: 1.2.3
    dev: true

  /functions-have-names@1.2.3:
    resolution: {integrity: sha512-xckBUXyTIqT97tq2x2AMb+g163b5JFysYk0x4qxNFwbfQkmNZoiRHb6sPzI9/QV33WeuvVYBUIiD4NzNIyqaRQ==}
    dev: true

  /gensync@1.0.0-beta.2:
    resolution: {integrity: sha512-3hN7NaskYvMDLQY55gnW3NQ+mesEAepTqlg+VEbj7zzqEMBVNhzcGYYeqFo/TlYz6eQiFcp1HcsCZO+nGgS8zg==}
    engines: {node: '>=6.9.0'}
    dev: true

  /get-caller-file@2.0.5:
    resolution: {integrity: sha512-DyFP3BM/3YHTQOCUL/w0OZHR0lpKeGrxotcHWcqNEdnltqFwXVfhEBQ94eIo34AfQpo0rGki4cyIiftY06h2Fg==}
    engines: {node: 6.* || 8.* || >= 10.*}
    dev: true

  /get-intrinsic@1.2.2:
    resolution: {integrity: sha512-0gSo4ml/0j98Y3lngkFEot/zhiCeWsbYIlZ+uZOVgzLyLaUw7wxUL+nCTP0XJvJg1AXulJRI3UJi8GsbDuxdGA==}
    dependencies:
      function-bind: 1.1.2
      has-proto: 1.0.1
      has-symbols: 1.0.3
      hasown: 2.0.0
    dev: true

  /get-stream@6.0.1:
    resolution: {integrity: sha512-ts6Wi+2j3jQjqi70w5AlN8DFnkSwC+MqmxEzdEALB2qXZYV3X/b1CTfgPLGJNMeAWxdPfU8FO1ms3NUfaHCPYg==}
    engines: {node: '>=10'}
    dev: true

  /get-symbol-description@1.0.0:
    resolution: {integrity: sha512-2EmdH1YvIQiZpltCNgkuiUnyukzxM/R6NDJX31Ke3BG1Nq5b0S2PhX59UKi9vZpPDQVdqn+1IcaAwnzTT5vCjw==}
    engines: {node: '>= 0.4'}
    dependencies:
      call-bind: 1.0.5
      get-intrinsic: 1.2.2
    dev: true

  /get-tsconfig@4.7.2:
    resolution: {integrity: sha512-wuMsz4leaj5hbGgg4IvDU0bqJagpftG5l5cXIAvo8uZrqn0NJqwtfupTN00VnkQJPcIRrxYrm1Ue24btpCha2A==}
    dependencies:
      resolve-pkg-maps: 1.0.0
    dev: true

  /glob-parent@5.1.2:
    resolution: {integrity: sha512-AOIgSQCepiJYwP3ARnGx+5VnTu2HBYdzbGP45eLw1vr3zB3vZLeyed1sC9hnbcOc9/SrMyM5RPQrkGz4aS9Zow==}
    engines: {node: '>= 6'}
    dependencies:
      is-glob: 4.0.3
    dev: true

  /glob-parent@6.0.2:
    resolution: {integrity: sha512-XxwI8EOhVQgWp6iDL+3b0r86f4d6AX6zSU55HfB4ydCEuXLXc5FcYeOu+nnGftS4TEju/11rt4KJPTMgbfmv4A==}
    engines: {node: '>=10.13.0'}
    dependencies:
      is-glob: 4.0.3
    dev: true

  /glob@7.2.0:
    resolution: {integrity: sha512-lmLf6gtyrPq8tTjSmrO94wBeQbFR3HbLHbuyD69wuyQkImp2hWqMGB47OX65FBkPffO641IP9jWa1z4ivqG26Q==}
    dependencies:
      fs.realpath: 1.0.0
      inflight: 1.0.6
      inherits: 2.0.4
      minimatch: 3.1.2
      once: 1.4.0
      path-is-absolute: 1.0.1
    dev: true

  /glob@7.2.3:
    resolution: {integrity: sha512-nFR0zLpU2YCaRxwoCJvL6UvCH2JFyFVIvwTLsIf21AuHlMskA1hhTdk+LlYJtOlYt9v6dvszD2BGRqBL+iQK9Q==}
    dependencies:
      fs.realpath: 1.0.0
      inflight: 1.0.6
      inherits: 2.0.4
      minimatch: 3.1.2
      once: 1.4.0
      path-is-absolute: 1.0.1
    dev: true

  /globals@11.12.0:
    resolution: {integrity: sha512-WOBp/EEGUiIsJSp7wcv/y6MO+lV9UoncWqxuFfm8eBwzWNgyfBd6Gz+IeKQ9jCmyhoH99g15M3T+QaVHFjizVA==}
    engines: {node: '>=4'}
    dev: true

  /globals@13.23.0:
    resolution: {integrity: sha512-XAmF0RjlrjY23MA51q3HltdlGxUpXPvg0GioKiD9X6HD28iMjo2dKC8Vqwm7lne4GNr78+RHTfliktR6ZH09wA==}
    engines: {node: '>=8'}
    dependencies:
      type-fest: 0.20.2
    dev: true

  /globalthis@1.0.3:
    resolution: {integrity: sha512-sFdI5LyBiNTHjRd7cGPWapiHWMOXKyuBNX/cWJ3NfzrZQVa8GI/8cofCl74AOVqq9W5kNmguTIzJ/1s2gyI9wA==}
    engines: {node: '>= 0.4'}
    dependencies:
      define-properties: 1.2.1
    dev: true

  /globalyzer@0.1.0:
    resolution: {integrity: sha512-40oNTM9UfG6aBmuKxk/giHn5nQ8RVz/SS4Ir6zgzOv9/qC3kKZ9v4etGTcJbEl/NyVQH7FGU7d+X1egr57Md2Q==}
    dev: true

  /globby@11.1.0:
    resolution: {integrity: sha512-jhIXaOzy1sb8IyocaruWSn1TjmnBVs8Ayhcy83rmxNJ8q2uWKCAj3CnJY+KpGSXCueAPc0i05kVvVKtP1t9S3g==}
    engines: {node: '>=10'}
    dependencies:
      array-union: 2.1.0
      dir-glob: 3.0.1
      fast-glob: 3.3.2
      ignore: 5.3.0
      merge2: 1.4.1
      slash: 3.0.0
    dev: true

  /globrex@0.1.2:
    resolution: {integrity: sha512-uHJgbwAMwNFf5mLst7IWLNg14x1CkeqglJb/K3doi4dw6q2IvAAmM/Y81kevy83wP+Sst+nutFTYOGg3d1lsxg==}
    dev: true

  /gopd@1.0.1:
    resolution: {integrity: sha512-d65bNlIadxvpb/A2abVdlqKqV563juRnZ1Wtk6s1sIR8uNsXR70xqIzVqxVf1eTqDunwT2MkczEeaezCKTZhwA==}
    dependencies:
      get-intrinsic: 1.2.2
    dev: true

  /graceful-fs@4.2.11:
    resolution: {integrity: sha512-RbJ5/jmFcNNCcDV5o9eTnBLJ/HszWV0P73bc+Ff4nS/rJj+YaS6IGyiOL0VoBYX+l1Wrl3k63h/KrH+nhJ0XvQ==}
    dev: true

  /graphemer@1.4.0:
    resolution: {integrity: sha512-EtKwoO6kxCL9WO5xipiHTZlSzBm7WLT627TqC/uVRd0HKmq8NXyebnNYxDoBi7wt8eTWrUrKXCOVaFq9x1kgag==}
    dev: true

  /gzip-size@6.0.0:
    resolution: {integrity: sha512-ax7ZYomf6jqPTQ4+XCpUGyXKHk5WweS+e05MBO4/y3WJ5RkmPXNKvX+bx1behVILVwr6JSQvZAku021CHPXG3Q==}
    engines: {node: '>=10'}
    dependencies:
      duplexer: 0.1.2
    dev: true

  /has-bigints@1.0.2:
    resolution: {integrity: sha512-tSvCKtBr9lkF0Ex0aQiP9N+OpV4zi2r/Nee5VkRDbaqv35RLYMzbwQfFSZZH0kR+Rd6302UJZ2p/bJCEoR3VoQ==}
    dev: true

  /has-flag@3.0.0:
    resolution: {integrity: sha512-sKJf1+ceQBr4SMkvQnBDNDtf4TXpVhVGateu0t918bl30FnbE2m4vNLX+VWe/dpjlb+HugGYzW7uQXH98HPEYw==}
    engines: {node: '>=4'}
    dev: true

  /has-flag@4.0.0:
    resolution: {integrity: sha512-EykJT/Q1KjTWctppgIAgfSO0tKVuZUjhgMr17kqTumMl6Afv3EISleU7qZUzoXDFTAHTDC4NOoG/ZxU3EvlMPQ==}
    engines: {node: '>=8'}
    dev: true

  /has-property-descriptors@1.0.1:
    resolution: {integrity: sha512-VsX8eaIewvas0xnvinAe9bw4WfIeODpGYikiWYLH+dma0Jw6KHYqWiWfhQlgOVK8D6PvjubK5Uc4P0iIhIcNVg==}
    dependencies:
      get-intrinsic: 1.2.2
    dev: true

  /has-proto@1.0.1:
    resolution: {integrity: sha512-7qE+iP+O+bgF9clE5+UoBFzE65mlBiVj3tKCrlNQ0Ogwm0BjpT/gK4SlLYDMybDh5I3TCTKnPPa0oMG7JDYrhg==}
    engines: {node: '>= 0.4'}
    dev: true

  /has-symbols@1.0.3:
    resolution: {integrity: sha512-l3LCuF6MgDNwTDKkdYGEihYjt5pRPbEg46rtlmnSPlUbgmB8LOIrKJbYYFBSbnPaJexMKtiPO8hmeRjRz2Td+A==}
    engines: {node: '>= 0.4'}
    dev: true

  /has-tostringtag@1.0.0:
    resolution: {integrity: sha512-kFjcSNhnlGV1kyoGk7OXKSawH5JOb/LzUc5w9B02hOTO0dfFRjbHQKvg1d6cf3HbeUmtU9VbbV3qzZ2Teh97WQ==}
    engines: {node: '>= 0.4'}
    dependencies:
      has-symbols: 1.0.3
    dev: true

  /hasown@2.0.0:
    resolution: {integrity: sha512-vUptKVTpIJhcczKBbgnS+RtcuYMB8+oNzPK2/Hp3hanz8JmpATdmmgLgSaadVREkDm+e2giHwY3ZRkyjSIDDFA==}
    engines: {node: '>= 0.4'}
    dependencies:
      function-bind: 1.1.2
    dev: true

  /he@1.2.0:
    resolution: {integrity: sha512-F/1DnUGPopORZi0ni+CvrCgHQ5FyEAHRLSApuYWMmrbSwoN2Mn/7k+Gl38gJnR7yyDZk6WLXwiGod1JOWNDKGw==}
    hasBin: true
    dev: true

  /human-signals@2.1.0:
    resolution: {integrity: sha512-B4FFZ6q/T2jhhksgkbEW3HBvWIfDW85snkQgawt07S7J5QXTk6BkNV+0yAeZrM5QpMAdYlocGoljn0sJ/WQkFw==}
    engines: {node: '>=10.17.0'}
    dev: true

  /human-signals@4.3.1:
    resolution: {integrity: sha512-nZXjEF2nbo7lIw3mgYjItAfgQXog3OjJogSbKa2CQIIvSGWcKgeJnQlNXip6NglNzYH45nSRiEVimMvYL8DDqQ==}
    engines: {node: '>=14.18.0'}
    dev: true

  /iconv-lite@0.4.24:
    resolution: {integrity: sha512-v3MXnZAcvnywkTUEZomIActle7RXXeedOR31wwl7VlyoXO4Qi9arvSenNQWne1TcRwhCL1HwLI21bEqdpj8/rA==}
    engines: {node: '>=0.10.0'}
    dependencies:
      safer-buffer: 2.1.2
    dev: true

  /ieee754@1.2.1:
    resolution: {integrity: sha512-dcyqhDvX1C46lXZcVqCpK+FtMRQVdIMN6/Df5js2zouUsqG7I6sFxitIC+7KYK29KdXOLHdu9zL4sFnoVQnqaA==}
    dev: true

  /ignore@5.3.0:
    resolution: {integrity: sha512-g7dmpshy+gD7mh88OC9NwSGTKoc3kyLAZQRU1mt53Aw/vnvfXnbC+F/7F7QoYVKbV+KNvJx8wArewKy1vXMtlg==}
    engines: {node: '>= 4'}
    dev: true

  /import-fresh@3.3.0:
    resolution: {integrity: sha512-veYYhQa+D1QBKznvhUHxb8faxlrwUnxseDAbAp457E0wLNio2bOSKnjYDhMj+YiAq61xrMGhQk9iXVk5FzgQMw==}
    engines: {node: '>=6'}
    dependencies:
      parent-module: 1.0.1
      resolve-from: 4.0.0
    dev: true

  /import-meta-resolve@4.0.0:
    resolution: {integrity: sha512-okYUR7ZQPH+efeuMJGlq4f8ubUgO50kByRPyt/Cy1Io4PSRsPjxME+YlVaCOx+NIToW7hCsZNFJyTPFFKepRSA==}
    dev: true

  /imurmurhash@0.1.4:
    resolution: {integrity: sha512-JmXMZ6wuvDmLiHEml9ykzqO6lwFbof0GG4IkcGaENdCRDDmMVnny7s5HsIgHCbaq0w2MyPhDqkhTUgS2LU2PHA==}
    engines: {node: '>=0.8.19'}
    dev: true

  /inflight@1.0.6:
    resolution: {integrity: sha512-k92I/b08q4wvFscXCLvqfsHCrjrF7yiXsQuIVvVE7N82W3+aqpzuUdBbfhWcy/FZR3/4IgflMgKLOsvPDrGCJA==}
    dependencies:
      once: 1.4.0
      wrappy: 1.0.2
    dev: true

  /inherits@2.0.4:
    resolution: {integrity: sha512-k/vGaX4/Yla3WzyMCvTQOXYeIHvqOKtnqBduzTHpzpQZzAskKMhZ2K+EnBiSM9zGSoIFeMpXKxa4dYeZIQqewQ==}
    dev: true

  /inquirer@8.2.6:
    resolution: {integrity: sha512-M1WuAmb7pn9zdFRtQYk26ZBoY043Sse0wVDdk4Bppr+JOXyQYybdtvK+l9wUibhtjdjvtoiNy8tk+EgsYIUqKg==}
    engines: {node: '>=12.0.0'}
    dependencies:
      ansi-escapes: 4.3.2
      chalk: 4.1.2
      cli-cursor: 3.1.0
      cli-width: 3.0.0
      external-editor: 3.1.0
      figures: 3.2.0
      lodash: 4.17.21
      mute-stream: 0.0.8
      ora: 5.4.1
      run-async: 2.4.1
      rxjs: 7.8.1
      string-width: 4.2.3
      strip-ansi: 6.0.1
      through: 2.3.8
      wrap-ansi: 6.2.0
    dev: true

  /internal-ip@8.0.0:
    resolution: {integrity: sha512-e6c3zxr9COnnc29PIz9LffmALOt0XhIJdR7f83DyHcQksL3B40KGmU3Sr1lrHja3i7Zyqo+AbwKZ+nZiMvg/OA==}
    engines: {node: '>=16'}
    dependencies:
      cidr-tools: 6.4.2
      default-gateway: 7.2.2
      is-ip: 5.0.0
      p-event: 5.0.1
    dev: true

  /internal-slot@1.0.6:
    resolution: {integrity: sha512-Xj6dv+PsbtwyPpEflsejS+oIZxmMlV44zAhG479uYu89MsjcYOhCFnNyKrkJrihbsiasQyY0afoCl/9BLR65bg==}
    engines: {node: '>= 0.4'}
    dependencies:
      get-intrinsic: 1.2.2
      hasown: 2.0.0
      side-channel: 1.0.4
    dev: true

  /ip-bigint@7.3.0:
    resolution: {integrity: sha512-2qVAe0Q9+Y+5nGvmogwK9y4kefD5Ks5l/IG0Jo1lhU9gIF34jifhqrwXwzkIl+LC594Q6SyAlngs4p890xsXVw==}
    engines: {node: '>=16'}
    dev: true

  /ip-regex@5.0.0:
    resolution: {integrity: sha512-fOCG6lhoKKakwv+C6KdsOnGvgXnmgfmp0myi3bcNwj3qfwPAxRKWEuFhvEFF7ceYIz6+1jRZ+yguLFAmUNPEfw==}
    engines: {node: ^12.20.0 || ^14.13.1 || >=16.0.0}
    dev: true

  /is-alphabetical@1.0.4:
    resolution: {integrity: sha512-DwzsA04LQ10FHTZuL0/grVDk4rFoVH1pjAToYwBrHSxcrBIGQuXrQMtD5U1b0U2XVgKZCTLLP8u2Qxqhy3l2Vg==}
    dev: true

  /is-alphanumerical@1.0.4:
    resolution: {integrity: sha512-UzoZUr+XfVz3t3v4KyGEniVL9BDRoQtY7tOyrRybkVNjDFWyo1yhXNGrrBTQxp3ib9BLAWs7k2YKBQsFRkZG9A==}
    dependencies:
      is-alphabetical: 1.0.4
      is-decimal: 1.0.4
    dev: true

  /is-array-buffer@3.0.2:
    resolution: {integrity: sha512-y+FyyR/w8vfIRq4eQcM1EYgSTnmHXPqaF+IgzgraytCFq5Xh8lllDVmAZolPJiZttZLeFSINPYMaEJ7/vWUa1w==}
    dependencies:
      call-bind: 1.0.5
      get-intrinsic: 1.2.2
      is-typed-array: 1.1.12
    dev: true

  /is-bigint@1.0.4:
    resolution: {integrity: sha512-zB9CruMamjym81i2JZ3UMn54PKGsQzsJeo6xvN3HJJ4CAsQNB6iRutp2To77OfCNuoxspsIhzaPoO1zyCEhFOg==}
    dependencies:
      has-bigints: 1.0.2
    dev: true

  /is-binary-path@2.1.0:
    resolution: {integrity: sha512-ZMERYes6pDydyuGidse7OsHxtbI7WVeUEozgR/g7rd0xUimYNlvZRE/K2MgZTjWy725IfelLeVcEM97mmtRGXw==}
    engines: {node: '>=8'}
    dependencies:
      binary-extensions: 2.2.0
    dev: true

  /is-boolean-object@1.1.2:
    resolution: {integrity: sha512-gDYaKHJmnj4aWxyj6YHyXVpdQawtVLHU5cb+eztPGczf6cjuTdwve5ZIEfgXqH4e57An1D1AKf8CZ3kYrQRqYA==}
    engines: {node: '>= 0.4'}
    dependencies:
      call-bind: 1.0.5
      has-tostringtag: 1.0.0
    dev: true

  /is-buffer@2.0.5:
    resolution: {integrity: sha512-i2R6zNFDwgEHJyQUtJEk0XFi1i0dPFn/oqjK3/vPCcDeJvW5NQ83V8QbicfF1SupOaB0h8ntgBC2YiE7dfyctQ==}
    engines: {node: '>=4'}
    dev: true

  /is-builtin-module@3.2.1:
    resolution: {integrity: sha512-BSLE3HnV2syZ0FK0iMA/yUGplUeMmNz4AW5fnTunbCIqZi4vG3WjJT9FHMy5D69xmAYBHXQhJdALdpwVxV501A==}
    engines: {node: '>=6'}
    dependencies:
      builtin-modules: 3.3.0
    dev: true

  /is-callable@1.2.7:
    resolution: {integrity: sha512-1BC0BVFhS/p0qtw6enp8e+8OD0UrK0oFLztSjNzhcKA3WDuJxxAPXzPuPtKkjEY9UUoEWlX/8fgKeu2S8i9JTA==}
    engines: {node: '>= 0.4'}
    dev: true

  /is-core-module@2.13.1:
    resolution: {integrity: sha512-hHrIjvZsftOsvKSn2TRYl63zvxsgE0K+0mYMoH6gD4omR5IWB2KynivBQczo3+wF1cCkjzvptnI9Q0sPU66ilw==}
    dependencies:
      hasown: 2.0.0
    dev: true

  /is-date-object@1.0.5:
    resolution: {integrity: sha512-9YQaSxsAiSwcvS33MBk3wTCVnWK+HhF8VZR2jRxehM16QcVOdHqPn4VPHmRK4lSr38n9JriurInLcP90xsYNfQ==}
    engines: {node: '>= 0.4'}
    dependencies:
      has-tostringtag: 1.0.0
    dev: true

  /is-decimal@1.0.4:
    resolution: {integrity: sha512-RGdriMmQQvZ2aqaQq3awNA6dCGtKpiDFcOzrTWrDAT2MiWrKQVPmxLGHl7Y2nNu6led0kEyoX0enY0qXYsv9zw==}
    dev: true

  /is-extglob@2.1.1:
    resolution: {integrity: sha512-SbKbANkN603Vi4jEZv49LeVJMn4yGwsbzZworEoyEiutsN3nJYdbO36zfhGJ6QEDpOZIFkDtnq5JRxmvl3jsoQ==}
    engines: {node: '>=0.10.0'}
    dev: true

  /is-fullwidth-code-point@3.0.0:
    resolution: {integrity: sha512-zymm5+u+sCsSWyD9qNaejV3DFvhCKclKdizYaJUuHA83RLjb7nSuGnddCHGv0hk+KY7BMAlsWeK4Ueg6EV6XQg==}
    engines: {node: '>=8'}
    dev: true

  /is-glob@4.0.3:
    resolution: {integrity: sha512-xelSayHH36ZgE7ZWhli7pW34hNbNl8Ojv5KVmkJD4hBdD3th8Tfk9vYasLM+mXWOZhFkgZfxhLSnrwRr4elSSg==}
    engines: {node: '>=0.10.0'}
    dependencies:
      is-extglob: 2.1.1
    dev: true

  /is-hexadecimal@1.0.4:
    resolution: {integrity: sha512-gyPJuv83bHMpocVYoqof5VDiZveEoGoFL8m3BXNb2VW8Xs+rz9kqO8LOQ5DH6EsuvilT1ApazU0pyl+ytbPtlw==}
    dev: true

  /is-interactive@1.0.0:
    resolution: {integrity: sha512-2HvIEKRoqS62guEC+qBjpvRubdX910WCMuJTZ+I9yvqKU2/12eSL549HMwtabb4oupdj2sMP50k+XJfB/8JE6w==}
    engines: {node: '>=8'}
    dev: true

  /is-ip@5.0.0:
    resolution: {integrity: sha512-uhmKwcdWJ1nTmBdoBxdHilfJs4qdLBIvVHKRels2+UCZmfcfefuQWziadaYLpN7t/bUrJOjJHv+R1di1q7Q1HQ==}
    engines: {node: '>=14.16'}
    dependencies:
      ip-regex: 5.0.0
      super-regex: 0.2.0
    dev: true

  /is-module@1.0.0:
    resolution: {integrity: sha512-51ypPSPCoTEIN9dy5Oy+h4pShgJmPCygKfyRCISBI+JoWT/2oJvK8QPxmwv7b/p239jXrm9M1mlQbyKJ5A152g==}
    dev: true

  /is-negative-zero@2.0.2:
    resolution: {integrity: sha512-dqJvarLawXsFbNDeJW7zAz8ItJ9cd28YufuuFzh0G8pNHjJMnY08Dv7sYX2uF5UpQOwieAeOExEYAWWfu7ZZUA==}
    engines: {node: '>= 0.4'}
    dev: true

  /is-number-object@1.0.7:
    resolution: {integrity: sha512-k1U0IRzLMo7ZlYIfzRu23Oh6MiIFasgpb9X76eqfFZAqwH44UI4KTBvBYIZ1dSL9ZzChTB9ShHfLkR4pdW5krQ==}
    engines: {node: '>= 0.4'}
    dependencies:
      has-tostringtag: 1.0.0
    dev: true

  /is-number@7.0.0:
    resolution: {integrity: sha512-41Cifkg6e8TylSpdtTpeLVMqvSBEVzTttHvERD741+pnZ8ANv0004MRL43QKPDlK9cGvNp6NZWZUBlbGXYxxng==}
    engines: {node: '>=0.12.0'}
    dev: true

  /is-path-inside@3.0.3:
    resolution: {integrity: sha512-Fd4gABb+ycGAmKou8eMftCupSir5lRxqf4aD/vd0cD2qc4HL07OjCeuHMr8Ro4CoMaeCKDB0/ECBOVWjTwUvPQ==}
    engines: {node: '>=8'}
    dev: true

  /is-plain-obj@2.1.0:
    resolution: {integrity: sha512-YWnfyRwxL/+SsrWYfOpUtz5b3YD+nyfkHvjbcanzk8zgyO4ASD67uVMRt8k5bM4lLMDnXfriRhOpemw+NfT1eA==}
    engines: {node: '>=8'}
    dev: true

  /is-reference@3.0.2:
    resolution: {integrity: sha512-v3rht/LgVcsdZa3O2Nqs+NMowLOxeOm7Ay9+/ARQ2F+qEoANRcqrjAZKGN0v8ymUetZGgkp26LTnGT7H0Qo9Pg==}
    dependencies:
      '@types/estree': 1.0.5

  /is-regex@1.1.4:
    resolution: {integrity: sha512-kvRdxDsxZjhzUX07ZnLydzS1TU/TJlTUHHY4YLL87e37oUA49DfkLqgy+VjFocowy29cKvcSiu+kIv728jTTVg==}
    engines: {node: '>= 0.4'}
    dependencies:
      call-bind: 1.0.5
      has-tostringtag: 1.0.0
    dev: true

  /is-regexp@3.1.0:
    resolution: {integrity: sha512-rbku49cWloU5bSMI+zaRaXdQHXnthP6DZ/vLnfdSKyL4zUzuWnomtOEiZZOd+ioQ+avFo/qau3KPTc7Fjy1uPA==}
    engines: {node: '>=12'}
    dev: true

  /is-shared-array-buffer@1.0.2:
    resolution: {integrity: sha512-sqN2UDu1/0y6uvXyStCOzyhAjCSlHceFoMKJW8W9EU9cvic/QdsZ0kEU93HEy3IUEFZIiH/3w+AH/UQbPHNdhA==}
    dependencies:
      call-bind: 1.0.5
    dev: true

  /is-stream@2.0.1:
    resolution: {integrity: sha512-hFoiJiTl63nn+kstHGBtewWSKnQLpyb155KHheA1l39uvtO9nWIop1p3udqPcUd/xbF1VLMO4n7OI6p7RbngDg==}
    engines: {node: '>=8'}
    dev: true

  /is-stream@3.0.0:
    resolution: {integrity: sha512-LnQR4bZ9IADDRSkvpqMGvt/tEJWclzklNgSw48V5EAaAeDd6qGvN8ei6k5p0tvxSR171VmGyHuTiAOfxAbr8kA==}
    engines: {node: ^12.20.0 || ^14.13.1 || >=16.0.0}
    dev: true

  /is-string@1.0.7:
    resolution: {integrity: sha512-tE2UXzivje6ofPW7l23cjDOMa09gb7xlAqG6jG5ej6uPV32TlWP3NKPigtaGeHNu9fohccRYvIiZMfOOnOYUtg==}
    engines: {node: '>= 0.4'}
    dependencies:
      has-tostringtag: 1.0.0
    dev: true

  /is-symbol@1.0.4:
    resolution: {integrity: sha512-C/CPBqKWnvdcxqIARxyOh4v1UUEOCHpgDa0WYgpKDFMszcrPcffg5uhwSgPCLD2WWxmq6isisz87tzT01tuGhg==}
    engines: {node: '>= 0.4'}
    dependencies:
      has-symbols: 1.0.3
    dev: true

  /is-typed-array@1.1.12:
    resolution: {integrity: sha512-Z14TF2JNG8Lss5/HMqt0//T9JeHXttXy5pH/DBU4vi98ozO2btxzq9MwYDZYnKwU8nRsz/+GVFVRDq3DkVuSPg==}
    engines: {node: '>= 0.4'}
    dependencies:
      which-typed-array: 1.1.13
    dev: true

  /is-unicode-supported@0.1.0:
    resolution: {integrity: sha512-knxG2q4UC3u8stRGyAVJCOdxFmv5DZiRcdlIaAQXAbSfJya+OhopNotLQrstBhququ4ZpuKbDc/8S6mgXgPFPw==}
    engines: {node: '>=10'}
    dev: true

  /is-weakref@1.0.2:
    resolution: {integrity: sha512-qctsuLZmIQ0+vSSMfoVvyFe2+GSEvnmZ2ezTup1SBse9+twCCeial6EEi3Nc2KFcf6+qz2FBPnjXsk8xhKSaPQ==}
    dependencies:
      call-bind: 1.0.5
    dev: true

  /isarray@2.0.5:
    resolution: {integrity: sha512-xHjhDr3cNBK0BzdUJSPXZntQUx/mwMS5Rw4A7lPJ90XGAO6ISP/ePDNuo0vhqOZU+UD5JoodwCAAoZQd3FeAKw==}
    dev: true

  /isexe@2.0.0:
    resolution: {integrity: sha512-RHxMLp9lnKHGHRng9QFhRCMbYAcVpn69smSGcq3f36xjgVVWThj4qqLbTLlq7Ssj8B+fIQ1EuCEGI2lKsyQeIw==}
    dev: true

  /jiti@1.20.0:
    resolution: {integrity: sha512-3TV69ZbrvV6U5DfQimop50jE9Dl6J8O1ja1dvBbMba/sZ3YBEQqJ2VZRoQPVnhlzjNtU1vaXRZVrVjU4qtm8yA==}
    hasBin: true
    dev: true

  /js-tokens@4.0.0:
    resolution: {integrity: sha512-RdJUflcE3cUzKiMqQgsCu06FPu9UdIJO0beYbPhHN4k6apgJtifcoCtT9bcxOpYBtpD2kCM6Sbzg4CausW/PKQ==}
    dev: true

  /js-yaml@4.1.0:
    resolution: {integrity: sha512-wpxZs9NoxZaJESJGIZTyDEaYpl0FKSA+FB9aJiyemKhMwkxQg63h4T1KJgUGHpTqPDNRcmmYLugrRjJlBtWvRA==}
    hasBin: true
    dependencies:
      argparse: 2.0.1
    dev: true

  /jsesc@2.5.2:
    resolution: {integrity: sha512-OYu7XEzjkCQ3C5Ps3QIZsQfNpqoJyZZA99wd9aWd05NCtC5pWOkShK2mkL6HXQR6/Cy2lbNdPlZBpuQHXE63gA==}
    engines: {node: '>=4'}
    hasBin: true
    dev: true

  /json-buffer@3.0.1:
    resolution: {integrity: sha512-4bV5BfR2mqfQTJm+V5tPPdf+ZpuhiIvTuAB5g8kcrXOZpTT/QwwVRWBywX1ozr6lEuPdbHxwaJlm9G6mI2sfSQ==}
    dev: true

  /json-schema-traverse@0.4.1:
    resolution: {integrity: sha512-xbbCH5dCYU5T8LcEhhuh7HJ88HXuW3qsI3Y0zOZFKfZEHcpWiHU/Jxzk629Brsab/mMiHQti9wMP+845RPe3Vg==}
    dev: true

  /json-stable-stringify-without-jsonify@1.0.1:
    resolution: {integrity: sha512-Bdboy+l7tA3OGW6FjyFHWkP5LuByj1Tk33Ljyq0axyzdk9//JSi2u3fP1QSmd1KNwq6VOKYGlAu87CisVir6Pw==}
    dev: true

  /json5@1.0.2:
    resolution: {integrity: sha512-g1MWMLBiz8FKi1e4w0UyVL3w+iJceWAFBAaBnnGKOpNa5f8TLktkbre1+s6oICydWAm+HRUGTmI+//xv2hvXYA==}
    hasBin: true
    dependencies:
      minimist: 1.2.8
    dev: true

  /json5@2.2.3:
    resolution: {integrity: sha512-XmOWe7eyHYH14cLdVPoyg+GOH3rYX++KpzrylJwSW98t3Nk+U8XOl8FWKOgwtzdb8lXGf6zYwDUzeHMWfxasyg==}
    engines: {node: '>=6'}
    hasBin: true
    dev: true

  /jsonc-parser@3.2.0:
    resolution: {integrity: sha512-gfFQZrcTc8CnKXp6Y4/CBT3fTc0OVuDofpre4aEeEpSBPV5X5v4+Vmx+8snU7RLPrNHPKSgLxGo9YuQzz20o+w==}
    dev: true

  /keyv@4.5.4:
    resolution: {integrity: sha512-oxVHkHR/EJf2CNXnWxRLW6mg7JyCCUcG0DtEGmL2ctUo1PNTin1PUil+r/+4r5MpVgC/fn1kjsx7mjSujKqIpw==}
    dependencies:
      json-buffer: 3.0.1
    dev: true

  /kleur@4.1.5:
    resolution: {integrity: sha512-o+NO+8WrRiQEE4/7nwRJhN1HWpVmJm511pBHUxPLtp0BUISzlBplORYSmTclCnJvQq2tKu/sgl3xVpkc7ZWuQQ==}
    engines: {node: '>=6'}
    dev: true

  /kolorist@1.8.0:
    resolution: {integrity: sha512-Y+60/zizpJ3HRH8DCss+q95yr6145JXZo46OTpFvDZWLfRCE4qChOyk1b26nMaNpfHHgxagk9dXT5OP0Tfe+dQ==}
    dev: true

  /levn@0.4.1:
    resolution: {integrity: sha512-+bT2uH4E5LGE7h/n3evcS/sQlJXCpIp6ym8OWJ5eV6+67Dsql/LaaT7qJBAt2rzfoa/5QBGBhxDix1dMt2kQKQ==}
    engines: {node: '>= 0.8.0'}
    dependencies:
      prelude-ls: 1.2.1
      type-check: 0.4.0
    dev: true

  /local-pkg@0.4.3:
    resolution: {integrity: sha512-SFppqq5p42fe2qcZQqqEOiVRXl+WCP1MdT6k7BDEW1j++sp5fIY+/fdRQitvKgB5BrBcmrs5m/L0v2FrU5MY1g==}
    engines: {node: '>=14'}
    dev: true

  /locate-character@3.0.0:
    resolution: {integrity: sha512-SW13ws7BjaeJ6p7Q6CO2nchbYEc3X3J6WrmTTDto7yMPqVSZTUyY5Tjbid+Ab8gLnATtygYtiDIJGQRRn2ZOiA==}

  /locate-path@6.0.0:
    resolution: {integrity: sha512-iPZK6eYjbxRu3uB4/WZ3EsEIMJFMqAoopl3R+zuq0UjcAm/MO6KCweDgPfP3elTztoKP3KtnVHxTn2NHBSDVUw==}
    engines: {node: '>=10'}
    dependencies:
      p-locate: 5.0.0
    dev: true

  /lodash.merge@4.6.2:
    resolution: {integrity: sha512-0KpjqXRVvrYyCsX1swR/XTK0va6VQkQM6MNo7PqW77ByjAhoARA8EfrP1N4+KlKj8YS0ZUCtRT/YUuhyYDujIQ==}
    dev: true

  /lodash@4.17.21:
    resolution: {integrity: sha512-v2kDEe57lecTulaDIuNTPy3Ry4gLGJ6Z1O3vE1krgXZNrsQ+LFTGHVxVjcXPs17LhbZVGedAJv8XZ1tvj5FvSg==}
    dev: true

  /log-symbols@4.1.0:
    resolution: {integrity: sha512-8XPvpAA8uyhfteu8pIvQxpJZ7SYYdpUivZpGy6sFsBuKRY/7rQGavedeB8aK+Zkyq6upMFVL/9AW6vOYzfRyLg==}
    engines: {node: '>=10'}
    dependencies:
      chalk: 4.1.2
      is-unicode-supported: 0.1.0
    dev: true

  /longest-streak@2.0.4:
    resolution: {integrity: sha512-vM6rUVCVUJJt33bnmHiZEvr7wPT78ztX7rojL+LW51bHtLh6HTjx84LA5W4+oa6aKEJA7jJu5LR6vQRBpA5DVg==}
    dev: true

  /lru-cache@5.1.1:
    resolution: {integrity: sha512-KpNARQA3Iwv+jTA0utUVVbrh+Jlrr1Fv0e56GGzAFOXN7dk/FviaDW8LHmK52DlcH4WP2n6gI8vN1aesBFgo9w==}
    dependencies:
      yallist: 3.1.1
    dev: true

  /lru-cache@6.0.0:
    resolution: {integrity: sha512-Jo6dJ04CmSjuznwJSS3pUeWmd/H0ffTlkXXgwZi+eq1UCmqQwCh+eLsYOYCwY991i2Fah4h1BEMCx4qThGbsiA==}
    engines: {node: '>=10'}
    dependencies:
      yallist: 4.0.0
    dev: true

  /magic-string@0.27.0:
    resolution: {integrity: sha512-8UnnX2PeRAPZuN12svgR9j7M1uWMovg/CEnIwIG0LFkXSJJe4PdfUGiTGl8V9bsBHFUtfVINcSyYxd7q+kx9fA==}
    engines: {node: '>=12'}
    dependencies:
      '@jridgewell/sourcemap-codec': 1.4.15
    dev: true

  /magic-string@0.30.5:
    resolution: {integrity: sha512-7xlpfBaQaP/T6Vh8MO/EqXSW5En6INHEvEXQiuff7Gku0PWjU3uf6w/j9o7O+SpB5fOAkrI5HeoNgwjEO0pFsA==}
    engines: {node: '>=12'}
    dependencies:
      '@jridgewell/sourcemap-codec': 1.4.15

  /mdast-util-from-markdown@0.8.5:
    resolution: {integrity: sha512-2hkTXtYYnr+NubD/g6KGBS/0mFmBcifAsI0yIWRiRo0PjVs6SSOSOdtzbp6kSGnShDN6G5aWZpKQ2lWRy27mWQ==}
    dependencies:
      '@types/mdast': 3.0.15
      mdast-util-to-string: 2.0.0
      micromark: 2.11.4
      parse-entities: 2.0.0
      unist-util-stringify-position: 2.0.3
    transitivePeerDependencies:
      - supports-color
    dev: true

  /mdast-util-frontmatter@0.2.0:
    resolution: {integrity: sha512-FHKL4w4S5fdt1KjJCwB0178WJ0evnyyQr5kXTM3wrOVpytD0hrkvd+AOOjU9Td8onOejCkmZ+HQRT3CZ3coHHQ==}
    dependencies:
      micromark-extension-frontmatter: 0.2.2
    dev: true

  /mdast-util-to-markdown@0.6.5:
    resolution: {integrity: sha512-XeV9sDE7ZlOQvs45C9UKMtfTcctcaj/pGwH8YLbMHoMOXNNCn2LsqVQOqrF1+/NU8lKDAqozme9SCXWyo9oAcQ==}
    dependencies:
      '@types/unist': 2.0.10
      longest-streak: 2.0.4
      mdast-util-to-string: 2.0.0
      parse-entities: 2.0.0
      repeat-string: 1.6.1
      zwitch: 1.0.5
    dev: true

  /mdast-util-to-string@2.0.0:
    resolution: {integrity: sha512-AW4DRS3QbBayY/jJmD8437V1Gombjf8RSOUCMFBuo5iHi58AGEgVCKQ+ezHkZZDpAQS75hcBMpLqjpJTjtUL7w==}
    dev: true

  /mdn-data@2.0.30:
    resolution: {integrity: sha512-GaqWWShW4kv/G9IEucWScBx9G1/vsFZZJUO+tD26M8J8z3Kw5RDQjaoZe03YAClgeS/SWPOcb4nkFBTEi5DUEA==}

  /merge-stream@2.0.0:
    resolution: {integrity: sha512-abv/qOcuPfk3URPfDzmZU1LKmuw8kT+0nIHvKrKgFrwifol/doWcdA4ZqsWQ8ENrFKkd67Mfpo/LovbIUsbt3w==}
    dev: true

  /merge2@1.4.1:
    resolution: {integrity: sha512-8q7VEgMJW4J8tcfVPy8g09NcQwZdbwFEqhe/WZkoIzjn/3TGDwtOCYtXGxA3O8tPzpczCCDgv+P2P5y00ZJOOg==}
    engines: {node: '>= 8'}
    dev: true

  /micromark-extension-frontmatter@0.2.2:
    resolution: {integrity: sha512-q6nPLFCMTLtfsctAuS0Xh4vaolxSFUWUWR6PZSrXXiRy+SANGllpcqdXFv2z07l0Xz/6Hl40hK0ffNCJPH2n1A==}
    dependencies:
      fault: 1.0.4
    dev: true

  /micromark@2.11.4:
    resolution: {integrity: sha512-+WoovN/ppKolQOFIAajxi7Lu9kInbPxFuTBVEavFcL8eAfVstoc5MocPmqBeAdBOJV00uaVjegzH4+MA0DN/uA==}
    dependencies:
      debug: 4.3.4(supports-color@8.1.1)
      parse-entities: 2.0.0
    transitivePeerDependencies:
      - supports-color
    dev: true

  /micromatch@4.0.5:
    resolution: {integrity: sha512-DMy+ERcEW2q8Z2Po+WNXuw3c5YaUSFjAO5GsJqfEl7UjvtIuFKO6ZrKvcItdy98dwFI2N1tg3zNIdKaQT+aNdA==}
    engines: {node: '>=8.6'}
    dependencies:
      braces: 3.0.2
      picomatch: 2.3.1
    dev: true

  /mimic-fn@2.1.0:
    resolution: {integrity: sha512-OqbOk5oEQeAZ8WXWydlu9HJjz9WVdEIvamMCcXmuqUYjTknH/sqsWvhQ3vgwKFRR1HpjvNBKQ37nbJgYzGqGcg==}
    engines: {node: '>=6'}
    dev: true

  /mimic-fn@4.0.0:
    resolution: {integrity: sha512-vqiC06CuhBTUdZH+RYl8sFrL096vA45Ok5ISO6sE/Mr1jRbGH4Csnhi8f3wKVl7x8mO4Au7Ir9D3Oyv1VYMFJw==}
    engines: {node: '>=12'}
    dev: true

  /min-indent@1.0.1:
    resolution: {integrity: sha512-I9jwMn07Sy/IwOj3zVkVik2JTvgpaykDZEigL6Rx6N9LbMywwUSMtxET+7lVoDLLd3O3IXwJwvuuns8UB/HeAg==}
    engines: {node: '>=4'}
    dev: true

  /minimatch@3.1.2:
    resolution: {integrity: sha512-J7p63hRiAjw1NDEww1W7i37+ByIrOWO5XQQAzZ3VOcL0PNybwpfmV/N05zFAzwQ9USyEcX6t3UO+K5aqBQOIHw==}
    dependencies:
      brace-expansion: 1.1.11
    dev: true

  /minimatch@5.0.1:
    resolution: {integrity: sha512-nLDxIFRyhDblz3qMuq+SoRZED4+miJ/G+tdDrjkkkRnjAsBexeGpgjLEQ0blJy7rHhR2b93rhQY4SvyWu9v03g==}
    engines: {node: '>=10'}
    dependencies:
      brace-expansion: 2.0.1
    dev: true

  /minimist@1.2.8:
    resolution: {integrity: sha512-2yyAR8qBkN3YuheJanUpWC5U3bb5osDywNB8RzDVlDwDHbocAJveqqj1u8+SVD7jkWT4yvsHCpWqqWqAxb0zCA==}
    dev: true

  /mkdirp@0.5.6:
    resolution: {integrity: sha512-FP+p8RB8OWpF3YZBCrP5gtADmtXApB5AMLn+vdyA+PyxCjrCs00mjyUozssO33cwDeT3wNGdLxJ5M//YqtHAJw==}
    hasBin: true
    dependencies:
      minimist: 1.2.8
    dev: true

  /mlly@1.4.2:
    resolution: {integrity: sha512-i/Ykufi2t1EZ6NaPLdfnZk2AX8cs0d+mTzVKuPfqPKPatxLApaBoxJQ9x1/uckXtrS/U5oisPMDkNs0yQTaBRg==}
    dependencies:
      acorn: 8.11.2
      pathe: 1.1.1
      pkg-types: 1.0.3
      ufo: 1.3.1
    dev: true

  /mocha@10.2.0:
    resolution: {integrity: sha512-IDY7fl/BecMwFHzoqF2sg/SHHANeBoMMXFlS9r0OXKDssYE1M5O43wUY/9BVPeIvfH2zmEbBfseqN9gBQZzXkg==}
    engines: {node: '>= 14.0.0'}
    hasBin: true
    dependencies:
      ansi-colors: 4.1.1
      browser-stdout: 1.3.1
      chokidar: 3.5.3
      debug: 4.3.4(supports-color@8.1.1)
      diff: 5.0.0
      escape-string-regexp: 4.0.0
      find-up: 5.0.0
      glob: 7.2.0
      he: 1.2.0
      js-yaml: 4.1.0
      log-symbols: 4.1.0
      minimatch: 5.0.1
      ms: 2.1.3
      nanoid: 3.3.3
      serialize-javascript: 6.0.0
      strip-json-comments: 3.1.1
      supports-color: 8.1.1
      workerpool: 6.2.1
      yargs: 16.2.0
      yargs-parser: 20.2.4
      yargs-unparser: 2.0.0
    dev: true

  /mri@1.2.0:
    resolution: {integrity: sha512-tzzskb3bG8LvYGFF/mDTpq3jpI6Q9wc3LEmBaghu+DdCssd1FakN7Bc0hVNmEyGq1bq3RgfkCb3cmQLpNPOroA==}
    engines: {node: '>=4'}
    dev: true

  /mrmime@1.0.1:
    resolution: {integrity: sha512-hzzEagAgDyoU1Q6yg5uI+AorQgdvMCur3FcKf7NhMKWsaYg+RnbTyHRa/9IlLF9rf455MOCtcqqrQQ83pPP7Uw==}
    engines: {node: '>=10'}
    dev: true

  /ms@2.1.2:
    resolution: {integrity: sha512-sGkPx+VjMtmA6MX27oA4FBFELFCZZ4S4XqeGOXCv68tT+jb3vk/RyaKWP0PTKyWtmLSM0b+adUTEvbs1PEaH2w==}
    dev: true

  /ms@2.1.3:
    resolution: {integrity: sha512-6FlzubTLZG3J2a/NVCAleEhjzq5oxgHyaCU9yYXvcLsvoVaHJq/s5xXI6/XXP6tz7R9xAOtHnSO/tXtF3WRTlA==}
    dev: true

  /mute-stream@0.0.8:
    resolution: {integrity: sha512-nnbWWOkoWyUsTjKrhgD0dcz22mdkSnpYqbEjIm2nhwhuxlSkpywJmBo8h0ZqJdkp73mb90SssHkN4rsRaBAfAA==}
    dev: true

  /nanoid@3.3.3:
    resolution: {integrity: sha512-p1sjXuopFs0xg+fPASzQ28agW1oHD7xDsd9Xkf3T15H3c/cifrFHVwrh74PdoklAPi+i7MdRsE47vm2r6JoB+w==}
    engines: {node: ^10 || ^12 || ^13.7 || ^14 || >=15.0.1}
    hasBin: true
    dev: true

  /nanoid@3.3.7:
    resolution: {integrity: sha512-eSRppjcPIatRIMC1U6UngP8XFcz8MQWGQdt1MTBQ7NaAmvXDfvNxbvWV3x2y6CdEUciCSsDHDQZbhYaB8QEo2g==}
    engines: {node: ^10 || ^12 || ^13.7 || ^14 || >=15.0.1}
    hasBin: true
    dev: true

  /natural-compare@1.4.0:
    resolution: {integrity: sha512-OWND8ei3VtNC9h7V60qff3SVobHr996CTwgxubgyQYEpg290h9J0buyECNNJexkFm5sOajh5G116RYA1c8ZMSw==}
    dev: true

  /node-fetch-native@1.4.0:
    resolution: {integrity: sha512-F5kfEj95kX8tkDhUCYdV8dg3/8Olx/94zB8+ZNthFs6Bz31UpUi8Xh40TN3thLwXgrwXry1pEg9lJ++tLWTcqA==}
    dev: true

  /node-fetch@2.6.7:
    resolution: {integrity: sha512-ZjMPFEfVx5j+y2yF35Kzx5sF7kDzxuDj6ziH4FFbOp87zKDZNx8yExJIb05OGF4Nlt9IHFIMBkRl41VdvcNdbQ==}
    engines: {node: 4.x || >=6.0.0}
    peerDependencies:
      encoding: ^0.1.0
    peerDependenciesMeta:
      encoding:
        optional: true
    dependencies:
      whatwg-url: 5.0.0
    dev: true

  /node-releases@2.0.14:
    resolution: {integrity: sha512-y10wOWt8yZpqXmOgRo77WaHEmhYQYGNA6y421PKsKYWEK8aW+cqAphborZDhqfyKrbZEN92CN1X2KbafY2s7Yw==}
    dev: true

  /normalize-path@3.0.0:
    resolution: {integrity: sha512-6eZs5Ls3WtCisHWp9S2GUy8dqkpGi4BVSz3GaqiE6ezub0512ESztXUwUB6C6IKbQkY2Pnb/mD4WYojCRwcwLA==}
    engines: {node: '>=0.10.0'}
    dev: true

  /npm-run-path@4.0.1:
    resolution: {integrity: sha512-S48WzZW777zhNIrn7gxOlISNAqi9ZC/uQFnRdbeIHhZhCA6UqpkOT8T1G7BvfdgP4Er8gF4sUbaS0i7QvIfCWw==}
    engines: {node: '>=8'}
    dependencies:
      path-key: 3.1.1
    dev: true

  /npm-run-path@5.1.0:
    resolution: {integrity: sha512-sJOdmRGrY2sjNTRMbSvluQqg+8X7ZK61yvzBEIDhz4f8z1TZFYABsqjjCBd/0PUNE9M6QDgHJXQkGUEm7Q+l9Q==}
    engines: {node: ^12.20.0 || ^14.13.1 || >=16.0.0}
    dependencies:
      path-key: 4.0.0
    dev: true

  /object-inspect@1.13.1:
    resolution: {integrity: sha512-5qoj1RUiKOMsCCNLV1CBiPYE10sziTsnmNxkAI/rZhiD63CF7IqdFGC/XzjWjpSgLf0LxXX3bDFIh0E18f6UhQ==}
    dev: true

  /object-keys@1.1.1:
    resolution: {integrity: sha512-NuAESUOUMrlIXOfHKzD6bpPu3tYt3xvjNdRIQ+FeT0lNb4K8WR70CaDxhuNguS2XG+GjkyMwOzsN5ZktImfhLA==}
    engines: {node: '>= 0.4'}
    dev: true

  /object.assign@4.1.5:
    resolution: {integrity: sha512-byy+U7gp+FVwmyzKPYhW2h5l3crpmGsxl7X2s8y43IgxvG4g3QZ6CffDtsNQy1WsmZpQbO+ybo0AlW7TY6DcBQ==}
    engines: {node: '>= 0.4'}
    dependencies:
      call-bind: 1.0.5
      define-properties: 1.2.1
      has-symbols: 1.0.3
      object-keys: 1.1.1
    dev: true

  /object.fromentries@2.0.7:
    resolution: {integrity: sha512-UPbPHML6sL8PI/mOqPwsH4G6iyXcCGzLin8KvEPenOZN5lpCNBZZQ+V62vdjB1mQHrmqGQt5/OJzemUA+KJmEA==}
    engines: {node: '>= 0.4'}
    dependencies:
      call-bind: 1.0.5
      define-properties: 1.2.1
      es-abstract: 1.22.3
    dev: true

  /object.groupby@1.0.1:
    resolution: {integrity: sha512-HqaQtqLnp/8Bn4GL16cj+CUYbnpe1bh0TtEaWvybszDG4tgxCJuRpV8VGuvNaI1fAnI4lUJzDG55MXcOH4JZcQ==}
    dependencies:
      call-bind: 1.0.5
      define-properties: 1.2.1
      es-abstract: 1.22.3
      get-intrinsic: 1.2.2
    dev: true

  /object.values@1.1.7:
    resolution: {integrity: sha512-aU6xnDFYT3x17e/f0IiiwlGPTy2jzMySGfUB4fq6z7CV8l85CWHDk5ErhyhpfDHhrOMwGFhSQkhMGHaIotA6Ng==}
    engines: {node: '>= 0.4'}
    dependencies:
      call-bind: 1.0.5
      define-properties: 1.2.1
      es-abstract: 1.22.3
    dev: true

  /ofetch@1.3.3:
    resolution: {integrity: sha512-s1ZCMmQWXy4b5K/TW9i/DtiN8Ku+xCiHcjQ6/J/nDdssirrQNOoB165Zu8EqLMA2lln1JUth9a0aW9Ap2ctrUg==}
    dependencies:
      destr: 2.0.1
      node-fetch-native: 1.4.0
      ufo: 1.3.1
    dev: true

  /once@1.4.0:
    resolution: {integrity: sha512-lNaJgI+2Q5URQBkccEKHTQOPaXdUxnZZElQTZY0MFUAuaEqe1E+Nyvgdz/aIyNi6Z9MzO5dv1H8n58/GELp3+w==}
    dependencies:
      wrappy: 1.0.2
    dev: true

  /onetime@5.1.2:
    resolution: {integrity: sha512-kbpaSSGJTWdAY5KPVeMOKXSrPtr8C8C7wodJbcsd51jRnmD+GZu8Y0VoU6Dm5Z4vWr0Ig/1NKuWRKf7j5aaYSg==}
    engines: {node: '>=6'}
    dependencies:
      mimic-fn: 2.1.0
    dev: true

  /onetime@6.0.0:
    resolution: {integrity: sha512-1FlR+gjXK7X+AsAHso35MnyN5KqGwJRi/31ft6x0M194ht7S+rWAvd7PHss9xSKMzE0asv1pyIHaJYq+BbacAQ==}
    engines: {node: '>=12'}
    dependencies:
      mimic-fn: 4.0.0
    dev: true

  /optionator@0.9.3:
    resolution: {integrity: sha512-JjCoypp+jKn1ttEFExxhetCKeJt9zhAgAve5FXHixTvFDW/5aEktX9bufBKLRRMdU7bNtpLfcGu94B3cdEJgjg==}
    engines: {node: '>= 0.8.0'}
    dependencies:
      '@aashutoshrathi/word-wrap': 1.2.6
      deep-is: 0.1.4
      fast-levenshtein: 2.0.6
      levn: 0.4.1
      prelude-ls: 1.2.1
      type-check: 0.4.0
    dev: true

  /ora@5.4.1:
    resolution: {integrity: sha512-5b6Y85tPxZZ7QytO+BQzysW31HJku27cRIlkbAXaNx+BdcVi+LlRFmVXzeF6a7JCwJpyw5c4b+YSVImQIrBpuQ==}
    engines: {node: '>=10'}
    dependencies:
      bl: 4.1.0
      chalk: 4.1.2
      cli-cursor: 3.1.0
      cli-spinners: 2.9.2
      is-interactive: 1.0.0
      is-unicode-supported: 0.1.0
      log-symbols: 4.1.0
      strip-ansi: 6.0.1
      wcwidth: 1.0.1
    dev: true

  /os-tmpdir@1.0.2:
    resolution: {integrity: sha512-D2FR03Vir7FIu45XBY20mTb+/ZSWB00sjU9jdQXt83gDrI4Ztz5Fs7/yy74g2N5SVQY4xY1qDr4rNddwYRVX0g==}
    engines: {node: '>=0.10.0'}
    dev: true

  /p-event@5.0.1:
    resolution: {integrity: sha512-dd589iCQ7m1L0bmC5NLlVYfy3TbBEsMUfWx9PyAgPeIcFZ/E2yaTZ4Rz4MiBmmJShviiftHVXOqfnfzJ6kyMrQ==}
    engines: {node: ^12.20.0 || ^14.13.1 || >=16.0.0}
    dependencies:
      p-timeout: 5.1.0
    dev: true

  /p-limit@3.1.0:
    resolution: {integrity: sha512-TYOanM3wGwNGsZN2cVTYPArw454xnXj5qmWF1bEoAc4+cU/ol7GVh7odevjp1FNHduHc3KZMcFduxU5Xc6uJRQ==}
    engines: {node: '>=10'}
    dependencies:
      yocto-queue: 0.1.0
    dev: true

  /p-locate@5.0.0:
    resolution: {integrity: sha512-LaNjtRWUBY++zB5nE/NwcaoMylSPk+S+ZHNB1TzdbMJMny6dynpAGt7X/tl/QYq3TIeE6nxHppbo2LGymrG5Pw==}
    engines: {node: '>=10'}
    dependencies:
      p-limit: 3.1.0
    dev: true

  /p-timeout@5.1.0:
    resolution: {integrity: sha512-auFDyzzzGZZZdHz3BtET9VEz0SE/uMEAx7uWfGPucfzEwwe/xH0iVeZibQmANYE/hp9T2+UUZT5m+BKyrDp3Ew==}
    engines: {node: '>=12'}
    dev: true

  /parent-module@1.0.1:
    resolution: {integrity: sha512-GQ2EWRpQV8/o+Aw8YqtfZZPfNRWZYkbidE9k5rpl/hC3vtHHBfGm2Ifi6qWV+coDGkrUKZAxE3Lot5kcsRlh+g==}
    engines: {node: '>=6'}
    dependencies:
      callsites: 3.1.0
    dev: true

  /parse-entities@2.0.0:
    resolution: {integrity: sha512-kkywGpCcRYhqQIchaWqZ875wzpS/bMKhz5HnN3p7wveJTkTtyAB/AlnS0f8DFSqYW1T82t6yEAkEcB+A1I3MbQ==}
    dependencies:
      character-entities: 1.2.4
      character-entities-legacy: 1.1.4
      character-reference-invalid: 1.1.4
      is-alphanumerical: 1.0.4
      is-decimal: 1.0.4
      is-hexadecimal: 1.0.4
    dev: true

  /path-exists@4.0.0:
    resolution: {integrity: sha512-ak9Qy5Q7jYb2Wwcey5Fpvg2KoAc/ZIhLSLOSBmRmygPsGwkVVt0fZa0qrtMz+m6tJTAHfZQ8FnmB4MG4LWy7/w==}
    engines: {node: '>=8'}
    dev: true

  /path-is-absolute@1.0.1:
    resolution: {integrity: sha512-AVbw3UJ2e9bq64vSaS9Am0fje1Pa8pbGqTTsmXfaIiMpnr5DlDhfJOuLj9Sf95ZPVDAUerDfEk88MPmPe7UCQg==}
    engines: {node: '>=0.10.0'}
    dev: true

  /path-key@3.1.1:
    resolution: {integrity: sha512-ojmeN0qd+y0jszEtoY48r0Peq5dwMEkIlCOu6Q5f41lfkswXuKtYrhgoTpLnyIcHm24Uhqx+5Tqm2InSwLhE6Q==}
    engines: {node: '>=8'}
    dev: true

  /path-key@4.0.0:
    resolution: {integrity: sha512-haREypq7xkM7ErfgIyA0z+Bj4AGKlMSdlQE2jvJo6huWD1EdkKYV+G/T4nq0YEF2vgTT8kqMFKo1uHn950r4SQ==}
    engines: {node: '>=12'}
    dev: true

  /path-parse@1.0.7:
    resolution: {integrity: sha512-LDJzPVEEEPR+y48z93A0Ed0yXb8pAByGWo/k5YYdYgpY2/2EsOsksJrq7lOHxryrVOn1ejG6oAp8ahvOIQD8sw==}
    dev: true

  /path-type@4.0.0:
    resolution: {integrity: sha512-gDKb8aZMDeD/tZWs9P6+q0J9Mwkdl6xMV8TjnGP3qJVJ06bdMgkbBlLU8IdfOsIsFz2BW1rNVT3XuNEl8zPAvw==}
    engines: {node: '>=8'}
    dev: true

  /pathe@1.1.1:
    resolution: {integrity: sha512-d+RQGp0MAYTIaDBIMmOfMwz3E+LOZnxx1HZd5R18mmCZY0QBlK0LDZfPc8FW8Ed2DlvsuE6PRjroDY+wg4+j/Q==}
    dev: true

  /perfect-debounce@1.0.0:
    resolution: {integrity: sha512-xCy9V055GLEqoFaHoC1SoLIaLmWctgCUaBaWxDZ7/Zx4CTyX7cJQLJOok/orfjZAh9kEYpjJa4d0KcJmCbctZA==}
    dev: true

  /periscopic@3.1.0:
    resolution: {integrity: sha512-vKiQ8RRtkl9P+r/+oefh25C3fhybptkHKCZSPlcXiJux2tJF55GnEj3BVn4A5gKfq9NWWXXrxkHBwVPUfH0opw==}
    dependencies:
      '@types/estree': 1.0.5
      estree-walker: 3.0.3
      is-reference: 3.0.2

  /picocolors@1.0.0:
    resolution: {integrity: sha512-1fygroTLlHu66zi26VoTDv8yRgm0Fccecssto+MhsZ0D/DGW2sm8E8AjW7NU5VVTRt5GxbeZ5qBuJr+HyLYkjQ==}
    dev: true

  /picomatch@2.3.1:
    resolution: {integrity: sha512-JU3teHTNjmE2VCGFzuY8EXzCDVwEqB2a8fsIvwaStHhAWJEeVd1o1QD80CU6+ZdEXXSLbSsuLwJjkCBWqRQUVA==}
    engines: {node: '>=8.6'}
    dev: true

  /pkg-types@1.0.3:
    resolution: {integrity: sha512-nN7pYi0AQqJnoLPC9eHFQ8AcyaixBUOwvqc5TDnIKCMEE6I0y8P7OKA7fPexsXGCGxQDl/cmrLAp26LhcwxZ4A==}
    dependencies:
      jsonc-parser: 3.2.0
      mlly: 1.4.2
      pathe: 1.1.1
    dev: true

  /postcss@8.4.32:
    resolution: {integrity: sha512-D/kj5JNu6oo2EIy+XL/26JEDTlIbB8hw85G8StOE6L74RQAVVP5rej6wxCNqyMbR4RkPfqvezVbPw81Ngd6Kcw==}
    engines: {node: ^10 || ^12 || >=14}
    dependencies:
      nanoid: 3.3.7
      picocolors: 1.0.0
      source-map-js: 1.0.2
    dev: true

  /prelude-ls@1.2.1:
    resolution: {integrity: sha512-vkcDPrRZo1QZLbn5RLGPpg/WmIQ65qoWWhcGKf/b5eplkkarX0m9z8ppCat4mlOqUsWpyNuYgO3VRyrYHSzX5g==}
    engines: {node: '>= 0.8.0'}
    dev: true

  /prettier@3.1.0:
    resolution: {integrity: sha512-TQLvXjq5IAibjh8EpBIkNKxO749UEWABoiIZehEPiY4GNpVdhaFKqSTu+QrlU6D2dPAfubRmtJTi4K4YkQ5eXw==}
    engines: {node: '>=14'}
    hasBin: true
    dev: true

  /punycode@2.3.1:
    resolution: {integrity: sha512-vYt7UD1U9Wg6138shLtLOvdAu+8DsC/ilFtEVHcH+wydcSpNE20AfSOduf6MkRFahL5FY7X1oU7nKVZFtfq8Fg==}
    engines: {node: '>=6'}
    dev: true

  /queue-microtask@1.2.3:
    resolution: {integrity: sha512-NuaNSa6flKT5JaSYQzJok04JzTL1CA6aGhv5rfLW3PgqA+M2ChpZQnAC8h8i4ZFkBS8X5RqkDBHA7r4hej3K9A==}
    dev: true

  /randombytes@2.1.0:
    resolution: {integrity: sha512-vYl3iOX+4CKUWuxGi9Ukhie6fsqXqS9FE2Zaic4tNFD2N2QQaXOMFbuKK4QmDHC0JO6B1Zp41J0LpT0oR68amQ==}
    dependencies:
      safe-buffer: 5.2.1
    dev: true

  /readable-stream@3.6.2:
    resolution: {integrity: sha512-9u/sniCrY3D5WdsERHzHE4G2YCXqoG5FTHUiCC4SIbr6XcLZBY05ya9EKjYek9O5xOAwjGq+1JdGBAS7Q9ScoA==}
    engines: {node: '>= 6'}
    dependencies:
      inherits: 2.0.4
      string_decoder: 1.3.0
      util-deprecate: 1.0.2
    dev: true

  /readdirp@3.6.0:
    resolution: {integrity: sha512-hOS089on8RduqdbhvQ5Z37A0ESjsqz6qnRcffsMU3495FuTdqSm+7bhJ29JvIOsBDEEnan5DPu9t3To9VRlMzA==}
    engines: {node: '>=8.10.0'}
    dependencies:
      picomatch: 2.3.1
    dev: true

  /regexp-tree@0.1.27:
    resolution: {integrity: sha512-iETxpjK6YoRWJG5o6hXLwvjYAoW+FEZn9os0PD/b6AP6xQwsa/Y7lCVgIixBbUPMfhu+i2LtdeAqVTgGlQarfA==}
    hasBin: true
    dev: true

  /regexp.prototype.flags@1.5.1:
    resolution: {integrity: sha512-sy6TXMN+hnP/wMy+ISxg3krXx7BAtWVO4UouuCN/ziM9UEne0euamVNafDfvC83bRNr95y0V5iijeDQFUNpvrg==}
    engines: {node: '>= 0.4'}
    dependencies:
      call-bind: 1.0.5
      define-properties: 1.2.1
      set-function-name: 2.0.1
    dev: true

  /remark-frontmatter@3.0.0:
    resolution: {integrity: sha512-mSuDd3svCHs+2PyO29h7iijIZx4plX0fheacJcAoYAASfgzgVIcXGYSq9GFyYocFLftQs8IOmmkgtOovs6d4oA==}
    dependencies:
      mdast-util-frontmatter: 0.2.0
      micromark-extension-frontmatter: 0.2.2
    dev: true

  /remark-parse@9.0.0:
    resolution: {integrity: sha512-geKatMwSzEXKHuzBNU1z676sGcDcFoChMK38TgdHJNAYfFtsfHDQG7MoJAjs6sgYMqyLduCYWDIWZIxiPeafEw==}
    dependencies:
      mdast-util-from-markdown: 0.8.5
    transitivePeerDependencies:
      - supports-color
    dev: true

  /remark-stringify@9.0.1:
    resolution: {integrity: sha512-mWmNg3ZtESvZS8fv5PTvaPckdL4iNlCHTt8/e/8oN08nArHRHjNZMKzA/YW3+p7/lYqIw4nx1XsjCBo/AxNChg==}
    dependencies:
      mdast-util-to-markdown: 0.6.5
    dev: true

  /repeat-string@1.6.1:
    resolution: {integrity: sha512-PV0dzCYDNfRi1jCDbJzpW7jNNDRuCOG/jI5ctQcGKt/clZD+YcPS3yIlWuTJMmESC8aevCFmWJy5wjAFgNqN6w==}
    engines: {node: '>=0.10'}
    dev: true

  /require-directory@2.1.1:
    resolution: {integrity: sha512-fGxEI7+wsG9xrvdjsrlmL22OMTTiHRwAMroiEeMgq8gzoLC/PQr7RsRDSTLUg/bZAZtF+TVIkHc6/4RIKrui+Q==}
    engines: {node: '>=0.10.0'}
    dev: true

  /resolve-from@4.0.0:
    resolution: {integrity: sha512-pb/MYmXstAkysRFx8piNI1tGFNQIFA3vkE3Gq4EuA1dF6gHp/+vgZqsCGJapvy8N3Q+4o7FwvquPJcnZ7RYy4g==}
    engines: {node: '>=4'}
    dev: true

  /resolve-pkg-maps@1.0.0:
    resolution: {integrity: sha512-seS2Tj26TBVOC2NIc2rOe2y2ZO7efxITtLZcGSOnHHNOQ7CkiUBfw0Iw2ck6xkIhPwLhKNLS8BO+hEpngQlqzw==}
    dev: true

  /resolve@1.22.8:
    resolution: {integrity: sha512-oKWePCxqpd6FlLvGV1VU0x7bkPmmCNolxzjMf4NczoDnQcIWrAF+cPtZn5i6n+RfD2d9i0tzpKnG6Yk168yIyw==}
    hasBin: true
    dependencies:
      is-core-module: 2.13.1
      path-parse: 1.0.7
      supports-preserve-symlinks-flag: 1.0.0
    dev: true

  /restore-cursor@3.1.0:
    resolution: {integrity: sha512-l+sSefzHpj5qimhFSE5a8nufZYAM3sBSVMAPtYkmC+4EH2anSGaEMXSD0izRQbu9nfyQ9y5JrVmp7E8oZrUjvA==}
    engines: {node: '>=8'}
    dependencies:
      onetime: 5.1.2
      signal-exit: 3.0.7
    dev: true

  /reusify@1.0.4:
    resolution: {integrity: sha512-U9nH88a3fc/ekCF1l0/UP1IosiuIjyTh7hBvXVMHYgVcfGvt897Xguj2UOLDeI5BG2m7/uwyaLVT6fbtCwTyzw==}
    engines: {iojs: '>=1.0.0', node: '>=0.10.0'}
    dev: true

  /rimraf@2.7.1:
    resolution: {integrity: sha512-uWjbaKIK3T1OSVptzX7Nl6PvQ3qAGtKEtVRjRuazjfL3Bx5eI409VZSqgND+4UNnmzLVdPj9FqFJNPqBZFve4w==}
    hasBin: true
    dependencies:
      glob: 7.2.3
    dev: true

  /rimraf@3.0.2:
    resolution: {integrity: sha512-JZkJMZkAGFFPP2YqXZXPbMlMBgsxzE8ILs4lMIX/2o0L9UBw9O/Y3o6wFw/i9YLapcUJWwqbi3kdxIPdC62TIA==}
    hasBin: true
    dependencies:
      glob: 7.2.3
    dev: true

  /rollup@3.29.4:
    resolution: {integrity: sha512-oWzmBZwvYrU0iJHtDmhsm662rC15FRXmcjCk1xD771dFDx5jJ02ufAQQTn0etB2emNk4J9EZg/yWKpsn9BWGRw==}
    engines: {node: '>=14.18.0', npm: '>=8.0.0'}
    hasBin: true
    optionalDependencies:
      fsevents: 2.3.3
    dev: true

  /rollup@4.6.1:
    resolution: {integrity: sha512-jZHaZotEHQaHLgKr8JnQiDT1rmatjgKlMekyksz+yk9jt/8z9quNjnKNRoaM0wd9DC2QKXjmWWuDYtM3jfF8pQ==}
    engines: {node: '>=18.0.0', npm: '>=8.0.0'}
    hasBin: true
    optionalDependencies:
      '@rollup/rollup-android-arm-eabi': 4.6.1
      '@rollup/rollup-android-arm64': 4.6.1
      '@rollup/rollup-darwin-arm64': 4.6.1
      '@rollup/rollup-darwin-x64': 4.6.1
      '@rollup/rollup-linux-arm-gnueabihf': 4.6.1
      '@rollup/rollup-linux-arm64-gnu': 4.6.1
      '@rollup/rollup-linux-arm64-musl': 4.6.1
      '@rollup/rollup-linux-x64-gnu': 4.6.1
      '@rollup/rollup-linux-x64-musl': 4.6.1
      '@rollup/rollup-win32-arm64-msvc': 4.6.1
      '@rollup/rollup-win32-ia32-msvc': 4.6.1
      '@rollup/rollup-win32-x64-msvc': 4.6.1
      fsevents: 2.3.3
    dev: true

  /run-async@2.4.1:
    resolution: {integrity: sha512-tvVnVv01b8c1RrA6Ep7JkStj85Guv/YrMcwqYQnwjsAS2cTmmPGBBjAjpCW7RrSodNSoE2/qg9O4bceNvUuDgQ==}
    engines: {node: '>=0.12.0'}
    dev: true

  /run-parallel@1.2.0:
    resolution: {integrity: sha512-5l4VyZR86LZ/lDxZTR6jqL8AFE2S0IFLMP26AbjsLVADxHdhB/c0GUsH+y39UfCi3dzz8OlQuPmnaJOMoDHQBA==}
    dependencies:
      queue-microtask: 1.2.3
    dev: true

  /rxjs@7.8.1:
    resolution: {integrity: sha512-AA3TVj+0A2iuIoQkWEK/tqFjBq2j+6PO6Y0zJcvzLAFhEFIO3HL0vls9hWLncZbAAbK0mar7oZ4V079I/qPMxg==}
    dependencies:
      tslib: 2.6.2
    dev: true

  /sade@1.8.1:
    resolution: {integrity: sha512-xal3CZX1Xlo/k4ApwCFrHVACi9fBqJ7V+mwhBsuf/1IOKbBy098Fex+Wa/5QMubw09pSZ/u8EY8PWgevJsXp1A==}
    engines: {node: '>=6'}
    dependencies:
      mri: 1.2.0
    dev: true

  /safe-array-concat@1.0.1:
    resolution: {integrity: sha512-6XbUAseYE2KtOuGueyeobCySj9L4+66Tn6KQMOPQJrAJEowYKW/YR/MGJZl7FdydUdaFu4LYyDZjxf4/Nmo23Q==}
    engines: {node: '>=0.4'}
    dependencies:
      call-bind: 1.0.5
      get-intrinsic: 1.2.2
      has-symbols: 1.0.3
      isarray: 2.0.5
    dev: true

  /safe-buffer@5.2.1:
    resolution: {integrity: sha512-rp3So07KcdmmKbGvgaNxQSJr7bGVSVk5S9Eq1F+ppbRo70+YeaDxkw5Dd8NPN+GD6bjnYm2VuPuCXmpuYvmCXQ==}
    dev: true

  /safe-regex-test@1.0.0:
    resolution: {integrity: sha512-JBUUzyOgEwXQY1NuPtvcj/qcBDbDmEvWufhlnXZIm75DEHp+afM1r1ujJpJsV/gSM4t59tpDyPi1sd6ZaPFfsA==}
    dependencies:
      call-bind: 1.0.5
      get-intrinsic: 1.2.2
      is-regex: 1.1.4
    dev: true

  /safe-regex@2.1.1:
    resolution: {integrity: sha512-rx+x8AMzKb5Q5lQ95Zoi6ZbJqwCLkqi3XuJXp5P3rT8OEc6sZCJG5AE5dU3lsgRr/F4Bs31jSlVN+j5KrsGu9A==}
    dependencies:
      regexp-tree: 0.1.27
    dev: true

  /safer-buffer@2.1.2:
    resolution: {integrity: sha512-YZo3K82SD7Riyi0E1EQPojLz7kpepnSQI9IyPbHHg1XXXevb5dJI7tpyN2ADxGcQbHG7vcyRHk0cbwqcQriUtg==}
    dev: true

  /sander@0.5.1:
    resolution: {integrity: sha512-3lVqBir7WuKDHGrKRDn/1Ye3kwpXaDOMsiRP1wd6wpZW56gJhsbp5RqQpA6JG/P+pkXizygnr1dKR8vzWaVsfA==}
    dependencies:
      es6-promise: 3.3.1
      graceful-fs: 4.2.11
      mkdirp: 0.5.6
      rimraf: 2.7.1
    dev: true

  /semver@7.5.4:
    resolution: {integrity: sha512-1bCSESV6Pv+i21Hvpxp3Dx+pSD8lIPt8uVjRrxAUt/nbswYc+tK6Y2btiULjd4+fnq15PX+nqQDC7Oft7WkwcA==}
    engines: {node: '>=10'}
    hasBin: true
    dependencies:
      lru-cache: 6.0.0
    dev: true

  /serialize-javascript@6.0.0:
    resolution: {integrity: sha512-Qr3TosvguFt8ePWqsvRfrKyQXIiW+nGbYpy8XK24NQHE83caxWt+mIymTT19DGFbNWNLfEwsrkSmN64lVWB9ag==}
    dependencies:
      randombytes: 2.1.0
    dev: true

  /serialize-javascript@6.0.1:
    resolution: {integrity: sha512-owoXEFjWRllis8/M1Q+Cw5k8ZH40e3zhp/ovX+Xr/vi1qj6QesbyXXViFbpNvWvPNAD62SutwEXavefrLJWj7w==}
    dependencies:
      randombytes: 2.1.0
    dev: true

  /set-cookie-parser@2.6.0:
    resolution: {integrity: sha512-RVnVQxTXuerk653XfuliOxBP81Sf0+qfQE73LIYKcyMYHG94AuH0kgrQpRDuTZnSmjpysHmzxJXKNfa6PjFhyQ==}
    dev: true

  /set-function-length@1.1.1:
    resolution: {integrity: sha512-VoaqjbBJKiWtg4yRcKBQ7g7wnGnLV3M8oLvVWwOk2PdYY6PEFegR1vezXR0tw6fZGF9csVakIRjrJiy2veSBFQ==}
    engines: {node: '>= 0.4'}
    dependencies:
      define-data-property: 1.1.1
      get-intrinsic: 1.2.2
      gopd: 1.0.1
      has-property-descriptors: 1.0.1
    dev: true

  /set-function-name@2.0.1:
    resolution: {integrity: sha512-tMNCiqYVkXIZgc2Hnoy2IvC/f8ezc5koaRFkCjrpWzGpCd3qbZXPzVy9MAZzK1ch/X0jvSkojys3oqJN0qCmdA==}
    engines: {node: '>= 0.4'}
    dependencies:
      define-data-property: 1.1.1
      functions-have-names: 1.2.3
      has-property-descriptors: 1.0.1
    dev: true

  /shebang-command@2.0.0:
    resolution: {integrity: sha512-kHxr2zZpYtdmrN1qDjrrX/Z1rR1kG8Dx+gkpK1G4eXmvXswmcE1hTWBWYUzlraYw1/yZp6YuDY77YtvbN0dmDA==}
    engines: {node: '>=8'}
    dependencies:
      shebang-regex: 3.0.0
    dev: true

  /shebang-regex@3.0.0:
    resolution: {integrity: sha512-7++dFhtcx3353uBaq8DDR4NuxBetBzC7ZQOhmTQInHEd6bSrXdiEyzCvG07Z44UYdLShWUyXt5M/yhz8ekcb1A==}
    engines: {node: '>=8'}
    dev: true

  /shellwords@0.1.1:
    resolution: {integrity: sha512-vFwSUfQvqybiICwZY5+DAWIPLKsWO31Q91JSKl3UYv+K5c2QRPzn0qzec6QPu1Qc9eHYItiP3NdJqNVqetYAww==}
    dev: true

  /side-channel@1.0.4:
    resolution: {integrity: sha512-q5XPytqFEIKHkGdiMIrY10mvLRvnQh42/+GoBlFW3b2LXLE2xxJpZFdm94we0BaoV3RwJyGqg5wS7epxTv0Zvw==}
    dependencies:
      call-bind: 1.0.5
      get-intrinsic: 1.2.2
      object-inspect: 1.13.1
    dev: true

  /signal-exit@3.0.7:
    resolution: {integrity: sha512-wnD2ZE+l+SPC/uoS0vXeE9L1+0wuaMqKlfz9AMUo38JsyLSBWSFcHR1Rri62LZc12vLr1gb3jl7iwQhgwpAbGQ==}
    dev: true

  /sirv@2.0.3:
    resolution: {integrity: sha512-O9jm9BsID1P+0HOi81VpXPoDxYP374pkOLzACAoyUQ/3OUVndNpsz6wMnY2z+yOxzbllCKZrM+9QrWsv4THnyA==}
    engines: {node: '>= 10'}
    dependencies:
      '@polka/url': 1.0.0-next.21
      mrmime: 1.0.1
      totalist: 3.0.1
    dev: true

  /slash@3.0.0:
    resolution: {integrity: sha512-g9Q1haeby36OSStwb4ntCGGGaKsaVSjQ68fBxoQcutl5fS1vuY18H3wSt3jFyFtrkx+Kz0V1G85A4MyAdDMi2Q==}
    engines: {node: '>=8'}
    dev: true

  /smob@1.4.1:
    resolution: {integrity: sha512-9LK+E7Hv5R9u4g4C3p+jjLstaLe11MDsL21UpYaCNmapvMkYhqCV4A/f/3gyH8QjMyh6l68q9xC85vihY9ahMQ==}
    dev: true

  /sorcery@0.11.0:
    resolution: {integrity: sha512-J69LQ22xrQB1cIFJhPfgtLuI6BpWRiWu1Y3vSsIwK/eAScqJxd/+CJlUuHQRdX2C9NGFamq+KqNywGgaThwfHw==}
    hasBin: true
    dependencies:
      '@jridgewell/sourcemap-codec': 1.4.15
      buffer-crc32: 0.2.13
      minimist: 1.2.8
      sander: 0.5.1
    dev: true

  /source-map-js@1.0.2:
    resolution: {integrity: sha512-R0XvVJ9WusLiqTCEiGCmICCMplcCkIwwR11mOSD9CR5u+IXYdiseeEuXCVAjS54zqwkLcPNnmU4OeJ6tUrWhDw==}
    engines: {node: '>=0.10.0'}

  /source-map-support@0.5.21:
    resolution: {integrity: sha512-uBHU3L3czsIyYXKX88fdrGovxdSCoTGDRZ6SYXtSRxLZUzHg5P/66Ht6uoUlHu9EZod+inXhKo3qQgwXUT/y1w==}
    dependencies:
      buffer-from: 1.1.2
      source-map: 0.6.1
    dev: true

  /source-map@0.6.1:
    resolution: {integrity: sha512-UjgapumWlbMhkBgzT7Ykc5YXUT46F0iKu8SGXq0bcwP5dz/h0Plj6enJqjz1Zbq2l5WaqYnrVbwWOWMyF3F47g==}
    engines: {node: '>=0.10.0'}
    dev: true

  /stacktrace-parser@0.1.10:
    resolution: {integrity: sha512-KJP1OCML99+8fhOHxwwzyWrlUuVX5GQ0ZpJTd1DFXhdkrvg1szxfHhawXUZ3g9TkXORQd4/WG68jMlQZ2p8wlg==}
    engines: {node: '>=6'}
    dependencies:
      type-fest: 0.7.1
    dev: true

  /string-natural-compare@3.0.1:
    resolution: {integrity: sha512-n3sPwynL1nwKi3WJ6AIsClwBMa0zTi54fn2oLU6ndfTSIO05xaznjSf15PcBZU6FNWbmN5Q6cxT4V5hGvB4taw==}
    dev: true

  /string-width@4.2.3:
    resolution: {integrity: sha512-wKyQRQpjJ0sIp62ErSZdGsjMJWsap5oRNihHhu6G7JVO/9jIB6UyevL+tXuOqrng8j/cxKTWyWUwvSTriiZz/g==}
    engines: {node: '>=8'}
    dependencies:
      emoji-regex: 8.0.0
      is-fullwidth-code-point: 3.0.0
      strip-ansi: 6.0.1
    dev: true

  /string.prototype.trim@1.2.8:
    resolution: {integrity: sha512-lfjY4HcixfQXOfaqCvcBuOIapyaroTXhbkfJN3gcB1OtyupngWK4sEET9Knd0cXd28kTUqu/kHoV4HKSJdnjiQ==}
    engines: {node: '>= 0.4'}
    dependencies:
      call-bind: 1.0.5
      define-properties: 1.2.1
      es-abstract: 1.22.3
    dev: true

  /string.prototype.trimend@1.0.7:
    resolution: {integrity: sha512-Ni79DqeB72ZFq1uH/L6zJ+DKZTkOtPIHovb3YZHQViE+HDouuU4mBrLOLDn5Dde3RF8qw5qVETEjhu9locMLvA==}
    dependencies:
      call-bind: 1.0.5
      define-properties: 1.2.1
      es-abstract: 1.22.3
    dev: true

  /string.prototype.trimstart@1.0.7:
    resolution: {integrity: sha512-NGhtDFu3jCEm7B4Fy0DpLewdJQOZcQ0rGbwQ/+stjnrp2i+rlKeCvos9hOIeCmqwratM47OBxY7uFZzjxHXmrg==}
    dependencies:
      call-bind: 1.0.5
      define-properties: 1.2.1
      es-abstract: 1.22.3
    dev: true

  /string_decoder@1.3.0:
    resolution: {integrity: sha512-hkRX8U1WjJFd8LsDJ2yQ/wWWxaopEsABU1XfkM8A+j0+85JAGppt16cr1Whg6KIbb4okU6Mql6BOj+uup/wKeA==}
    dependencies:
      safe-buffer: 5.2.1
    dev: true

  /strip-ansi@6.0.1:
    resolution: {integrity: sha512-Y38VPSHcqkFrCpFnQ9vuSXmquuv5oXOKpGeT6aGrr3o3Gc9AlVa6JBfUSOCnbxGGZF+/0ooI7KrPuUSztUdU5A==}
    engines: {node: '>=8'}
    dependencies:
      ansi-regex: 5.0.1
    dev: true

  /strip-bom@3.0.0:
    resolution: {integrity: sha512-vavAMRXOgBVNF6nyEEmL3DBK19iRpDcoIwW+swQ+CbGiu7lju6t+JklA1MHweoWtadgt4ISVUsXLyDq34ddcwA==}
    engines: {node: '>=4'}
    dev: true

  /strip-final-newline@2.0.0:
    resolution: {integrity: sha512-BrpvfNAE3dcvq7ll3xVumzjKjZQ5tI1sEUIKr3Uoks0XUl45St3FlatVqef9prk4jRDzhW6WZg+3bk93y6pLjA==}
    engines: {node: '>=6'}
    dev: true

  /strip-final-newline@3.0.0:
    resolution: {integrity: sha512-dOESqjYr96iWYylGObzd39EuNTa5VJxyvVAEm5Jnh7KGo75V43Hk1odPQkNDyXNmUR6k+gEiDVXnjB8HJ3crXw==}
    engines: {node: '>=12'}
    dev: true

  /strip-indent@3.0.0:
    resolution: {integrity: sha512-laJTa3Jb+VQpaC6DseHhF7dXVqHTfJPCRDaEbid/drOhgitgYku/letMUqOXFoWV0zIIUbjpdH2t+tYj4bQMRQ==}
    engines: {node: '>=8'}
    dependencies:
      min-indent: 1.0.1
    dev: true

  /strip-json-comments@3.1.1:
    resolution: {integrity: sha512-6fPc+R4ihwqP6N/aIv2f1gMH8lOVtWQHoqC4yK6oSDVVocumAsfCqjkXnqiYMhmMwS/mEHLp7Vehlt3ql6lEig==}
    engines: {node: '>=8'}
    dev: true

  /super-regex@0.2.0:
    resolution: {integrity: sha512-WZzIx3rC1CvbMDloLsVw0lkZVKJWbrkJ0k1ghKFmcnPrW1+jWbgTkTEWVtD9lMdmI4jZEz40+naBxl1dCUhXXw==}
    engines: {node: '>=14.16'}
    dependencies:
      clone-regexp: 3.0.0
      function-timeout: 0.1.1
      time-span: 5.1.0
    dev: true

  /supports-color@5.5.0:
    resolution: {integrity: sha512-QjVjwdXIt408MIiAqCX4oUKsgU2EqAGzs2Ppkm4aQYbjm+ZEWEcW4SfFNTr4uMNZma0ey4f5lgLrkB0aX0QMow==}
    engines: {node: '>=4'}
    dependencies:
      has-flag: 3.0.0
    dev: true

  /supports-color@7.2.0:
    resolution: {integrity: sha512-qpCAvRl9stuOHveKsn7HncJRvv501qIacKzQlO/+Lwxc9+0q2wLyv4Dfvt80/DPn2pqOBsJdDiogXGR9+OvwRw==}
    engines: {node: '>=8'}
    dependencies:
      has-flag: 4.0.0
    dev: true

  /supports-color@8.1.1:
    resolution: {integrity: sha512-MpUEN2OodtUzxvKQl72cUF7RQ5EiHsGvSsVG0ia9c5RbWGL2CI4C7EpPS8UTBIplnlzZiNuV56w+FuNxy3ty2Q==}
    engines: {node: '>=10'}
    dependencies:
      has-flag: 4.0.0
    dev: true

  /supports-preserve-symlinks-flag@1.0.0:
    resolution: {integrity: sha512-ot0WnXS9fgdkgIcePe6RHNk1WA8+muPa6cSjeR3V8K27q9BB1rTE3R1p7Hv0z1ZyAc8s6Vvv8DIyWf681MAt0w==}
    engines: {node: '>= 0.4'}
    dev: true

  /svelte-check@3.6.2(svelte@4.2.8):
    resolution: {integrity: sha512-E6iFh4aUCGJLRz6QZXH3gcN/VFfkzwtruWSRmlKrLWQTiO6VzLsivR6q02WYLGNAGecV3EocqZuCDrC2uttZ0g==}
    hasBin: true
    peerDependencies:
      svelte: ^3.55.0 || ^4.0.0-next.0 || ^4.0.0 || ^5.0.0-next.0
    dependencies:
      '@jridgewell/trace-mapping': 0.3.20
      chokidar: 3.5.3
      fast-glob: 3.3.2
      import-fresh: 3.3.0
      picocolors: 1.0.0
      sade: 1.8.1
      svelte: 4.2.8
      svelte-preprocess: 5.1.1(svelte@4.2.8)(typescript@5.3.2)
      typescript: 5.3.2
    transitivePeerDependencies:
      - '@babel/core'
      - coffeescript
      - less
      - postcss
      - postcss-load-config
      - pug
      - sass
      - stylus
      - sugarss
    dev: true

  /svelte-hmr@0.15.3(svelte@4.2.8):
    resolution: {integrity: sha512-41snaPswvSf8TJUhlkoJBekRrABDXDMdpNpT2tfHIv4JuhgvHqLMhEPGtaQn0BmbNSTkuz2Ed20DF2eHw0SmBQ==}
    engines: {node: ^12.20 || ^14.13.1 || >= 16}
    peerDependencies:
      svelte: ^3.19.0 || ^4.0.0
    dependencies:
      svelte: 4.2.8
    dev: true

  /svelte-preprocess@5.1.1(svelte@4.2.8)(typescript@5.3.2):
    resolution: {integrity: sha512-p/Dp4hmrBW5mrCCq29lEMFpIJT2FZsRlouxEc5qpbOmXRbaFs7clLs8oKPwD3xCFyZfv1bIhvOzpQkhMEVQdMw==}
    engines: {node: '>= 14.10.0'}
    requiresBuild: true
    peerDependencies:
      '@babel/core': ^7.10.2
      coffeescript: ^2.5.1
      less: ^3.11.3 || ^4.0.0
      postcss: ^7 || ^8
      postcss-load-config: ^2.1.0 || ^3.0.0 || ^4.0.0
      pug: ^3.0.0
      sass: ^1.26.8
      stylus: ^0.55.0
      sugarss: ^2.0.0 || ^3.0.0 || ^4.0.0
      svelte: ^3.23.0 || ^4.0.0-next.0 || ^4.0.0 || ^5.0.0-next.0
      typescript: '>=3.9.5 || ^4.0.0 || ^5.0.0'
    peerDependenciesMeta:
      '@babel/core':
        optional: true
      coffeescript:
        optional: true
      less:
        optional: true
      postcss:
        optional: true
      postcss-load-config:
        optional: true
      pug:
        optional: true
      sass:
        optional: true
      stylus:
        optional: true
      sugarss:
        optional: true
      typescript:
        optional: true
    dependencies:
      '@types/pug': 2.0.10
      detect-indent: 6.1.0
      magic-string: 0.27.0
      sorcery: 0.11.0
      strip-indent: 3.0.0
      svelte: 4.2.8
      typescript: 5.3.2
    dev: true

  /svelte@4.2.8:
    resolution: {integrity: sha512-hU6dh1MPl8gh6klQZwK/n73GiAHiR95IkFsesLPbMeEZi36ydaXL/ZAb4g9sayT0MXzpxyZjR28yderJHxcmYA==}
    engines: {node: '>=16'}
    dependencies:
      '@ampproject/remapping': 2.2.1
      '@jridgewell/sourcemap-codec': 1.4.15
      '@jridgewell/trace-mapping': 0.3.20
      acorn: 8.11.2
      aria-query: 5.3.0
      axobject-query: 3.2.1
      code-red: 1.0.4
      css-tree: 2.3.1
      estree-walker: 3.0.3
      is-reference: 3.0.2
      locate-character: 3.0.0
      magic-string: 0.30.5
      periscopic: 3.1.0

  /terser@5.25.0:
    resolution: {integrity: sha512-we0I9SIsfvNUMP77zC9HG+MylwYYsGFSBG8qm+13oud2Yh+O104y614FRbyjpxys16jZwot72Fpi827YvGzuqg==}
    engines: {node: '>=10'}
    hasBin: true
    dependencies:
      '@jridgewell/source-map': 0.3.5
      acorn: 8.11.2
      commander: 2.20.3
      source-map-support: 0.5.21
    dev: true

  /text-table@0.2.0:
    resolution: {integrity: sha512-N+8UisAXDGk8PFXP4HAzVR9nbfmVJ3zYLAWiTIoqC5v5isinhr+r5uaO8+7r3BMfuNIufIsA7RdpVgacC2cSpw==}
    dev: true

  /through@2.3.8:
    resolution: {integrity: sha512-w89qg7PI8wAdvX60bMDP+bFoD5Dvhm9oLheFp5O4a2QF0cSBGsBX4qZmadPMvVqlLJBBci+WqGGOAPvcDeNSVg==}
    dev: true

  /time-span@5.1.0:
    resolution: {integrity: sha512-75voc/9G4rDIJleOo4jPvN4/YC4GRZrY8yy1uU4lwrB3XEQbWve8zXoO5No4eFrGcTAMYyoY67p8jRQdtA1HbA==}
    engines: {node: '>=12'}
    dependencies:
      convert-hrtime: 5.0.0
    dev: true

  /tiny-glob@0.2.9:
    resolution: {integrity: sha512-g/55ssRPUjShh+xkfx9UPDXqhckHEsHr4Vd9zX55oSdGZc/MD0m3sferOkwWtp98bv+kcVfEHtRJgBVJzelrzg==}
    dependencies:
      globalyzer: 0.1.0
      globrex: 0.1.2
    dev: true

  /tmp@0.0.33:
    resolution: {integrity: sha512-jRCJlojKnZ3addtTOjdIqoRuPEKBvNXcGYqzO6zWZX8KfKEpnGY5jfggJQ3EjKuu8D4bJRr0y+cYJFmYbImXGw==}
    engines: {node: '>=0.6.0'}
    dependencies:
      os-tmpdir: 1.0.2
    dev: true

  /to-fast-properties@2.0.0:
    resolution: {integrity: sha512-/OaKK0xYrs3DmxRYqL/yDc+FxFUVYhDlXMhRmv3z915w2HF1tnN1omB354j8VUGO/hbRzyD6Y3sA7v7GS/ceog==}
    engines: {node: '>=4'}
    dev: true

  /to-regex-range@5.0.1:
    resolution: {integrity: sha512-65P7iz6X5yEr1cwcgvQxbbIw7Uk3gOy5dIdtZ4rDveLqhrdJP+Li/Hx6tyK0NEb+2GCyneCMJiGqrADCSNk8sQ==}
    engines: {node: '>=8.0'}
    dependencies:
      is-number: 7.0.0
    dev: true

  /totalist@3.0.1:
    resolution: {integrity: sha512-sf4i37nQ2LBx4m3wB74y+ubopq6W/dIzXg0FDGjsYnZHVa1Da8FH853wlL2gtUhg+xJXjfk3kUZS3BRoQeoQBQ==}
    engines: {node: '>=6'}
    dev: true

  /tr46@0.0.3:
    resolution: {integrity: sha512-N3WMsuqV66lT30CrXNbEjx4GEwlow3v6rr4mCcv6prnfwhS01rkgyFdjPNBYd9br7LpXV1+Emh01fHnq2Gdgrw==}
    dev: true

  /trough@1.0.5:
    resolution: {integrity: sha512-rvuRbTarPXmMb79SmzEp8aqXNKcK+y0XaB298IXueQ8I2PsrATcPBCSPyK/dDNa2iWOhKlfNnOjdAOTBU/nkFA==}
    dev: true

  /ts-api-utils@1.0.3(typescript@5.3.2):
    resolution: {integrity: sha512-wNMeqtMz5NtwpT/UZGY5alT+VoKdSsOOP/kqHFcUW1P/VRhH2wJ48+DN2WwUliNbQ976ETwDL0Ifd2VVvgonvg==}
    engines: {node: '>=16.13.0'}
    peerDependencies:
      typescript: '>=4.2.0'
    dependencies:
      typescript: 5.3.2
    dev: true

  /tsconfig-paths@3.14.2:
    resolution: {integrity: sha512-o/9iXgCYc5L/JxCHPe3Hvh8Q/2xm5Z+p18PESBU6Ff33695QnCHBEjcytY2q19ua7Mbl/DavtBOLq+oG0RCL+g==}
    dependencies:
      '@types/json5': 0.0.29
      json5: 1.0.2
      minimist: 1.2.8
      strip-bom: 3.0.0
    dev: true

  /tslib@2.6.2:
    resolution: {integrity: sha512-AEYxH93jGFPn/a2iVAwW87VuUIkR1FVUKB77NwMF7nBTDkDrrT/Hpt/IrCJ0QXhW27jTBDcf5ZY7w6RiqTMw2Q==}
    dev: true

  /type-check@0.4.0:
    resolution: {integrity: sha512-XleUoc9uwGXqjWwXaUTZAmzMcFZ5858QA2vvx1Ur5xIcixXIP+8LnFDgRplU30us6teqdlskFfu+ae4K79Ooew==}
    engines: {node: '>= 0.8.0'}
    dependencies:
      prelude-ls: 1.2.1
    dev: true

  /type-fest@0.20.2:
    resolution: {integrity: sha512-Ne+eE4r0/iWnpAxD852z3A+N0Bt5RN//NjJwRd2VFHEmrywxf5vsZlh4R6lixl6B+wz/8d+maTSAkN1FIkI3LQ==}
    engines: {node: '>=10'}
    dev: true

  /type-fest@0.21.3:
    resolution: {integrity: sha512-t0rzBq87m3fVcduHDUFhKmyyX+9eo6WQjZvf51Ea/M0Q7+T374Jp1aUiyUl0GKxp8M/OETVHSDvmkyPgvX+X2w==}
    engines: {node: '>=10'}
    dev: true

  /type-fest@0.7.1:
    resolution: {integrity: sha512-Ne2YiiGN8bmrmJJEuTWTLJR32nh/JdL1+PSicowtNb0WFpn59GK8/lfD61bVtzguz7b3PBt74nxpv/Pw5po5Rg==}
    engines: {node: '>=8'}
    dev: true

  /typed-array-buffer@1.0.0:
    resolution: {integrity: sha512-Y8KTSIglk9OZEr8zywiIHG/kmQ7KWyjseXs1CbSo8vC42w7hg2HgYTxSWwP0+is7bWDc1H+Fo026CpHFwm8tkw==}
    engines: {node: '>= 0.4'}
    dependencies:
      call-bind: 1.0.5
      get-intrinsic: 1.2.2
      is-typed-array: 1.1.12
    dev: true

  /typed-array-byte-length@1.0.0:
    resolution: {integrity: sha512-Or/+kvLxNpeQ9DtSydonMxCx+9ZXOswtwJn17SNLvhptaXYDJvkFFP5zbfU/uLmvnBJlI4yrnXRxpdWH/M5tNA==}
    engines: {node: '>= 0.4'}
    dependencies:
      call-bind: 1.0.5
      for-each: 0.3.3
      has-proto: 1.0.1
      is-typed-array: 1.1.12
    dev: true

  /typed-array-byte-offset@1.0.0:
    resolution: {integrity: sha512-RD97prjEt9EL8YgAgpOkf3O4IF9lhJFr9g0htQkm0rchFp/Vx7LW5Q8fSXXub7BXAODyUQohRMyOc3faCPd0hg==}
    engines: {node: '>= 0.4'}
    dependencies:
      available-typed-arrays: 1.0.5
      call-bind: 1.0.5
      for-each: 0.3.3
      has-proto: 1.0.1
      is-typed-array: 1.1.12
    dev: true

  /typed-array-length@1.0.4:
    resolution: {integrity: sha512-KjZypGq+I/H7HI5HlOoGHkWUUGq+Q0TPhQurLbyrVrvnKTBgzLhIJ7j6J/XTQOi0d1RjyZ0wdas8bKs2p0x3Ng==}
    dependencies:
      call-bind: 1.0.5
      for-each: 0.3.3
      is-typed-array: 1.1.12
    dev: true

  /typescript@5.3.2:
    resolution: {integrity: sha512-6l+RyNy7oAHDfxC4FzSJcz9vnjTKxrLpDG5M2Vu4SHRVNg6xzqZp6LYSR9zjqQTu8DU/f5xwxUdADOkbrIX2gQ==}
    engines: {node: '>=14.17'}
    hasBin: true
    dev: true

  /ufo@1.3.1:
    resolution: {integrity: sha512-uY/99gMLIOlJPwATcMVYfqDSxUR9//AUcgZMzwfSTJPDKzA1S8mX4VLqa+fiAtveraQUBCz4FFcwVZBGbwBXIw==}
    dev: true

  /unbox-primitive@1.0.2:
    resolution: {integrity: sha512-61pPlCD9h51VoreyJ0BReideM3MDKMKnh6+V9L08331ipq6Q8OFXZYiqP6n/tbHx4s5I9uRhcye6BrbkizkBDw==}
    dependencies:
      call-bind: 1.0.5
      has-bigints: 1.0.2
      has-symbols: 1.0.3
      which-boxed-primitive: 1.0.2
    dev: true

  /unconfig@0.3.11:
    resolution: {integrity: sha512-bV/nqePAKv71v3HdVUn6UefbsDKQWRX+bJIkiSm0+twIds6WiD2bJLWWT3i214+J/B4edufZpG2w7Y63Vbwxow==}
    dependencies:
      '@antfu/utils': 0.7.6
      defu: 6.1.2
      jiti: 1.20.0
      mlly: 1.4.2
    dev: true

  /undici@5.26.5:
    resolution: {integrity: sha512-cSb4bPFd5qgR7qr2jYAi0hlX9n5YKK2ONKkLFkxl+v/9BvC0sOpZjBHDBSXc5lWAf5ty9oZdRXytBIHzgUcerw==}
    engines: {node: '>=14.0'}
    dependencies:
      '@fastify/busboy': 2.1.0
    dev: true

  /unified@9.2.2:
    resolution: {integrity: sha512-Sg7j110mtefBD+qunSLO1lqOEKdrwBFBrR6Qd8f4uwkhWNlbkaqwHse6e7QvD3AP/MNoJdEDLaf8OxYyoWgorQ==}
    dependencies:
      '@types/unist': 2.0.10
      bail: 1.0.5
      extend: 3.0.2
      is-buffer: 2.0.5
      is-plain-obj: 2.1.0
      trough: 1.0.5
      vfile: 4.2.1
    dev: true

  /unist-util-stringify-position@2.0.3:
    resolution: {integrity: sha512-3faScn5I+hy9VleOq/qNbAd6pAx7iH5jYBMS9I1HgQVijz/4mv5Bvw5iw1sC/90CODiKo81G/ps8AJrISn687g==}
    dependencies:
      '@types/unist': 2.0.10
    dev: true

<<<<<<< HEAD
  /unocss@0.56.5(postcss@8.4.31)(rollup@4.1.4)(vite@4.5.0):
    resolution: {integrity: sha512-tO+9St4CntSjHpLXZqBo0/etS06MtvFF1NEny/qFJCL9sCopWwmDKuzW6/LIb4wfqZLdMpVFoEACMNv8nP849A==}
=======
  /unocss@0.58.0(postcss@8.4.32)(vite@5.0.6):
    resolution: {integrity: sha512-MSPRHxBqWN+1AHGV+J5uUy4//e6ZBK6O+ISzD0qrXcCD/GNtxk1+lYjOK2ltkUiKX539+/KF91vNxzhhwEf+xA==}
>>>>>>> 68cb23f9
    engines: {node: '>=14'}
    peerDependencies:
      '@unocss/webpack': 0.58.0
      vite: ^2.9.0 || ^3.0.0-0 || ^4.0.0 || ^5.0.0-0
    peerDependenciesMeta:
      '@unocss/webpack':
        optional: true
      vite:
        optional: true
    dependencies:
<<<<<<< HEAD
      '@unocss/astro': 0.56.5(rollup@4.1.4)(vite@4.5.0)
      '@unocss/cli': 0.56.5(rollup@4.1.4)
      '@unocss/core': 0.56.5
      '@unocss/extractor-arbitrary-variants': 0.56.5
      '@unocss/postcss': 0.56.5(postcss@8.4.31)
      '@unocss/preset-attributify': 0.56.5
      '@unocss/preset-icons': 0.56.5
      '@unocss/preset-mini': 0.56.5
      '@unocss/preset-tagify': 0.56.5
      '@unocss/preset-typography': 0.56.5
      '@unocss/preset-uno': 0.56.5
      '@unocss/preset-web-fonts': 0.56.5
      '@unocss/preset-wind': 0.56.5
      '@unocss/reset': 0.56.5
      '@unocss/transformer-attributify-jsx': 0.56.5
      '@unocss/transformer-attributify-jsx-babel': 0.56.5
      '@unocss/transformer-compile-class': 0.56.5
      '@unocss/transformer-directives': 0.56.5
      '@unocss/transformer-variant-group': 0.56.5
      '@unocss/vite': 0.56.5(rollup@4.1.4)(vite@4.5.0)
      vite: 4.5.0
=======
      '@unocss/astro': 0.58.0(vite@5.0.6)
      '@unocss/cli': 0.58.0
      '@unocss/core': 0.58.0
      '@unocss/extractor-arbitrary-variants': 0.58.0
      '@unocss/postcss': 0.58.0(postcss@8.4.32)
      '@unocss/preset-attributify': 0.58.0
      '@unocss/preset-icons': 0.58.0
      '@unocss/preset-mini': 0.58.0
      '@unocss/preset-tagify': 0.58.0
      '@unocss/preset-typography': 0.58.0
      '@unocss/preset-uno': 0.58.0
      '@unocss/preset-web-fonts': 0.58.0
      '@unocss/preset-wind': 0.58.0
      '@unocss/reset': 0.58.0
      '@unocss/transformer-attributify-jsx': 0.58.0
      '@unocss/transformer-attributify-jsx-babel': 0.58.0
      '@unocss/transformer-compile-class': 0.58.0
      '@unocss/transformer-directives': 0.58.0
      '@unocss/transformer-variant-group': 0.58.0
      '@unocss/vite': 0.58.0(vite@5.0.6)
      vite: 5.0.6
>>>>>>> 68cb23f9
    transitivePeerDependencies:
      - postcss
      - rollup
      - supports-color
    dev: true

  /update-browserslist-db@1.0.13(browserslist@4.22.2):
    resolution: {integrity: sha512-xebP81SNcPuNpPP3uzeW1NYXxI3rxyJzF3pD6sH4jE7o/IX+WtSpwnVU+qIsDPyk0d3hmFQ7mjqc6AtV604hbg==}
    hasBin: true
    peerDependencies:
      browserslist: '>= 4.21.0'
    dependencies:
      browserslist: 4.22.2
      escalade: 3.1.1
      picocolors: 1.0.0
    dev: true

  /uri-js@4.4.1:
    resolution: {integrity: sha512-7rKUyy33Q1yc98pQ1DAmLtwX109F7TIfWlW1Ydo8Wl1ii1SeHieeh0HHfPeL2fMXK6z0s8ecKs9frCuLJvndBg==}
    dependencies:
      punycode: 2.3.1
    dev: true

  /util-deprecate@1.0.2:
    resolution: {integrity: sha512-EPD5q1uXyFxJpCrLnCc1nHnq3gOa6DZBocAIiI2TaSCA7VCJ1UJDMagCzIkXNsUYfD1daK//LTEQ8xiIbrHtcw==}
    dev: true

  /vfile-message@2.0.4:
    resolution: {integrity: sha512-DjssxRGkMvifUOJre00juHoP9DPWuzjxKuMDrhNbk2TdaYYBNMStsNhEOt3idrtI12VQYM/1+iM0KOzXi4pxwQ==}
    dependencies:
      '@types/unist': 2.0.10
      unist-util-stringify-position: 2.0.3
    dev: true

  /vfile@4.2.1:
    resolution: {integrity: sha512-O6AE4OskCG5S1emQ/4gl8zK586RqA3srz3nfK/Viy0UPToBc5Trp9BVFb1u0CjsKrAWwnpr4ifM/KBXPWwJbCA==}
    dependencies:
      '@types/unist': 2.0.10
      is-buffer: 2.0.5
      unist-util-stringify-position: 2.0.3
      vfile-message: 2.0.4
    dev: true

  /vite@4.5.0:
    resolution: {integrity: sha512-ulr8rNLA6rkyFAlVWw2q5YJ91v098AFQ2R0PRFwPzREXOUJQPtFUG0t+/ZikhaOCDqFoDhN6/v8Sq0o4araFAw==}
    engines: {node: ^14.18.0 || >=16.0.0}
    hasBin: true
    peerDependencies:
      '@types/node': '>= 14'
      less: '*'
      lightningcss: ^1.21.0
      sass: '*'
      stylus: '*'
      sugarss: '*'
      terser: ^5.4.0
    peerDependenciesMeta:
      '@types/node':
        optional: true
      less:
        optional: true
      lightningcss:
        optional: true
      sass:
        optional: true
      stylus:
        optional: true
      sugarss:
        optional: true
      terser:
        optional: true
    dependencies:
      esbuild: 0.18.14
      postcss: 8.4.32
      rollup: 3.29.4
    optionalDependencies:
      fsevents: 2.3.3
    dev: true

  /vite@5.0.6:
    resolution: {integrity: sha512-MD3joyAEBtV7QZPl2JVVUai6zHms3YOmLR+BpMzLlX2Yzjfcc4gTgNi09d/Rua3F4EtC8zdwPU8eQYyib4vVMQ==}
    engines: {node: ^18.0.0 || >=20.0.0}
    hasBin: true
    peerDependencies:
      '@types/node': ^18.0.0 || >=20.0.0
      less: '*'
      lightningcss: ^1.21.0
      sass: '*'
      stylus: '*'
      sugarss: '*'
      terser: ^5.4.0
    peerDependenciesMeta:
      '@types/node':
        optional: true
      less:
        optional: true
      lightningcss:
        optional: true
      sass:
        optional: true
      stylus:
        optional: true
      sugarss:
        optional: true
      terser:
        optional: true
    dependencies:
      esbuild: 0.19.8
      postcss: 8.4.32
      rollup: 4.6.1
    optionalDependencies:
      fsevents: 2.3.3
    dev: true

  /vitefu@0.2.5(vite@5.0.6):
    resolution: {integrity: sha512-SgHtMLoqaeeGnd2evZ849ZbACbnwQCIwRH57t18FxcXoZop0uQu0uzlIhJBlF/eWVzuce0sHeqPcDo+evVcg8Q==}
    peerDependencies:
      vite: ^3.0.0 || ^4.0.0 || ^5.0.0
    peerDependenciesMeta:
      vite:
        optional: true
    dependencies:
      vite: 5.0.6
    dev: true

  /wcwidth@1.0.1:
    resolution: {integrity: sha512-XHPEwS0q6TaxcvG85+8EYkbiCux2XtWG2mkc47Ng2A77BQu9+DqIOJldST4HgPkuea7dvKSj5VgX3P1d4rW8Tg==}
    dependencies:
      defaults: 1.0.4
    dev: true

  /webidl-conversions@3.0.1:
    resolution: {integrity: sha512-2JAn3z8AR6rjK8Sm8orRC0h/bcl/DqL7tRPdGZ4I1CjdF+EaMLmYxBHyXuKL849eucPFhvBoxMsflfOb8kxaeQ==}
    dev: true

  /whatwg-url@5.0.0:
    resolution: {integrity: sha512-saE57nupxk6v3HY35+jzBwYa0rKSy0XR8JSxZPwgLr7ys0IBzhGviA1/TUGJLmSVqs8pb9AnvICXEuOHLprYTw==}
    dependencies:
      tr46: 0.0.3
      webidl-conversions: 3.0.1
    dev: true

  /which-boxed-primitive@1.0.2:
    resolution: {integrity: sha512-bwZdv0AKLpplFY2KZRX6TvyuN7ojjr7lwkg6ml0roIy9YeuSr7JS372qlNW18UQYzgYK9ziGcerWqZOmEn9VNg==}
    dependencies:
      is-bigint: 1.0.4
      is-boolean-object: 1.1.2
      is-number-object: 1.0.7
      is-string: 1.0.7
      is-symbol: 1.0.4
    dev: true

  /which-typed-array@1.1.13:
    resolution: {integrity: sha512-P5Nra0qjSncduVPEAr7xhoF5guty49ArDTwzJ/yNuPIbZppyRxFQsRCWrocxIY+CnMVG+qfbU2FmDKyvSGClow==}
    engines: {node: '>= 0.4'}
    dependencies:
      available-typed-arrays: 1.0.5
      call-bind: 1.0.5
      for-each: 0.3.3
      gopd: 1.0.1
      has-tostringtag: 1.0.0
    dev: true

  /which@2.0.2:
    resolution: {integrity: sha512-BLI3Tl1TW3Pvl70l3yq3Y64i+awpwXqsGBYWkkqMtnbXgrMD+yj7rhW0kuEDxzJaYXGjEW5ogapKNMEKNMjibA==}
    engines: {node: '>= 8'}
    hasBin: true
    dependencies:
      isexe: 2.0.0
    dev: true

  /workerpool@6.2.1:
    resolution: {integrity: sha512-ILEIE97kDZvF9Wb9f6h5aXK4swSlKGUcOEGiIYb2OOu/IrDU9iwj0fD//SsA6E5ibwJxpEvhullJY4Sl4GcpAw==}
    dev: true

  /wrap-ansi@6.2.0:
    resolution: {integrity: sha512-r6lPcBGxZXlIcymEu7InxDMhdW0KDxpLgoFLcguasxCaJ/SOIZwINatK9KY/tf+ZrlywOKU0UDj3ATXUBfxJXA==}
    engines: {node: '>=8'}
    dependencies:
      ansi-styles: 4.3.0
      string-width: 4.2.3
      strip-ansi: 6.0.1
    dev: true

  /wrap-ansi@7.0.0:
    resolution: {integrity: sha512-YVGIj2kamLSTxw6NsZjoBxfSwsn0ycdesmc4p+Q21c5zPuZ1pl+NfxVdxPtdHvmNVOQ6XSYG4AUtyt/Fi7D16Q==}
    engines: {node: '>=10'}
    dependencies:
      ansi-styles: 4.3.0
      string-width: 4.2.3
      strip-ansi: 6.0.1
    dev: true

  /wrappy@1.0.2:
    resolution: {integrity: sha512-l4Sp/DRseor9wL6EvV2+TuQn63dMkPjZ/sp9XkghTEbV9KlPS1xUsZ3u7/IQO4wxtcFB4bgpQPRcR3QCvezPcQ==}
    dev: true

  /y18n@5.0.8:
    resolution: {integrity: sha512-0pfFzegeDWJHJIAmTLRP2DwHjdF5s7jo9tuztdQxAhINCdvS+3nGINqPd00AphqJR/0LhANUS6/+7SCb98YOfA==}
    engines: {node: '>=10'}
    dev: true

  /yallist@3.1.1:
    resolution: {integrity: sha512-a4UGQaWPH59mOXUYnAG2ewncQS4i4F43Tv3JoAM+s2VDAmS9NsK8GpDMLrCHPksFT7h3K6TOoUNn2pb7RoXx4g==}
    dev: true

  /yallist@4.0.0:
    resolution: {integrity: sha512-3wdGidZyq5PB084XLES5TpOSRA3wjXAlIWMhum2kRcv/41Sn2emQ0dycQW4uZXLejwKvg6EsvbdlVL+FYEct7A==}
    dev: true

  /yargs-parser@20.2.4:
    resolution: {integrity: sha512-WOkpgNhPTlE73h4VFAFsOnomJVaovO8VqLDzy5saChRBFQFBoMYirowyW+Q9HB4HFF4Z7VZTiG3iSzJJA29yRA==}
    engines: {node: '>=10'}
    dev: true

  /yargs-parser@21.1.1:
    resolution: {integrity: sha512-tVpsJW7DdjecAiFpbIB1e3qxIQsE6NoPc5/eTdrbbIC4h0LVsWhnoa3g+m2HclBIujHzsxZ4VJVA+GUuc2/LBw==}
    engines: {node: '>=12'}
    dev: true

  /yargs-unparser@2.0.0:
    resolution: {integrity: sha512-7pRTIA9Qc1caZ0bZ6RYRGbHJthJWuakf+WmHK0rVeLkNrrGhfoabBNdue6kdINI6r4if7ocq9aD/n7xwKOdzOA==}
    engines: {node: '>=10'}
    dependencies:
      camelcase: 6.3.0
      decamelize: 4.0.0
      flat: 5.0.2
      is-plain-obj: 2.1.0
    dev: true

  /yargs@16.2.0:
    resolution: {integrity: sha512-D1mvvtDG0L5ft/jGWkLpG1+m0eQxOfaBvTNELraWj22wSVUMWxZUvYgJYcKh6jGGIkJFhH4IZPQhR4TKpc8mBw==}
    engines: {node: '>=10'}
    dependencies:
      cliui: 7.0.4
      escalade: 3.1.1
      get-caller-file: 2.0.5
      require-directory: 2.1.1
      string-width: 4.2.3
      y18n: 5.0.8
      yargs-parser: 20.2.4
    dev: true

  /yargs@17.7.2:
    resolution: {integrity: sha512-7dSzzRQ++CKnNI/krKnYRV7JKKPUXMEh61soaHKg9mrWEhzFWhFnxPxGl+69cD1Ou63C13NUPCnmIcrvqCuM6w==}
    engines: {node: '>=12'}
    dependencies:
      cliui: 8.0.1
      escalade: 3.1.1
      get-caller-file: 2.0.5
      require-directory: 2.1.1
      string-width: 4.2.3
      y18n: 5.0.8
      yargs-parser: 21.1.1
    dev: true

  /yocto-queue@0.1.0:
    resolution: {integrity: sha512-rVksvsnNCdJ/ohGc6xgPwyN8eheCxsiLM8mxuE/t/mOVqJewPuO1miLpTHQiRgTKCLexL4MeAFVagts7HmNZ2Q==}
    engines: {node: '>=10'}
    dev: true

  /zod-validation-error@1.5.0(zod@3.22.4):
    resolution: {integrity: sha512-/7eFkAI4qV0tcxMBB/3+d2c1P6jzzZYdYSlBuAklzMuCrJu5bzJfHS0yVAS87dRHVlhftd6RFJDIvv03JgkSbw==}
    engines: {node: '>=16.0.0'}
    peerDependencies:
      zod: ^3.18.0
    dependencies:
      zod: 3.22.4
    dev: true

  /zod@3.22.4:
    resolution: {integrity: sha512-iC+8Io04lddc+mVqQ9AZ7OQ2MrUKGN+oIQyq1vemgt46jwCwLfhq7/pwnBnNXXXZb8VTVLKwp9EDkx+ryxIWmg==}
    dev: true

  /zwitch@1.0.5:
    resolution: {integrity: sha512-V50KMwwzqJV0NpZIZFwfOD5/lyny3WlSzRiXgA0G7VUnRlqttta1L6UQIHzd6EuBY/cHGfwTIck7w1yH6Q5zUw==}
    dev: true<|MERGE_RESOLUTION|>--- conflicted
+++ resolved
@@ -131,13 +131,8 @@
         specifier: ^4.2.8
         version: 4.2.8
       unocss:
-<<<<<<< HEAD
-        specifier: ^0.56.5
-        version: 0.56.5(postcss@8.4.31)(rollup@4.1.4)(vite@4.5.0)
-=======
         specifier: ^0.58.0
-        version: 0.58.0(postcss@8.4.32)(vite@5.0.6)
->>>>>>> 68cb23f9
+        version: 0.58.0(postcss@8.4.32)(rollup@4.6.1)(vite@5.0.6)
       vite:
         specifier: ^5.0.6
         version: 5.0.6
@@ -163,8 +158,8 @@
   plugins/biometric:
     dependencies:
       '@tauri-apps/api':
-        specifier: 2.0.0-alpha.11
-        version: 2.0.0-alpha.11
+        specifier: 2.0.0-alpha.12
+        version: 2.0.0-alpha.12
     devDependencies:
       tslib:
         specifier: 2.6.0
@@ -399,7 +394,7 @@
       '@babel/traverse': 7.23.5
       '@babel/types': 7.23.5
       convert-source-map: 2.0.0
-      debug: 4.3.4
+      debug: 4.3.4(supports-color@8.1.1)
       gensync: 1.0.0-beta.2
       json5: 2.2.3
       semver: 7.5.4
@@ -669,7 +664,7 @@
       '@babel/helper-split-export-declaration': 7.22.6
       '@babel/parser': 7.23.5
       '@babel/types': 7.23.5
-      debug: 4.3.4
+      debug: 4.3.4(supports-color@8.1.1)
       globals: 11.12.0
     transitivePeerDependencies:
       - supports-color
@@ -803,11 +798,7 @@
     peerDependencies:
       mocha: ^10.0.0
     dependencies:
-<<<<<<< HEAD
-      effection: 2.0.7(mocha@10.2.0)
-=======
-      effection: 2.0.8
->>>>>>> 68cb23f9
+      effection: 2.0.8(mocha@10.2.0)
       mocha: 10.2.0
     dev: true
 
@@ -1278,13 +1269,8 @@
     resolution: {integrity: sha512-JSBDMiDKSzQVngfRjOdFXgFfklaXI4K9nLF49Auh21lmBWRLIK3+xTErTWD4KU54pb6coM6ESE7Awz/FNU3zgQ==}
     engines: {node: '>=10.10.0'}
     dependencies:
-<<<<<<< HEAD
-      '@humanwhocodes/object-schema': 2.0.0
+      '@humanwhocodes/object-schema': 2.0.1
       debug: 4.3.4(supports-color@8.1.1)
-=======
-      '@humanwhocodes/object-schema': 2.0.1
-      debug: 4.3.4
->>>>>>> 68cb23f9
       minimatch: 3.1.2
     transitivePeerDependencies:
       - supports-color
@@ -1441,7 +1427,7 @@
       typescript: 5.3.2
     dev: true
 
-  /@rollup/pluginutils@5.1.0:
+  /@rollup/pluginutils@5.1.0(rollup@4.6.1):
     resolution: {integrity: sha512-XTIWOPPcpvyKI6L1NHo0lFlCyznUEyPmPY1mc3KpPVDYulHSTvyeLNVW00QTLIAFNhR3kYnJTQHeGqU4M3n09g==}
     engines: {node: '>=14.0.0'}
     peerDependencies:
@@ -1453,30 +1439,7 @@
       '@types/estree': 1.0.5
       estree-walker: 2.0.2
       picomatch: 2.3.1
-    dev: true
-
-<<<<<<< HEAD
-  /@rollup/pluginutils@5.0.5(rollup@4.1.4):
-    resolution: {integrity: sha512-6aEYR910NyP73oHiJglti74iRyOwgFU4x3meH/H8OJx6Ry0j6cOVZ5X/wTvub7G7Ao6qaHBEaNsV3GLJkSsF+Q==}
-=======
-  /@rollup/pluginutils@5.1.0(rollup@4.6.1):
-    resolution: {integrity: sha512-XTIWOPPcpvyKI6L1NHo0lFlCyznUEyPmPY1mc3KpPVDYulHSTvyeLNVW00QTLIAFNhR3kYnJTQHeGqU4M3n09g==}
->>>>>>> 68cb23f9
-    engines: {node: '>=14.0.0'}
-    peerDependencies:
-      rollup: ^1.20.0||^2.0.0||^3.0.0||^4.0.0
-    peerDependenciesMeta:
-      rollup:
-        optional: true
-    dependencies:
-      '@types/estree': 1.0.5
-      estree-walker: 2.0.2
-      picomatch: 2.3.1
-<<<<<<< HEAD
-      rollup: 4.1.4
-=======
       rollup: 4.6.1
->>>>>>> 68cb23f9
     dev: true
 
   /@rollup/rollup-android-arm-eabi@4.6.1:
@@ -1620,17 +1583,10 @@
       svelte: ^3.54.0 || ^4.0.0
       vite: ^4.0.0
     dependencies:
-<<<<<<< HEAD
-      '@sveltejs/vite-plugin-svelte': 2.4.6(svelte@4.2.2)(vite@4.5.0)
+      '@sveltejs/vite-plugin-svelte': 2.5.3(svelte@4.2.8)(vite@5.0.6)
       debug: 4.3.4(supports-color@8.1.1)
-      svelte: 4.2.2
-      vite: 4.5.0
-=======
-      '@sveltejs/vite-plugin-svelte': 2.5.3(svelte@4.2.8)(vite@5.0.6)
-      debug: 4.3.4
       svelte: 4.2.8
       vite: 5.0.6
->>>>>>> 68cb23f9
     transitivePeerDependencies:
       - supports-color
     dev: true
@@ -1644,7 +1600,7 @@
       vite: ^5.0.0
     dependencies:
       '@sveltejs/vite-plugin-svelte': 3.0.1(svelte@4.2.8)(vite@5.0.6)
-      debug: 4.3.4
+      debug: 4.3.4(supports-color@8.1.1)
       svelte: 4.2.8
       vite: 5.0.6
     transitivePeerDependencies:
@@ -1658,12 +1614,8 @@
       svelte: ^3.54.0 || ^4.0.0 || ^5.0.0-next.0
       vite: ^4.0.0
     dependencies:
-<<<<<<< HEAD
-      '@sveltejs/vite-plugin-svelte-inspector': 1.0.4(@sveltejs/vite-plugin-svelte@2.4.6)(svelte@4.2.2)(vite@4.5.0)
+      '@sveltejs/vite-plugin-svelte-inspector': 1.0.4(@sveltejs/vite-plugin-svelte@2.5.3)(svelte@4.2.8)(vite@5.0.6)
       debug: 4.3.4(supports-color@8.1.1)
-=======
-      '@sveltejs/vite-plugin-svelte-inspector': 1.0.4(@sveltejs/vite-plugin-svelte@2.5.3)(svelte@4.2.8)(vite@5.0.6)
-      debug: 4.3.4
       deepmerge: 4.3.1
       kleur: 4.1.5
       magic-string: 0.30.5
@@ -1683,8 +1635,7 @@
       vite: ^5.0.0
     dependencies:
       '@sveltejs/vite-plugin-svelte-inspector': 2.0.0(@sveltejs/vite-plugin-svelte@3.0.1)(svelte@4.2.8)(vite@5.0.6)
-      debug: 4.3.4
->>>>>>> 68cb23f9
+      debug: 4.3.4(supports-color@8.1.1)
       deepmerge: 4.3.1
       kleur: 4.1.5
       magic-string: 0.30.5
@@ -1860,25 +1811,14 @@
       typescript:
         optional: true
     dependencies:
-<<<<<<< HEAD
-      '@eslint-community/regexpp': 4.5.1
-      '@typescript-eslint/parser': 6.8.0(eslint@8.51.0)(typescript@5.2.2)
-      '@typescript-eslint/scope-manager': 6.8.0
-      '@typescript-eslint/type-utils': 6.8.0(eslint@8.51.0)(typescript@5.2.2)
-      '@typescript-eslint/utils': 6.8.0(eslint@8.51.0)(typescript@5.2.2)
-      '@typescript-eslint/visitor-keys': 6.8.0
-      debug: 4.3.4(supports-color@8.1.1)
-      eslint: 8.51.0
-=======
       '@eslint-community/regexpp': 4.10.0
       '@typescript-eslint/parser': 6.13.2(eslint@8.55.0)(typescript@5.3.2)
       '@typescript-eslint/scope-manager': 6.13.2
       '@typescript-eslint/type-utils': 6.13.2(eslint@8.55.0)(typescript@5.3.2)
       '@typescript-eslint/utils': 6.13.2(eslint@8.55.0)(typescript@5.3.2)
       '@typescript-eslint/visitor-keys': 6.13.2
-      debug: 4.3.4
+      debug: 4.3.4(supports-color@8.1.1)
       eslint: 8.55.0
->>>>>>> 68cb23f9
       graphemer: 1.4.0
       ignore: 5.3.0
       natural-compare: 1.4.0
@@ -1899,23 +1839,13 @@
       typescript:
         optional: true
     dependencies:
-<<<<<<< HEAD
-      '@typescript-eslint/scope-manager': 6.8.0
-      '@typescript-eslint/types': 6.8.0
-      '@typescript-eslint/typescript-estree': 6.8.0(typescript@5.2.2)
-      '@typescript-eslint/visitor-keys': 6.8.0
-      debug: 4.3.4(supports-color@8.1.1)
-      eslint: 8.51.0
-      typescript: 5.2.2
-=======
       '@typescript-eslint/scope-manager': 6.13.2
       '@typescript-eslint/types': 6.13.2
       '@typescript-eslint/typescript-estree': 6.13.2(typescript@5.3.2)
       '@typescript-eslint/visitor-keys': 6.13.2
-      debug: 4.3.4
+      debug: 4.3.4(supports-color@8.1.1)
       eslint: 8.55.0
       typescript: 5.3.2
->>>>>>> 68cb23f9
     transitivePeerDependencies:
       - supports-color
     dev: true
@@ -1938,21 +1868,12 @@
       typescript:
         optional: true
     dependencies:
-<<<<<<< HEAD
-      '@typescript-eslint/typescript-estree': 6.8.0(typescript@5.2.2)
-      '@typescript-eslint/utils': 6.8.0(eslint@8.51.0)(typescript@5.2.2)
-      debug: 4.3.4(supports-color@8.1.1)
-      eslint: 8.51.0
-      ts-api-utils: 1.0.1(typescript@5.2.2)
-      typescript: 5.2.2
-=======
       '@typescript-eslint/typescript-estree': 6.13.2(typescript@5.3.2)
       '@typescript-eslint/utils': 6.13.2(eslint@8.55.0)(typescript@5.3.2)
-      debug: 4.3.4
+      debug: 4.3.4(supports-color@8.1.1)
       eslint: 8.55.0
       ts-api-utils: 1.0.3(typescript@5.3.2)
       typescript: 5.3.2
->>>>>>> 68cb23f9
     transitivePeerDependencies:
       - supports-color
     dev: true
@@ -1971,15 +1892,9 @@
       typescript:
         optional: true
     dependencies:
-<<<<<<< HEAD
-      '@typescript-eslint/types': 6.8.0
-      '@typescript-eslint/visitor-keys': 6.8.0
-      debug: 4.3.4(supports-color@8.1.1)
-=======
       '@typescript-eslint/types': 6.13.2
       '@typescript-eslint/visitor-keys': 6.13.2
-      debug: 4.3.4
->>>>>>> 68cb23f9
+      debug: 4.3.4(supports-color@8.1.1)
       globby: 11.1.0
       is-glob: 4.0.3
       semver: 7.5.4
@@ -2020,56 +1935,32 @@
     resolution: {integrity: sha512-zuVdFrMJiuCDQUMCzQaD6KL28MjnqqN8XnAqiEq9PNm/hCPTSGfrXCOfwj1ow4LFb/tNymJPwsNbVePc1xFqrQ==}
     dev: true
 
-<<<<<<< HEAD
-  /@unocss/astro@0.56.5(rollup@4.1.4)(vite@4.5.0):
-    resolution: {integrity: sha512-nkxyGV9mA7DZ5LEr4Gap/SggM60MFNUfn56ngpxCqjQHJOMRJrAcR99hCVn+78vZ9xuZl9HxdIwgZLzn41thMw==}
-=======
-  /@unocss/astro@0.58.0(vite@5.0.6):
+  /@unocss/astro@0.58.0(rollup@4.6.1)(vite@5.0.6):
     resolution: {integrity: sha512-df+tEFO5eKXjQOwSWQhS9IdjD0sfLHLtn8U09sEKR2Nmh5CvpwyBxmvLQgOCilPou7ehmyKfsyGRLZg7IMp+Ew==}
->>>>>>> 68cb23f9
     peerDependencies:
       vite: ^2.9.0 || ^3.0.0-0 || ^4.0.0 || ^5.0.0-0
     peerDependenciesMeta:
       vite:
         optional: true
     dependencies:
-<<<<<<< HEAD
-      '@unocss/core': 0.56.5
-      '@unocss/reset': 0.56.5
-      '@unocss/vite': 0.56.5(rollup@4.1.4)(vite@4.5.0)
-      vite: 4.5.0
-=======
       '@unocss/core': 0.58.0
       '@unocss/reset': 0.58.0
-      '@unocss/vite': 0.58.0(vite@5.0.6)
+      '@unocss/vite': 0.58.0(rollup@4.6.1)(vite@5.0.6)
       vite: 5.0.6
->>>>>>> 68cb23f9
     transitivePeerDependencies:
       - rollup
     dev: true
 
-<<<<<<< HEAD
-  /@unocss/cli@0.56.5(rollup@4.1.4):
-    resolution: {integrity: sha512-VYaqu7Dr1n9ebFFdQM+9Jyg/o9BVKRShlV8bQsBS58gkXiWsA/uAl1Uy2vzpLSrT0F6uGyDmYUF6p4DaUnUO+w==}
-=======
-  /@unocss/cli@0.58.0:
+  /@unocss/cli@0.58.0(rollup@4.6.1):
     resolution: {integrity: sha512-rhsrDBxAVueygMcAbMkbuvsHbBL2rG6N96LllYwHn16FLgOE3Sf4JW1/LlNjQje3BtwMMtbSCCAeu2SryFhzbw==}
->>>>>>> 68cb23f9
     engines: {node: '>=14'}
     hasBin: true
     dependencies:
       '@ampproject/remapping': 2.2.1
-<<<<<<< HEAD
-      '@rollup/pluginutils': 5.0.5(rollup@4.1.4)
-      '@unocss/config': 0.56.5
-      '@unocss/core': 0.56.5
-      '@unocss/preset-uno': 0.56.5
-=======
-      '@rollup/pluginutils': 5.1.0
+      '@rollup/pluginutils': 5.1.0(rollup@4.6.1)
       '@unocss/config': 0.58.0
       '@unocss/core': 0.58.0
       '@unocss/preset-uno': 0.58.0
->>>>>>> 68cb23f9
       cac: 6.7.14
       chokidar: 3.5.3
       colorette: 2.0.20
@@ -2242,32 +2133,18 @@
       '@unocss/core': 0.58.0
     dev: true
 
-<<<<<<< HEAD
-  /@unocss/vite@0.56.5(rollup@4.1.4)(vite@4.5.0):
-    resolution: {integrity: sha512-X4nvIukXTH//d+Oc97nJogK04sVGw4fc5LhVV1DjHQVmAOAmhTJCG6SxWGoSeqqUMx5X3gI9fVILK+5O8yl5EA==}
-=======
-  /@unocss/vite@0.58.0(vite@5.0.6):
+  /@unocss/vite@0.58.0(rollup@4.6.1)(vite@5.0.6):
     resolution: {integrity: sha512-OCUOLMSOBEtXOEyBbAvMI3/xdR175BWRzmvV9Wc34ANZclEvCdVH8+WU725ibjY4VT0gVIuX68b13fhXdHV41A==}
->>>>>>> 68cb23f9
     peerDependencies:
       vite: ^2.9.0 || ^3.0.0-0 || ^4.0.0 || ^5.0.0-0
     dependencies:
       '@ampproject/remapping': 2.2.1
-<<<<<<< HEAD
-      '@rollup/pluginutils': 5.0.5(rollup@4.1.4)
-      '@unocss/config': 0.56.5
-      '@unocss/core': 0.56.5
-      '@unocss/inspector': 0.56.5
-      '@unocss/scope': 0.56.5
-      '@unocss/transformer-directives': 0.56.5
-=======
-      '@rollup/pluginutils': 5.1.0
+      '@rollup/pluginutils': 5.1.0(rollup@4.6.1)
       '@unocss/config': 0.58.0
       '@unocss/core': 0.58.0
       '@unocss/inspector': 0.58.0
       '@unocss/scope': 0.58.0
       '@unocss/transformer-directives': 0.58.0
->>>>>>> 68cb23f9
       chokidar: 3.5.3
       fast-glob: 3.3.2
       magic-string: 0.30.5
@@ -2883,25 +2760,8 @@
     resolution: {integrity: sha512-jtD6YG370ZCIi/9GTaJKQxWTZD045+4R4hTk/x1UyoqadyJ9x9CgSi1RlVDQF8U2sxLLSnFkCaMihqljHIWgMg==}
     dev: true
 
-<<<<<<< HEAD
-  /effection@2.0.7(mocha@10.2.0):
-    resolution: {integrity: sha512-I9ndFvtByvHbvOHwMp1NM7vlLDT0RBOu1YlIfBece46VASSot0oPnAfoGdc1YKoQShQLjigvHZ6OqZYUAxUcXg==}
-=======
-  /effection@2.0.8:
-    resolution: {integrity: sha512-/v7cbPIXGGylInQgHHjJutzqUn6VIfcP13hh2X0hXf04wwAlSI+lVjUBKpr5TX3+v9dXV/JLHO/pqQ9Cp1QAnQ==}
-    dependencies:
-      '@effection/channel': 2.0.6
-      '@effection/core': 2.2.3
-      '@effection/events': 2.0.6
-      '@effection/fetch': 2.0.7(mocha@10.2.0)
-      '@effection/main': 2.1.2
-      '@effection/stream': 2.0.6
-      '@effection/subscription': 2.0.6
-    dev: true
-
   /effection@2.0.8(mocha@10.2.0):
     resolution: {integrity: sha512-/v7cbPIXGGylInQgHHjJutzqUn6VIfcP13hh2X0hXf04wwAlSI+lVjUBKpr5TX3+v9dXV/JLHO/pqQ9Cp1QAnQ==}
->>>>>>> 68cb23f9
     dependencies:
       '@effection/channel': 2.0.6
       '@effection/core': 2.2.3
@@ -4778,7 +4638,7 @@
   /rxjs@7.8.1:
     resolution: {integrity: sha512-AA3TVj+0A2iuIoQkWEK/tqFjBq2j+6PO6Y0zJcvzLAFhEFIO3HL0vls9hWLncZbAAbK0mar7oZ4V079I/qPMxg==}
     dependencies:
-      tslib: 2.6.2
+      tslib: 2.6.0
     dev: true
 
   /sade@1.8.1:
@@ -5248,8 +5108,8 @@
       strip-bom: 3.0.0
     dev: true
 
-  /tslib@2.6.2:
-    resolution: {integrity: sha512-AEYxH93jGFPn/a2iVAwW87VuUIkR1FVUKB77NwMF7nBTDkDrrT/Hpt/IrCJ0QXhW27jTBDcf5ZY7w6RiqTMw2Q==}
+  /tslib@2.6.0:
+    resolution: {integrity: sha512-7At1WUettjcSRHXCyYtTselblcHl9PJFFVKiCAy/bY97+BPZXSQ2wbq0P9s8tK2G7dFQfNnlJnPAiArVBVBsfA==}
     dev: true
 
   /type-check@0.4.0:
@@ -5365,13 +5225,8 @@
       '@types/unist': 2.0.10
     dev: true
 
-<<<<<<< HEAD
-  /unocss@0.56.5(postcss@8.4.31)(rollup@4.1.4)(vite@4.5.0):
-    resolution: {integrity: sha512-tO+9St4CntSjHpLXZqBo0/etS06MtvFF1NEny/qFJCL9sCopWwmDKuzW6/LIb4wfqZLdMpVFoEACMNv8nP849A==}
-=======
-  /unocss@0.58.0(postcss@8.4.32)(vite@5.0.6):
+  /unocss@0.58.0(postcss@8.4.32)(rollup@4.6.1)(vite@5.0.6):
     resolution: {integrity: sha512-MSPRHxBqWN+1AHGV+J5uUy4//e6ZBK6O+ISzD0qrXcCD/GNtxk1+lYjOK2ltkUiKX539+/KF91vNxzhhwEf+xA==}
->>>>>>> 68cb23f9
     engines: {node: '>=14'}
     peerDependencies:
       '@unocss/webpack': 0.58.0
@@ -5382,31 +5237,8 @@
       vite:
         optional: true
     dependencies:
-<<<<<<< HEAD
-      '@unocss/astro': 0.56.5(rollup@4.1.4)(vite@4.5.0)
-      '@unocss/cli': 0.56.5(rollup@4.1.4)
-      '@unocss/core': 0.56.5
-      '@unocss/extractor-arbitrary-variants': 0.56.5
-      '@unocss/postcss': 0.56.5(postcss@8.4.31)
-      '@unocss/preset-attributify': 0.56.5
-      '@unocss/preset-icons': 0.56.5
-      '@unocss/preset-mini': 0.56.5
-      '@unocss/preset-tagify': 0.56.5
-      '@unocss/preset-typography': 0.56.5
-      '@unocss/preset-uno': 0.56.5
-      '@unocss/preset-web-fonts': 0.56.5
-      '@unocss/preset-wind': 0.56.5
-      '@unocss/reset': 0.56.5
-      '@unocss/transformer-attributify-jsx': 0.56.5
-      '@unocss/transformer-attributify-jsx-babel': 0.56.5
-      '@unocss/transformer-compile-class': 0.56.5
-      '@unocss/transformer-directives': 0.56.5
-      '@unocss/transformer-variant-group': 0.56.5
-      '@unocss/vite': 0.56.5(rollup@4.1.4)(vite@4.5.0)
-      vite: 4.5.0
-=======
-      '@unocss/astro': 0.58.0(vite@5.0.6)
-      '@unocss/cli': 0.58.0
+      '@unocss/astro': 0.58.0(rollup@4.6.1)(vite@5.0.6)
+      '@unocss/cli': 0.58.0(rollup@4.6.1)
       '@unocss/core': 0.58.0
       '@unocss/extractor-arbitrary-variants': 0.58.0
       '@unocss/postcss': 0.58.0(postcss@8.4.32)
@@ -5424,9 +5256,8 @@
       '@unocss/transformer-compile-class': 0.58.0
       '@unocss/transformer-directives': 0.58.0
       '@unocss/transformer-variant-group': 0.58.0
-      '@unocss/vite': 0.58.0(vite@5.0.6)
+      '@unocss/vite': 0.58.0(rollup@4.6.1)(vite@5.0.6)
       vite: 5.0.6
->>>>>>> 68cb23f9
     transitivePeerDependencies:
       - postcss
       - rollup
