--- conflicted
+++ resolved
@@ -122,13 +122,8 @@
         specifier: ^3.0.1
         version: 3.0.1(svelte@4.2.8)(vite@5.0.12)
       '@tauri-apps/cli':
-<<<<<<< HEAD
-        specifier: 2.0.0-beta.4
-        version: 2.0.0-beta.4
-=======
         specifier: 2.0.0-beta.6
         version: 2.0.0-beta.6
->>>>>>> 8a5e05cd
       '@unocss/extractor-svelte':
         specifier: ^0.58.0
         version: 0.58.0
@@ -1500,13 +1495,8 @@
     dev: true
     optional: true
 
-<<<<<<< HEAD
-  /@tauri-apps/cli-darwin-arm64@2.0.0-beta.4:
-    resolution: {integrity: sha512-ix8mxki+/bMHiFNMwECL0V0osKJ4S2coP447TnZtyxPY8YDYreDkYfQL2SvwQoz8H/rSzYWAbDOrc4d66MJo4g==}
-=======
   /@tauri-apps/cli-darwin-arm64@2.0.0-beta.6:
     resolution: {integrity: sha512-G1KJhWB8SgITE2iwWmOoyMhykljz7sGxQL5BnNLHLeyNvc6DwkgQ0AObkmFTz2JLnstWQ/kKyg/uoQNMNA/wyQ==}
->>>>>>> 8a5e05cd
     engines: {node: '>= 10'}
     cpu: [arm64]
     os: [darwin]
@@ -1523,13 +1513,8 @@
     dev: true
     optional: true
 
-<<<<<<< HEAD
-  /@tauri-apps/cli-darwin-x64@2.0.0-beta.4:
-    resolution: {integrity: sha512-FSYVNA2+C2EM2o8gYJZXg4qi8w2aPiFwKPZiSrq2wEyZ8vNCNS1ZpiC5I7YJaa44bb5LaRdlMYB49ggn17Qzzg==}
-=======
   /@tauri-apps/cli-darwin-x64@2.0.0-beta.6:
     resolution: {integrity: sha512-Dju4V53dO7KVvmMqXZeNp2tfMOEVDCORf40ZnP9zrE58mvqoEHbri4F+m+UN+fSdEOzic12nSGXDO/nilqs+aA==}
->>>>>>> 8a5e05cd
     engines: {node: '>= 10'}
     cpu: [x64]
     os: [darwin]
@@ -1546,13 +1531,8 @@
     dev: true
     optional: true
 
-<<<<<<< HEAD
-  /@tauri-apps/cli-linux-arm-gnueabihf@2.0.0-beta.4:
-    resolution: {integrity: sha512-CuMabwPRzYJwfYPUnh8QNSAGZJKw9f0pFl5CJ/7KW3GgJAyz4R8pYwE+d+smceJ0qeMtWjITg69w8bUAorcu1w==}
-=======
   /@tauri-apps/cli-linux-arm-gnueabihf@2.0.0-beta.6:
     resolution: {integrity: sha512-w4dmL9VZD2UaDYRE6XRmIPxg2XJDT5Zn+76NGVFiZjsZniEh2c0KP0Ytd0nA1jn1cphgn0RDJkRqtPvT5nGQoA==}
->>>>>>> 8a5e05cd
     engines: {node: '>= 10'}
     cpu: [arm]
     os: [linux]
@@ -1569,13 +1549,8 @@
     dev: true
     optional: true
 
-<<<<<<< HEAD
-  /@tauri-apps/cli-linux-arm64-gnu@2.0.0-beta.4:
-    resolution: {integrity: sha512-zmIG7Jp3pTeegRsIR7NOVbTsjeLgdyqSynG/+nLUC7maiunZ2F9mJn+lG/rt/iftu6Dqud4kFHuUCzjBhr4EMQ==}
-=======
   /@tauri-apps/cli-linux-arm64-gnu@2.0.0-beta.6:
     resolution: {integrity: sha512-0oVOSUg1wtoy+qOLjF3uQRxgtUFoqrRpb6cSebTfe4NaHHfF6qKGtZdK/Po0+jQ6RItz3iUV2bgy7Evx3lVFMw==}
->>>>>>> 8a5e05cd
     engines: {node: '>= 10'}
     cpu: [arm64]
     os: [linux]
@@ -1592,13 +1567,8 @@
     dev: true
     optional: true
 
-<<<<<<< HEAD
-  /@tauri-apps/cli-linux-arm64-musl@2.0.0-beta.4:
-    resolution: {integrity: sha512-4+WU/psA7LGMHYKH+fznzUHsc4wpyY9b7XQZmx+Qem8oD7+xPWgZspoD08N4c11uKecDd0S7m32M9JIQ7Ie8GA==}
-=======
   /@tauri-apps/cli-linux-arm64-musl@2.0.0-beta.6:
     resolution: {integrity: sha512-l0sH61OysOK17lL9Je/AS+Bs1a2zafg2te/G7WVi4Z1uFuSirMjPzCFJBT4/vY53AeyuRNja+XhszLdf0ud0BQ==}
->>>>>>> 8a5e05cd
     engines: {node: '>= 10'}
     cpu: [arm64]
     os: [linux]
@@ -1615,13 +1585,8 @@
     dev: true
     optional: true
 
-<<<<<<< HEAD
-  /@tauri-apps/cli-linux-x64-gnu@2.0.0-beta.4:
-    resolution: {integrity: sha512-zDWJhsQiZfS/Lj7JA8NW7GEr554sd/iHWzVrYqKKTt1y7syVTQYtTxtyFsbYtSbBX+gaztNpw+QxNNPUs7q9pg==}
-=======
   /@tauri-apps/cli-linux-x64-gnu@2.0.0-beta.6:
     resolution: {integrity: sha512-RkDhQQv34Qr5xrjoaRclTpHFf/YQdH6ftSTaUKhEdaVDEJPUbVZUxj70f58b1bV6kuokvT3r5whb9I4lfCBZZw==}
->>>>>>> 8a5e05cd
     engines: {node: '>= 10'}
     cpu: [x64]
     os: [linux]
@@ -1638,13 +1603,8 @@
     dev: true
     optional: true
 
-<<<<<<< HEAD
-  /@tauri-apps/cli-linux-x64-musl@2.0.0-beta.4:
-    resolution: {integrity: sha512-dJb0CYCdbvMYViAx2Wj+4cI1nNR4t9SkFoGVmuy3A9GA+kXWNs0Ib8siFPbBye3wsco3WCqmyMx/DvO3g4Jcmg==}
-=======
   /@tauri-apps/cli-linux-x64-musl@2.0.0-beta.6:
     resolution: {integrity: sha512-d2s7uTjejf44VmGEmbSeERB1cbIkx3o7lyzPBnwLcluxi21xEVIa8SLKDR8iLZdovdWkJEre+nz/ViaBQw8nHA==}
->>>>>>> 8a5e05cd
     engines: {node: '>= 10'}
     cpu: [x64]
     os: [linux]
@@ -1661,13 +1621,8 @@
     dev: true
     optional: true
 
-<<<<<<< HEAD
-  /@tauri-apps/cli-win32-arm64-msvc@2.0.0-beta.4:
-    resolution: {integrity: sha512-DBhjmX7zQgBgzhXUdiq1n1g7crBtCjv2Wy6pQstVSmsfwuEDA7bQpvWDeQByApwsawGEi8fYCfMBufD21FpjVw==}
-=======
   /@tauri-apps/cli-win32-arm64-msvc@2.0.0-beta.6:
     resolution: {integrity: sha512-KZ+ByWOr46YR7j2C/EsJObjmUnMw3y9rzm3UU0DLE84ty8x7/TSVrIoV6W7DsgduLf7kKyy9dQTyFUNK+A5d7Q==}
->>>>>>> 8a5e05cd
     engines: {node: '>= 10'}
     cpu: [arm64]
     os: [win32]
@@ -1684,13 +1639,8 @@
     dev: true
     optional: true
 
-<<<<<<< HEAD
-  /@tauri-apps/cli-win32-ia32-msvc@2.0.0-beta.4:
-    resolution: {integrity: sha512-8y3kFEY+bnCPJ3E6hBIBgdhFxVGuYF9OAimbt+UJDW6sT9hAfomVpyp8XSCl58cBY6/o89jddFMyctG59Zxrug==}
-=======
   /@tauri-apps/cli-win32-ia32-msvc@2.0.0-beta.6:
     resolution: {integrity: sha512-CPCAxMZ8XtWsZ875/YQAnFCrkeFnGqw5on2D4PHmkZRhrOyoFCa0R65Q0cWCHzX6M/fmo40QkSJiASR87RCRJg==}
->>>>>>> 8a5e05cd
     engines: {node: '>= 10'}
     cpu: [ia32]
     os: [win32]
@@ -1707,13 +1657,8 @@
     dev: true
     optional: true
 
-<<<<<<< HEAD
-  /@tauri-apps/cli-win32-x64-msvc@2.0.0-beta.4:
-    resolution: {integrity: sha512-jTKeUHIVNvcdDwXOdbFJVojo6rbl51MX9njjnyKRapH2oKUdoINRmE0g6vnBcnmm61QSvYR29zu0NGpBSDBVCg==}
-=======
   /@tauri-apps/cli-win32-x64-msvc@2.0.0-beta.6:
     resolution: {integrity: sha512-YcfbicO3DQcJEd5eOJ4ydwzHwaF3KlWhH+yZZbhnpzdfl+BK/PlEs6sGUoBW2h1RJ9lLlDK51RNMZGq9O0QaYg==}
->>>>>>> 8a5e05cd
     engines: {node: '>= 10'}
     cpu: [x64]
     os: [win32]
@@ -1738,23 +1683,6 @@
       '@tauri-apps/cli-win32-x64-msvc': 2.0.0-beta.3
     dev: true
 
-<<<<<<< HEAD
-  /@tauri-apps/cli@2.0.0-beta.4:
-    resolution: {integrity: sha512-xWQBSWOw8ipdBnLKAFw+uEoxjEe3/Jb7LEnqvV0uEzRFC8jcl6M4zaGnCyJKmouDwym7efWcUzqYAeoabT5ZnQ==}
-    engines: {node: '>= 10'}
-    hasBin: true
-    optionalDependencies:
-      '@tauri-apps/cli-darwin-arm64': 2.0.0-beta.4
-      '@tauri-apps/cli-darwin-x64': 2.0.0-beta.4
-      '@tauri-apps/cli-linux-arm-gnueabihf': 2.0.0-beta.4
-      '@tauri-apps/cli-linux-arm64-gnu': 2.0.0-beta.4
-      '@tauri-apps/cli-linux-arm64-musl': 2.0.0-beta.4
-      '@tauri-apps/cli-linux-x64-gnu': 2.0.0-beta.4
-      '@tauri-apps/cli-linux-x64-musl': 2.0.0-beta.4
-      '@tauri-apps/cli-win32-arm64-msvc': 2.0.0-beta.4
-      '@tauri-apps/cli-win32-ia32-msvc': 2.0.0-beta.4
-      '@tauri-apps/cli-win32-x64-msvc': 2.0.0-beta.4
-=======
   /@tauri-apps/cli@2.0.0-beta.6:
     resolution: {integrity: sha512-4DwhpXI51NnAYkDlROMvCJ7S+M7efuaA5zqcBStodr0NaKyB4buuf8zkCSpqdMW4gXBXDHDwi1Mbm9G1L7LyDA==}
     engines: {node: '>= 10'}
@@ -1770,7 +1698,6 @@
       '@tauri-apps/cli-win32-arm64-msvc': 2.0.0-beta.6
       '@tauri-apps/cli-win32-ia32-msvc': 2.0.0-beta.6
       '@tauri-apps/cli-win32-x64-msvc': 2.0.0-beta.6
->>>>>>> 8a5e05cd
     dev: true
 
   /@tauri-apps/toml@2.2.4:
