--- conflicted
+++ resolved
@@ -210,23 +210,11 @@
         specifier: 2.0.0-beta.16
         version: 2.0.0-beta.16
 
-  plugins/geolocation:
-    dependencies:
-      '@tauri-apps/api':
-        specifier: 2.0.0-beta.13
-        version: 2.0.0-beta.13
-
   plugins/global-shortcut:
     dependencies:
       '@tauri-apps/api':
         specifier: 2.0.0-beta.16
         version: 2.0.0-beta.16
-
-  plugins/haptics:
-    dependencies:
-      '@tauri-apps/api':
-        specifier: 2.0.0-beta.13
-        version: 2.0.0-beta.13
 
   plugins/http:
     dependencies:
@@ -1569,6 +1557,7 @@
   glob@8.1.0:
     resolution: {integrity: sha512-r8hpEjiQEYlF2QU0df3dS+nxxSIreXQS1qRhMJM0Q5NDdR386C7jb7Hwwod8Fgiuex+k0GFjgft18yvxm5XoCQ==}
     engines: {node: '>=12'}
+    deprecated: Glob versions prior to v9 are no longer supported
 
   globals@11.12.0:
     resolution: {integrity: sha512-WOBp/EEGUiIsJSp7wcv/y6MO+lV9UoncWqxuFfm8eBwzWNgyfBd6Gz+IeKQ9jCmyhoH99g15M3T+QaVHFjizVA==}
@@ -2594,11 +2583,7 @@
     dependencies:
       event-target-shim: 5.0.1
 
-<<<<<<< HEAD
-  '@covector/apply@0.9.3(mocha@10.4.0)':
-=======
   '@clack/core@0.3.4':
->>>>>>> e847cedc
     dependencies:
       picocolors: 1.0.1
       sisteransi: 1.0.5
@@ -2633,11 +2618,7 @@
       - encoding
       - supports-color
 
-<<<<<<< HEAD
-  '@covector/changelog@0.11.0':
-=======
   '@covector/changelog@0.12.0':
->>>>>>> e847cedc
     dependencies:
       '@covector/files': 0.8.0
       effection: 2.0.8(mocha@10.7.0)
@@ -3467,14 +3448,6 @@
 
   covector@0.12.3(mocha@10.7.0):
     dependencies:
-<<<<<<< HEAD
-      '@covector/apply': 0.9.3(mocha@10.4.0)
-      '@covector/assemble': 0.11.0
-      '@covector/changelog': 0.11.0
-      '@covector/command': 0.7.1
-      '@covector/files': 0.7.2
-      effection: 2.0.8(mocha@10.4.0)
-=======
       '@clack/prompts': 0.7.0
       '@covector/apply': 0.10.0(mocha@10.7.0)
       '@covector/assemble': 0.12.0
@@ -3482,7 +3455,6 @@
       '@covector/command': 0.8.0
       '@covector/files': 0.8.0
       effection: 2.0.8(mocha@10.7.0)
->>>>>>> e847cedc
       globby: 11.1.0
       js-yaml: 4.1.0
       lodash: 4.17.21
