--- conflicted
+++ resolved
@@ -14,15 +14,6 @@
     devDependencies:
       '@rollup/plugin-node-resolve':
         specifier: 15.2.3
-<<<<<<< HEAD
-        version: 15.2.3(rollup@4.2.0)
-      '@rollup/plugin-terser':
-        specifier: 0.4.4
-        version: 0.4.4(rollup@4.2.0)
-      '@rollup/plugin-typescript':
-        specifier: 11.1.5
-        version: 11.1.5(rollup@4.2.0)(typescript@5.2.2)
-=======
         version: 15.2.3(rollup@4.3.0)
       '@rollup/plugin-terser':
         specifier: 0.4.4
@@ -30,7 +21,6 @@
       '@rollup/plugin-typescript':
         specifier: 11.1.5
         version: 11.1.5(rollup@4.3.0)(typescript@5.2.2)
->>>>>>> fc62ead5
       '@typescript-eslint/eslint-plugin':
         specifier: 6.9.1
         version: 6.9.1(@typescript-eslint/parser@6.9.1)(eslint@8.53.0)(typescript@5.2.2)
@@ -65,13 +55,8 @@
         specifier: 3.0.3
         version: 3.0.3
       rollup:
-<<<<<<< HEAD
-        specifier: 4.2.0
-        version: 4.2.0
-=======
         specifier: 4.3.0
         version: 4.3.0
->>>>>>> fc62ead5
       typescript:
         specifier: 5.2.2
         version: 5.2.2
@@ -144,11 +129,7 @@
         version: 4.2.2
       unocss:
         specifier: ^0.56.5
-<<<<<<< HEAD
-        version: 0.56.5(postcss@8.4.31)(rollup@4.2.0)(vite@4.5.0)
-=======
         version: 0.56.5(postcss@8.4.31)(rollup@4.3.0)(vite@4.5.0)
->>>>>>> fc62ead5
       vite:
         specifier: ^4.5.0
         version: 4.5.0
@@ -158,78 +139,36 @@
       '@tauri-apps/api':
         specifier: 2.0.0-alpha.11
         version: 2.0.0-alpha.11
-<<<<<<< HEAD
-=======
-    devDependencies:
-      tslib:
-        specifier: 2.6.2
-        version: 2.6.2
->>>>>>> fc62ead5
 
   plugins/autostart:
     dependencies:
       '@tauri-apps/api':
         specifier: 2.0.0-alpha.11
         version: 2.0.0-alpha.11
-<<<<<<< HEAD
-=======
-    devDependencies:
-      tslib:
-        specifier: 2.6.2
-        version: 2.6.2
->>>>>>> fc62ead5
 
   plugins/barcode-scanner:
     dependencies:
       '@tauri-apps/api':
         specifier: 2.0.0-alpha.11
         version: 2.0.0-alpha.11
-<<<<<<< HEAD
-=======
-    devDependencies:
-      tslib:
-        specifier: ^2.5.0
-        version: 2.6.2
->>>>>>> fc62ead5
 
   plugins/cli:
     dependencies:
       '@tauri-apps/api':
         specifier: 2.0.0-alpha.11
         version: 2.0.0-alpha.11
-<<<<<<< HEAD
-=======
-    devDependencies:
-      tslib:
-        specifier: ^2.4.1
-        version: 2.6.2
->>>>>>> fc62ead5
 
   plugins/clipboard-manager:
     dependencies:
       '@tauri-apps/api':
         specifier: 2.0.0-alpha.11
         version: 2.0.0-alpha.11
-<<<<<<< HEAD
-=======
-    devDependencies:
-      tslib:
-        specifier: 2.6.2
-        version: 2.6.2
->>>>>>> fc62ead5
 
   plugins/deep-link:
     dependencies:
       '@tauri-apps/api':
         specifier: 2.0.0-alpha.11
         version: 2.0.0-alpha.11
-<<<<<<< HEAD
-=======
-    devDependencies:
-      tslib:
-        specifier: ^2.5.0
-        version: 2.6.2
->>>>>>> fc62ead5
 
   plugins/deep-link/examples/app:
     dependencies:
@@ -258,78 +197,36 @@
       '@tauri-apps/api':
         specifier: 2.0.0-alpha.11
         version: 2.0.0-alpha.11
-<<<<<<< HEAD
-=======
-    devDependencies:
-      tslib:
-        specifier: ^2.4.1
-        version: 2.6.2
->>>>>>> fc62ead5
 
   plugins/fs:
     dependencies:
       '@tauri-apps/api':
         specifier: 2.0.0-alpha.11
         version: 2.0.0-alpha.11
-<<<<<<< HEAD
-=======
-    devDependencies:
-      tslib:
-        specifier: ^2.4.1
-        version: 2.6.2
->>>>>>> fc62ead5
 
   plugins/global-shortcut:
     dependencies:
       '@tauri-apps/api':
         specifier: 2.0.0-alpha.11
         version: 2.0.0-alpha.11
-<<<<<<< HEAD
-=======
-    devDependencies:
-      tslib:
-        specifier: ^2.4.1
-        version: 2.6.2
->>>>>>> fc62ead5
 
   plugins/http:
     dependencies:
       '@tauri-apps/api':
         specifier: 2.0.0-alpha.11
         version: 2.0.0-alpha.11
-<<<<<<< HEAD
-=======
-    devDependencies:
-      tslib:
-        specifier: 2.6.2
-        version: 2.6.2
->>>>>>> fc62ead5
 
   plugins/log:
     dependencies:
       '@tauri-apps/api':
         specifier: 2.0.0-alpha.11
         version: 2.0.0-alpha.11
-<<<<<<< HEAD
-=======
-    devDependencies:
-      tslib:
-        specifier: 2.6.2
-        version: 2.6.2
->>>>>>> fc62ead5
 
   plugins/notification:
     dependencies:
       '@tauri-apps/api':
         specifier: 2.0.0-alpha.11
         version: 2.0.0-alpha.11
-<<<<<<< HEAD
-=======
-    devDependencies:
-      tslib:
-        specifier: ^2.4.1
-        version: 2.6.2
->>>>>>> fc62ead5
 
   plugins/os:
     dependencies:
@@ -342,13 +239,6 @@
       '@tauri-apps/api':
         specifier: 2.0.0-alpha.11
         version: 2.0.0-alpha.11
-<<<<<<< HEAD
-=======
-    devDependencies:
-      tslib:
-        specifier: 2.6.2
-        version: 2.6.2
->>>>>>> fc62ead5
 
   plugins/process:
     dependencies:
@@ -361,13 +251,6 @@
       '@tauri-apps/api':
         specifier: 2.0.0-alpha.11
         version: 2.0.0-alpha.11
-<<<<<<< HEAD
-=======
-    devDependencies:
-      tslib:
-        specifier: ^2.4.1
-        version: 2.6.2
->>>>>>> fc62ead5
 
   plugins/single-instance/examples/vanilla:
     devDependencies:
@@ -380,78 +263,36 @@
       '@tauri-apps/api':
         specifier: 2.0.0-alpha.11
         version: 2.0.0-alpha.11
-<<<<<<< HEAD
-=======
-    devDependencies:
-      tslib:
-        specifier: 2.6.2
-        version: 2.6.2
->>>>>>> fc62ead5
 
   plugins/store:
     dependencies:
       '@tauri-apps/api':
         specifier: 2.0.0-alpha.11
         version: 2.0.0-alpha.11
-<<<<<<< HEAD
-=======
-    devDependencies:
-      tslib:
-        specifier: 2.6.2
-        version: 2.6.2
->>>>>>> fc62ead5
 
   plugins/stronghold:
     dependencies:
       '@tauri-apps/api':
         specifier: 2.0.0-alpha.11
         version: 2.0.0-alpha.11
-<<<<<<< HEAD
-=======
-    devDependencies:
-      tslib:
-        specifier: 2.6.2
-        version: 2.6.2
->>>>>>> fc62ead5
 
   plugins/updater:
     dependencies:
       '@tauri-apps/api':
         specifier: 2.0.0-alpha.11
         version: 2.0.0-alpha.11
-<<<<<<< HEAD
-=======
-    devDependencies:
-      tslib:
-        specifier: ^2.5.0
-        version: 2.6.2
->>>>>>> fc62ead5
 
   plugins/upload:
     dependencies:
       '@tauri-apps/api':
         specifier: 2.0.0-alpha.11
         version: 2.0.0-alpha.11
-<<<<<<< HEAD
-=======
-    devDependencies:
-      tslib:
-        specifier: 2.6.2
-        version: 2.6.2
->>>>>>> fc62ead5
 
   plugins/websocket:
     dependencies:
       '@tauri-apps/api':
         specifier: 2.0.0-alpha.11
         version: 2.0.0-alpha.11
-<<<<<<< HEAD
-=======
-    devDependencies:
-      tslib:
-        specifier: 2.6.2
-        version: 2.6.2
->>>>>>> fc62ead5
 
   plugins/websocket/examples/svelte-app:
     dependencies:
@@ -486,13 +327,6 @@
       '@tauri-apps/api':
         specifier: 2.0.0-alpha.11
         version: 2.0.0-alpha.11
-<<<<<<< HEAD
-=======
-    devDependencies:
-      tslib:
-        specifier: 2.6.2
-        version: 2.6.2
->>>>>>> fc62ead5
 
 packages:
 
@@ -530,7 +364,7 @@
     resolution: {integrity: sha512-XrNujG6ERUq8bwPCQgOEzuwBCSLKV5nC4AuO+QBpuC0xA9Qz9w025YKYNMIsXxVf0SBscMXKzhBAo9iUDTzKFw==}
     dependencies:
       '@covector/files': 0.7.1
-      effection: 2.0.8(mocha@10.2.0)
+      effection: 2.0.7(mocha@10.2.0)
       semver: 7.5.4
     transitivePeerDependencies:
       - encoding
@@ -542,7 +376,7 @@
     dependencies:
       '@covector/command': 0.7.0(mocha@10.2.0)
       '@covector/files': 0.7.1
-      effection: 2.0.8(mocha@10.2.0)
+      effection: 2.0.7(mocha@10.2.0)
       js-yaml: 4.1.0
       lodash: 4.17.21
       remark-frontmatter: 3.0.0
@@ -559,7 +393,7 @@
     resolution: {integrity: sha512-p1kDf6abq8TAKIzLMcieMD+hoP4RamykoPpk3PYHUhZnz0xi1+8sVGEPByCQGb3SI9PCg8CZPuyIA91YtuiTsQ==}
     dependencies:
       '@covector/files': 0.7.1
-      effection: 2.0.8(mocha@10.2.0)
+      effection: 2.0.7(mocha@10.2.0)
       lodash: 4.17.21
       remark-parse: 9.0.0
       remark-stringify: 9.0.1
@@ -574,7 +408,7 @@
     resolution: {integrity: sha512-9DGx4tOY9Fkd4AlYbOE0rnesYAYJm7Wr6BUBJlRxErtA0vDAejZ0+jVHZbemB1MbLOaYWXkDf/wD7SLnf06gfw==}
     dependencies:
       '@effection/process': 2.1.4(mocha@10.2.0)
-      effection: 2.0.8(mocha@10.2.0)
+      effection: 2.0.7(mocha@10.2.0)
       strip-ansi: 6.0.1
     transitivePeerDependencies:
       - encoding
@@ -593,6 +427,14 @@
       zod-validation-error: 1.5.0(zod@3.22.4)
     dev: true
 
+  /@effection/channel@2.0.5:
+    resolution: {integrity: sha512-Tq1BHVOKcH2Gd5Wsp1kqW1uKU+ZnXxb/wAXeRx57ciOY3bB6+0uOf1GdL9U8YQW5h2WQPBx76RykYLBhgVs9Cw==}
+    dependencies:
+      '@effection/core': 2.2.2
+      '@effection/events': 2.0.5
+      '@effection/stream': 2.0.5
+    dev: true
+
   /@effection/channel@2.0.6:
     resolution: {integrity: sha512-ugBR6GfhUo1Ltqz472h+48k+s72hkU8x8QI9Zd7FZRuS4z1xdv8I795QgQWD5hBTgl8o36zMVCzyICQpfwwkMw==}
     dependencies:
@@ -601,17 +443,41 @@
       '@effection/stream': 2.0.6
     dev: true
 
+  /@effection/core@2.2.2:
+    resolution: {integrity: sha512-JdOTXLrflRyBTgvTHwX9l0ItWfcEPUGiUFKhqnMDJT6lf2FUnQ85oKTrDZXco2sQjXKuMtO0dwzmKngos2cTIQ==}
+    dependencies:
+      '@chainsafe/abort-controller': 3.0.1
+    dev: true
+
   /@effection/core@2.2.3:
     resolution: {integrity: sha512-arg67zzGS+24CkSSn86cDOU80XwlBv9yM4lEJEd19DZhu9J9bkf8Lktm1AP1W5UXLM5mjGjEpIeYo1k/uYF5Fw==}
     dependencies:
       '@chainsafe/abort-controller': 3.0.1
     dev: true
 
+  /@effection/events@2.0.5:
+    resolution: {integrity: sha512-xhF5hX8+ZmCvLuRSSCHwVudm/vm1/U9M9xi8+h0jwECt/2PV26vz+8ZDXbJGh9eF+0TZ+tIHto/X+7bTiRtQxg==}
+    dependencies:
+      '@effection/core': 2.2.2
+      '@effection/stream': 2.0.5
+    dev: true
+
   /@effection/events@2.0.6:
     resolution: {integrity: sha512-G3gHqFIvfa9b2vozkUSvRttjcnqbU+nSGbbXcU4I3lxVcvMPEaMlt4MtuM2E6KNGvABuPYLZMWFxgBmW1BzUqA==}
     dependencies:
       '@effection/core': 2.2.3
       '@effection/stream': 2.0.6
+    dev: true
+
+  /@effection/fetch@2.0.6(mocha@10.2.0):
+    resolution: {integrity: sha512-b0fUUe4vWCVopp8GyaP67L7EttGVA1NAYFm+4aLQntR0R3ybfl1uPGz164tM4eVXGwHYEwEkArFV9/oaXePyKA==}
+    dependencies:
+      '@effection/core': 2.2.2
+      '@effection/mocha': 2.0.8(mocha@10.2.0)
+      cross-fetch: 3.1.5
+    transitivePeerDependencies:
+      - encoding
+      - mocha
     dev: true
 
   /@effection/fetch@2.0.7(mocha@10.2.0):
@@ -638,12 +504,10 @@
     peerDependencies:
       mocha: ^10.0.0
     dependencies:
-<<<<<<< HEAD
-      effection: 2.0.7(mocha@10.2.0)
-=======
       effection: 2.0.8(mocha@10.2.0)
->>>>>>> fc62ead5
       mocha: 10.2.0
+    transitivePeerDependencies:
+      - encoding
     dev: true
 
   /@effection/process@2.1.4(mocha@10.2.0):
@@ -658,11 +522,24 @@
       - mocha
     dev: true
 
+  /@effection/stream@2.0.5:
+    resolution: {integrity: sha512-uALkQhCjgc7moeY3H8FG/plfYvgVTmxGOyJscgopRKYJIIuagswD0HD8RiSu1C21PuaUDCqfjMO3LIyNamcIqQ==}
+    dependencies:
+      '@effection/core': 2.2.2
+      '@effection/subscription': 2.0.5
+    dev: true
+
   /@effection/stream@2.0.6:
     resolution: {integrity: sha512-cAg6p5S2NKbRF418J9Df3biMY+f0vEjgW46IOyShkMyg0AK/fYXMT6GIiMB5oNGiALkTuj/xsi3DDnEcO4Of+w==}
     dependencies:
       '@effection/core': 2.2.3
       '@effection/subscription': 2.0.6
+    dev: true
+
+  /@effection/subscription@2.0.5:
+    resolution: {integrity: sha512-Vsufl5Ywum2HgIjruhh4OJefvFnxYCWXtWZY/yVK3X2rovgdXr2IKphfO00VsXKeP4Uez4BhuiuFF5tq2DKDnw==}
+    dependencies:
+      '@effection/core': 2.2.2
     dev: true
 
   /@effection/subscription@2.0.6:
@@ -915,11 +792,7 @@
     resolution: {integrity: sha512-JSBDMiDKSzQVngfRjOdFXgFfklaXI4K9nLF49Auh21lmBWRLIK3+xTErTWD4KU54pb6coM6ESE7Awz/FNU3zgQ==}
     engines: {node: '>=10.10.0'}
     dependencies:
-<<<<<<< HEAD
-      '@humanwhocodes/object-schema': 2.0.0
-=======
       '@humanwhocodes/object-schema': 2.0.1
->>>>>>> fc62ead5
       debug: 4.3.4(supports-color@8.1.1)
       minimatch: 3.1.2
     transitivePeerDependencies:
@@ -1025,11 +898,7 @@
     resolution: {integrity: sha512-a5Sab1C4/icpTZVzZc5Ghpz88yQtGOyNqYXcZgOssB2uuAr+wF/MvN6bgtW32q7HHrvBki+BsZ0OuNv6EV3K9g==}
     dev: true
 
-<<<<<<< HEAD
-  /@rollup/plugin-node-resolve@15.2.3(rollup@4.2.0):
-=======
   /@rollup/plugin-node-resolve@15.2.3(rollup@4.3.0):
->>>>>>> fc62ead5
     resolution: {integrity: sha512-j/lym8nf5E21LwBT4Df1VD6hRO2L2iwUeUmP7litikRsVp1H6NWx20NEp0Y7su+7XGc476GnXXc4kFeZNGmaSQ==}
     engines: {node: '>=14.0.0'}
     peerDependencies:
@@ -1038,28 +907,16 @@
       rollup:
         optional: true
     dependencies:
-<<<<<<< HEAD
-      '@rollup/pluginutils': 5.0.5(rollup@4.2.0)
-=======
       '@rollup/pluginutils': 5.0.5(rollup@4.3.0)
->>>>>>> fc62ead5
       '@types/resolve': 1.20.2
       deepmerge: 4.3.1
       is-builtin-module: 3.2.1
       is-module: 1.0.0
-<<<<<<< HEAD
-      resolve: 1.22.2
-      rollup: 4.2.0
-    dev: true
-
-  /@rollup/plugin-terser@0.4.4(rollup@4.2.0):
-=======
       resolve: 1.22.8
       rollup: 4.3.0
     dev: true
 
   /@rollup/plugin-terser@0.4.4(rollup@4.3.0):
->>>>>>> fc62ead5
     resolution: {integrity: sha512-XHeJC5Bgvs8LfukDwWZp7yeqin6ns8RTl2B9avbejt6tZqsqvVoWI7ZTQrcNsfKEDWBTnTxM8nMDkO2IFFbd0A==}
     engines: {node: '>=14.0.0'}
     peerDependencies:
@@ -1068,21 +925,13 @@
       rollup:
         optional: true
     dependencies:
-<<<<<<< HEAD
-      rollup: 4.2.0
-=======
       rollup: 4.3.0
->>>>>>> fc62ead5
       serialize-javascript: 6.0.1
       smob: 1.4.1
       terser: 5.24.0
     dev: true
 
-<<<<<<< HEAD
-  /@rollup/plugin-typescript@11.1.5(rollup@4.2.0)(typescript@5.2.2):
-=======
   /@rollup/plugin-typescript@11.1.5(rollup@4.3.0)(typescript@5.2.2):
->>>>>>> fc62ead5
     resolution: {integrity: sha512-rnMHrGBB0IUEv69Q8/JGRD/n4/n6b3nfpufUu26axhUcboUzv/twfZU8fIBbTOphRAe0v8EyxzeDpKXqGHfyDA==}
     engines: {node: '>=14.0.0'}
     peerDependencies:
@@ -1095,14 +944,13 @@
       tslib:
         optional: true
     dependencies:
-<<<<<<< HEAD
-      '@rollup/pluginutils': 5.0.2(rollup@4.2.0)
-      resolve: 1.22.2
-      rollup: 4.2.0
+      '@rollup/pluginutils': 5.0.2(rollup@4.3.0)
+      resolve: 1.22.8
+      rollup: 4.3.0
       typescript: 5.2.2
     dev: true
 
-  /@rollup/pluginutils@5.0.2(rollup@4.2.0):
+  /@rollup/pluginutils@5.0.2(rollup@4.3.0):
     resolution: {integrity: sha512-pTd9rIsP92h+B6wWwFbW8RkZv4hiR/xKsqre4SIuAOaOEQRxi0lqLke9k2/7WegC85GgUs9pjmOjCUi3In4vwA==}
     engines: {node: '>=14.0.0'}
     peerDependencies:
@@ -1111,22 +959,13 @@
       rollup:
         optional: true
     dependencies:
-      '@types/estree': 1.0.1
+      '@types/estree': 1.0.4
       estree-walker: 2.0.2
       picomatch: 2.3.1
-      rollup: 4.2.0
-    dev: true
-
-  /@rollup/pluginutils@5.0.5(rollup@4.2.0):
-=======
-      '@rollup/pluginutils': 5.0.5(rollup@4.3.0)
-      resolve: 1.22.8
       rollup: 4.3.0
-      typescript: 5.2.2
     dev: true
 
   /@rollup/pluginutils@5.0.5(rollup@4.3.0):
->>>>>>> fc62ead5
     resolution: {integrity: sha512-6aEYR910NyP73oHiJglti74iRyOwgFU4x3meH/H8OJx6Ry0j6cOVZ5X/wTvub7G7Ao6qaHBEaNsV3GLJkSsF+Q==}
     engines: {node: '>=14.0.0'}
     peerDependencies:
@@ -1138,162 +977,99 @@
       '@types/estree': 1.0.4
       estree-walker: 2.0.2
       picomatch: 2.3.1
-<<<<<<< HEAD
-      rollup: 4.2.0
-    dev: true
-
-  /@rollup/rollup-android-arm-eabi@4.2.0:
-    resolution: {integrity: sha512-8PlggAxGxavr+pkCNeV1TM2wTb2o+cUWDg9M1cm9nR27Dsn287uZtSLYXoQqQcmq+sYfF7lHfd3sWJJinH9GmA==}
-=======
       rollup: 4.3.0
     dev: true
 
   /@rollup/rollup-android-arm-eabi@4.3.0:
     resolution: {integrity: sha512-/4pns6BYi8MXdwnXM44yoGAcFYVHL/BYlB2q1HXZ6AzH++LaiEVWFpBWQ/glXhbMbv3E3o09igrHFbP/snhAvA==}
->>>>>>> fc62ead5
     cpu: [arm]
     os: [android]
     requiresBuild: true
     dev: true
     optional: true
 
-<<<<<<< HEAD
-  /@rollup/rollup-android-arm64@4.2.0:
-    resolution: {integrity: sha512-+71T85hbMFrJI+zKQULNmSYBeIhru55PYoF/u75MyeN2FcxE4HSPw20319b+FcZ4lWx2Nx/Ql9tN+hoaD3GH/A==}
-=======
   /@rollup/rollup-android-arm64@4.3.0:
     resolution: {integrity: sha512-nLO/JsL9idr416vzi3lHm3Xm+QZh4qHij8k3Er13kZr5YhL7/+kBAx84kDmPc7HMexLmwisjDCeDIKNFp8mDlQ==}
->>>>>>> fc62ead5
     cpu: [arm64]
     os: [android]
     requiresBuild: true
     dev: true
     optional: true
 
-<<<<<<< HEAD
-  /@rollup/rollup-darwin-arm64@4.2.0:
-    resolution: {integrity: sha512-IIIQLuG43QIElT1JZqUP/zqIdiJl4t9U/boa0GZnQTw9m1X0k3mlBuysbgYXeloLT1RozdL7bgw4lpSaI8GOXw==}
-=======
   /@rollup/rollup-darwin-arm64@4.3.0:
     resolution: {integrity: sha512-dGhVBlllt4iHwTGy21IEoMOTN5wZoid19zEIxsdY29xcEiOEHqzDa7Sqrkh5OE7LKCowL61eFJXxYe/+pYa7ZQ==}
->>>>>>> fc62ead5
     cpu: [arm64]
     os: [darwin]
     requiresBuild: true
     dev: true
     optional: true
 
-<<<<<<< HEAD
-  /@rollup/rollup-darwin-x64@4.2.0:
-    resolution: {integrity: sha512-BXcXvnLaea1Xz900omrGJhxHFJfH9jZ0CpJuVsbjjhpniJ6qiLXz3xA8Lekaa4MuhFcJd4f0r+Ky1G4VFbYhWw==}
-=======
   /@rollup/rollup-darwin-x64@4.3.0:
     resolution: {integrity: sha512-h8wRfHeLEbU3NzaP1Oku7BYXCJQiTRr+8U0lklyOQXxXiEpHLL8tk1hFl+tezoRKLcPJD7joKaK74ASsqt3Ekg==}
->>>>>>> fc62ead5
     cpu: [x64]
     os: [darwin]
     requiresBuild: true
     dev: true
     optional: true
 
-<<<<<<< HEAD
-  /@rollup/rollup-linux-arm-gnueabihf@4.2.0:
-    resolution: {integrity: sha512-f4K3MKw9Y4AKi4ANGnmPIglr+S+8tO858YrGVuqAHXxJdVghBmz9CPU9kDpOnGvT4g4vg5uNyIFpOOFvffXyMA==}
-=======
   /@rollup/rollup-linux-arm-gnueabihf@4.3.0:
     resolution: {integrity: sha512-wP4VgR/gfV18sylTuym3sxRTkAgUR2vh6YLeX/GEznk5jCYcYSlx585XlcUcl0c8UffIZlRJ09raWSX3JDb4GA==}
->>>>>>> fc62ead5
     cpu: [arm]
     os: [linux]
     requiresBuild: true
     dev: true
     optional: true
 
-<<<<<<< HEAD
-  /@rollup/rollup-linux-arm64-gnu@4.2.0:
-    resolution: {integrity: sha512-bNsTYQBgp4H7w6cT7FZhesxpcUPahsSIy4NgdZjH1ZwEoZHxi4XKglj+CsSEkhsKi+x6toVvMylhjRKhEMYfnA==}
-=======
   /@rollup/rollup-linux-arm64-gnu@4.3.0:
     resolution: {integrity: sha512-v/14JCYVkqRSJeQbxFx4oUkwVQQw6lFMN7bd4vuARBc3X2lmomkxBsc+BFiIDL/BK+CTx5AOh/k9XmqDnKWRVg==}
->>>>>>> fc62ead5
     cpu: [arm64]
     os: [linux]
     requiresBuild: true
     dev: true
     optional: true
 
-<<<<<<< HEAD
-  /@rollup/rollup-linux-arm64-musl@4.2.0:
-    resolution: {integrity: sha512-Jp1NxBJpGLuxRU2ihrQk4IZ+ia5nffobG6sOFUPW5PMYkF0kQtxEbeDuCa69Xif211vUOcxlOnf5IOEIpTEySA==}
-=======
   /@rollup/rollup-linux-arm64-musl@4.3.0:
     resolution: {integrity: sha512-tNhfYqFH5OxtRzfkTOKdgFYlPSZnlDLNW4+leNEvQZhwTJxoTwsZAAhR97l3qVry/kkLyJPBK+Q8EAJLPinDIg==}
->>>>>>> fc62ead5
     cpu: [arm64]
     os: [linux]
     requiresBuild: true
     dev: true
     optional: true
 
-<<<<<<< HEAD
-  /@rollup/rollup-linux-x64-gnu@4.2.0:
-    resolution: {integrity: sha512-3p3iRtQmv2aXw+vtKNyZMLOQ+LSRsqArXjKAh2Oj9cqwfIRe7OXvdkOzWfZOIp1F/x5KJzVAxGxnniF4cMbnsQ==}
-=======
   /@rollup/rollup-linux-x64-gnu@4.3.0:
     resolution: {integrity: sha512-pw77m8QywdsoFdFOgmc8roF1inBI0rciqzO8ffRUgLoq7+ee9o5eFqtEcS6hHOOplgifAUUisP8cAnwl9nUYPw==}
->>>>>>> fc62ead5
     cpu: [x64]
     os: [linux]
     requiresBuild: true
     dev: true
     optional: true
 
-<<<<<<< HEAD
-  /@rollup/rollup-linux-x64-musl@4.2.0:
-    resolution: {integrity: sha512-atih7IF/reUZe4LBLC5Izd44hth2tfDIG8LaPp4/cQXdHh9jabcZEvIeRPrpDq0i/Uu487Qu5gl5KwyAnWajnw==}
-=======
   /@rollup/rollup-linux-x64-musl@4.3.0:
     resolution: {integrity: sha512-tJs7v2MnV2F8w6X1UpPHl/43OfxjUy9SuJ2ZPoxn79v9vYteChVYO/ueLHCpRMmyTUIVML3N9z4azl9ENH8Xxg==}
->>>>>>> fc62ead5
     cpu: [x64]
     os: [linux]
     requiresBuild: true
     dev: true
     optional: true
 
-<<<<<<< HEAD
-  /@rollup/rollup-win32-arm64-msvc@4.2.0:
-    resolution: {integrity: sha512-vYxF3tKJeUE4ceYzpNe2p84RXk/fGK30I8frpRfv/MyPStej/mRlojztkN7Jtd1014HHVeq/tYaMBz/3IxkxZw==}
-=======
   /@rollup/rollup-win32-arm64-msvc@4.3.0:
     resolution: {integrity: sha512-OKGxp6kATQdTyI2DF+e9s+hB3/QZB45b6e+dzcfW1SUqiF6CviWyevhmT4USsMEdP3mlpC9zxLz3Oh+WaTMOSw==}
->>>>>>> fc62ead5
     cpu: [arm64]
     os: [win32]
     requiresBuild: true
     dev: true
     optional: true
 
-<<<<<<< HEAD
-  /@rollup/rollup-win32-ia32-msvc@4.2.0:
-    resolution: {integrity: sha512-1LZJ6zpl93SaPQvas618bMFarVwufWTaczH4ESAbFcwiC4OtznA6Ym+hFPyIGaJaGEB8uMWWac0uXGPXOg5FGA==}
-=======
   /@rollup/rollup-win32-ia32-msvc@4.3.0:
     resolution: {integrity: sha512-DDZ5AH68JJ2ClQFEA1aNnfA7Ybqyeh0644rGbrLOdNehTmzfICHiWSn0OprzYi9HAshTPQvlwrM+bi2kuaIOjQ==}
->>>>>>> fc62ead5
     cpu: [ia32]
     os: [win32]
     requiresBuild: true
     dev: true
     optional: true
 
-<<<<<<< HEAD
-  /@rollup/rollup-win32-x64-msvc@4.2.0:
-    resolution: {integrity: sha512-dgQfFdHCNg08nM5zBmqxqc9vrm0DVzhWotpavbPa0j4//MAOKZEB75yGAfzQE9fUJ+4pvM1239Y4IhL8f6sSog==}
-=======
   /@rollup/rollup-win32-x64-msvc@4.3.0:
     resolution: {integrity: sha512-dMvGV8p92GQ8jhNlGIKpyhVZPzJlT258pPrM5q2F8lKcc9Iv9BbfdnhX1OfinYWnb9ms5zLw6MlaMnqLfUkKnQ==}
->>>>>>> fc62ead5
     cpu: [x64]
     os: [win32]
     requiresBuild: true
@@ -1537,16 +1313,6 @@
       typescript:
         optional: true
     dependencies:
-<<<<<<< HEAD
-      '@eslint-community/regexpp': 4.5.1
-      '@typescript-eslint/parser': 6.8.0(eslint@8.51.0)(typescript@5.2.2)
-      '@typescript-eslint/scope-manager': 6.8.0
-      '@typescript-eslint/type-utils': 6.8.0(eslint@8.51.0)(typescript@5.2.2)
-      '@typescript-eslint/utils': 6.8.0(eslint@8.51.0)(typescript@5.2.2)
-      '@typescript-eslint/visitor-keys': 6.8.0
-      debug: 4.3.4(supports-color@8.1.1)
-      eslint: 8.51.0
-=======
       '@eslint-community/regexpp': 4.10.0
       '@typescript-eslint/parser': 6.9.1(eslint@8.53.0)(typescript@5.2.2)
       '@typescript-eslint/scope-manager': 6.9.1
@@ -1555,7 +1321,6 @@
       '@typescript-eslint/visitor-keys': 6.9.1
       debug: 4.3.4(supports-color@8.1.1)
       eslint: 8.53.0
->>>>>>> fc62ead5
       graphemer: 1.4.0
       ignore: 5.2.4
       natural-compare: 1.4.0
@@ -1576,21 +1341,12 @@
       typescript:
         optional: true
     dependencies:
-<<<<<<< HEAD
-      '@typescript-eslint/scope-manager': 6.8.0
-      '@typescript-eslint/types': 6.8.0
-      '@typescript-eslint/typescript-estree': 6.8.0(typescript@5.2.2)
-      '@typescript-eslint/visitor-keys': 6.8.0
-      debug: 4.3.4(supports-color@8.1.1)
-      eslint: 8.51.0
-=======
       '@typescript-eslint/scope-manager': 6.9.1
       '@typescript-eslint/types': 6.9.1
       '@typescript-eslint/typescript-estree': 6.9.1(typescript@5.2.2)
       '@typescript-eslint/visitor-keys': 6.9.1
       debug: 4.3.4(supports-color@8.1.1)
       eslint: 8.53.0
->>>>>>> fc62ead5
       typescript: 5.2.2
     transitivePeerDependencies:
       - supports-color
@@ -1614,19 +1370,11 @@
       typescript:
         optional: true
     dependencies:
-<<<<<<< HEAD
-      '@typescript-eslint/typescript-estree': 6.8.0(typescript@5.2.2)
-      '@typescript-eslint/utils': 6.8.0(eslint@8.51.0)(typescript@5.2.2)
-      debug: 4.3.4(supports-color@8.1.1)
-      eslint: 8.51.0
-      ts-api-utils: 1.0.1(typescript@5.2.2)
-=======
       '@typescript-eslint/typescript-estree': 6.9.1(typescript@5.2.2)
       '@typescript-eslint/utils': 6.9.1(eslint@8.53.0)(typescript@5.2.2)
       debug: 4.3.4(supports-color@8.1.1)
       eslint: 8.53.0
       ts-api-utils: 1.0.3(typescript@5.2.2)
->>>>>>> fc62ead5
       typescript: 5.2.2
     transitivePeerDependencies:
       - supports-color
@@ -1646,13 +1394,8 @@
       typescript:
         optional: true
     dependencies:
-<<<<<<< HEAD
-      '@typescript-eslint/types': 6.8.0
-      '@typescript-eslint/visitor-keys': 6.8.0
-=======
       '@typescript-eslint/types': 6.9.1
       '@typescript-eslint/visitor-keys': 6.9.1
->>>>>>> fc62ead5
       debug: 4.3.4(supports-color@8.1.1)
       globby: 11.1.0
       is-glob: 4.0.3
@@ -1694,11 +1437,7 @@
     resolution: {integrity: sha512-zuVdFrMJiuCDQUMCzQaD6KL28MjnqqN8XnAqiEq9PNm/hCPTSGfrXCOfwj1ow4LFb/tNymJPwsNbVePc1xFqrQ==}
     dev: true
 
-<<<<<<< HEAD
-  /@unocss/astro@0.56.5(rollup@4.2.0)(vite@4.5.0):
-=======
   /@unocss/astro@0.56.5(rollup@4.3.0)(vite@4.5.0):
->>>>>>> fc62ead5
     resolution: {integrity: sha512-nkxyGV9mA7DZ5LEr4Gap/SggM60MFNUfn56ngpxCqjQHJOMRJrAcR99hCVn+78vZ9xuZl9HxdIwgZLzn41thMw==}
     peerDependencies:
       vite: ^2.9.0 || ^3.0.0-0 || ^4.0.0
@@ -1708,31 +1447,19 @@
     dependencies:
       '@unocss/core': 0.56.5
       '@unocss/reset': 0.56.5
-<<<<<<< HEAD
-      '@unocss/vite': 0.56.5(rollup@4.2.0)(vite@4.5.0)
-=======
       '@unocss/vite': 0.56.5(rollup@4.3.0)(vite@4.5.0)
->>>>>>> fc62ead5
       vite: 4.5.0
     transitivePeerDependencies:
       - rollup
     dev: true
 
-<<<<<<< HEAD
-  /@unocss/cli@0.56.5(rollup@4.2.0):
-=======
   /@unocss/cli@0.56.5(rollup@4.3.0):
->>>>>>> fc62ead5
     resolution: {integrity: sha512-VYaqu7Dr1n9ebFFdQM+9Jyg/o9BVKRShlV8bQsBS58gkXiWsA/uAl1Uy2vzpLSrT0F6uGyDmYUF6p4DaUnUO+w==}
     engines: {node: '>=14'}
     hasBin: true
     dependencies:
       '@ampproject/remapping': 2.2.1
-<<<<<<< HEAD
-      '@rollup/pluginutils': 5.0.5(rollup@4.2.0)
-=======
       '@rollup/pluginutils': 5.0.5(rollup@4.3.0)
->>>>>>> fc62ead5
       '@unocss/config': 0.56.5
       '@unocss/core': 0.56.5
       '@unocss/preset-uno': 0.56.5
@@ -1901,21 +1628,13 @@
       '@unocss/core': 0.56.5
     dev: true
 
-<<<<<<< HEAD
-  /@unocss/vite@0.56.5(rollup@4.2.0)(vite@4.5.0):
-=======
   /@unocss/vite@0.56.5(rollup@4.3.0)(vite@4.5.0):
->>>>>>> fc62ead5
     resolution: {integrity: sha512-X4nvIukXTH//d+Oc97nJogK04sVGw4fc5LhVV1DjHQVmAOAmhTJCG6SxWGoSeqqUMx5X3gI9fVILK+5O8yl5EA==}
     peerDependencies:
       vite: ^2.9.0 || ^3.0.0-0 || ^4.0.0
     dependencies:
       '@ampproject/remapping': 2.2.1
-<<<<<<< HEAD
-      '@rollup/pluginutils': 5.0.5(rollup@4.2.0)
-=======
       '@rollup/pluginutils': 5.0.5(rollup@4.3.0)
->>>>>>> fc62ead5
       '@unocss/config': 0.56.5
       '@unocss/core': 0.56.5
       '@unocss/inspector': 0.56.5
@@ -2333,7 +2052,7 @@
       '@covector/changelog': 0.10.1(mocha@10.2.0)
       '@covector/command': 0.7.0(mocha@10.2.0)
       '@covector/files': 0.7.1
-      effection: 2.0.8(mocha@10.2.0)
+      effection: 2.0.7(mocha@10.2.0)
       globby: 11.1.0
       inquirer: 8.2.6
       yargs: 17.7.2
@@ -2491,13 +2210,23 @@
     resolution: {integrity: sha512-jtD6YG370ZCIi/9GTaJKQxWTZD045+4R4hTk/x1UyoqadyJ9x9CgSi1RlVDQF8U2sxLLSnFkCaMihqljHIWgMg==}
     dev: true
 
-<<<<<<< HEAD
   /effection@2.0.7(mocha@10.2.0):
     resolution: {integrity: sha512-I9ndFvtByvHbvOHwMp1NM7vlLDT0RBOu1YlIfBece46VASSot0oPnAfoGdc1YKoQShQLjigvHZ6OqZYUAxUcXg==}
-=======
+    dependencies:
+      '@effection/channel': 2.0.5
+      '@effection/core': 2.2.2
+      '@effection/events': 2.0.5
+      '@effection/fetch': 2.0.6(mocha@10.2.0)
+      '@effection/main': 2.1.2
+      '@effection/stream': 2.0.5
+      '@effection/subscription': 2.0.5
+    transitivePeerDependencies:
+      - encoding
+      - mocha
+    dev: true
+
   /effection@2.0.8(mocha@10.2.0):
     resolution: {integrity: sha512-/v7cbPIXGGylInQgHHjJutzqUn6VIfcP13hh2X0hXf04wwAlSI+lVjUBKpr5TX3+v9dXV/JLHO/pqQ9Cp1QAnQ==}
->>>>>>> fc62ead5
     dependencies:
       '@effection/channel': 2.0.6
       '@effection/core': 2.2.3
@@ -4254,25 +3983,6 @@
       fsevents: 2.3.3
     dev: true
 
-<<<<<<< HEAD
-  /rollup@4.2.0:
-    resolution: {integrity: sha512-deaMa9Z+jPVeBD2dKXv+h7EbdKte9++V2potc/ADqvVgEr6DEJ3ia9u0joarjC2lX/ubaCRYz3QVx0TzuVqAJA==}
-    engines: {node: '>=18.0.0', npm: '>=8.0.0'}
-    hasBin: true
-    optionalDependencies:
-      '@rollup/rollup-android-arm-eabi': 4.2.0
-      '@rollup/rollup-android-arm64': 4.2.0
-      '@rollup/rollup-darwin-arm64': 4.2.0
-      '@rollup/rollup-darwin-x64': 4.2.0
-      '@rollup/rollup-linux-arm-gnueabihf': 4.2.0
-      '@rollup/rollup-linux-arm64-gnu': 4.2.0
-      '@rollup/rollup-linux-arm64-musl': 4.2.0
-      '@rollup/rollup-linux-x64-gnu': 4.2.0
-      '@rollup/rollup-linux-x64-musl': 4.2.0
-      '@rollup/rollup-win32-arm64-msvc': 4.2.0
-      '@rollup/rollup-win32-ia32-msvc': 4.2.0
-      '@rollup/rollup-win32-x64-msvc': 4.2.0
-=======
   /rollup@4.3.0:
     resolution: {integrity: sha512-scIi1NrKLDIYSPK66jjECtII7vIgdAMFmFo8h6qm++I6nN9qDSV35Ku6erzGVqYjx+lj+j5wkusRMr++8SyDZg==}
     engines: {node: '>=18.0.0', npm: '>=8.0.0'}
@@ -4290,7 +4000,6 @@
       '@rollup/rollup-win32-arm64-msvc': 4.3.0
       '@rollup/rollup-win32-ia32-msvc': 4.3.0
       '@rollup/rollup-win32-x64-msvc': 4.3.0
->>>>>>> fc62ead5
       fsevents: 2.3.3
     dev: true
 
@@ -4883,11 +4592,7 @@
       '@types/unist': 2.0.9
     dev: true
 
-<<<<<<< HEAD
-  /unocss@0.56.5(postcss@8.4.31)(rollup@4.2.0)(vite@4.5.0):
-=======
   /unocss@0.56.5(postcss@8.4.31)(rollup@4.3.0)(vite@4.5.0):
->>>>>>> fc62ead5
     resolution: {integrity: sha512-tO+9St4CntSjHpLXZqBo0/etS06MtvFF1NEny/qFJCL9sCopWwmDKuzW6/LIb4wfqZLdMpVFoEACMNv8nP849A==}
     engines: {node: '>=14'}
     peerDependencies:
@@ -4899,13 +4604,8 @@
       vite:
         optional: true
     dependencies:
-<<<<<<< HEAD
-      '@unocss/astro': 0.56.5(rollup@4.2.0)(vite@4.5.0)
-      '@unocss/cli': 0.56.5(rollup@4.2.0)
-=======
       '@unocss/astro': 0.56.5(rollup@4.3.0)(vite@4.5.0)
       '@unocss/cli': 0.56.5(rollup@4.3.0)
->>>>>>> fc62ead5
       '@unocss/core': 0.56.5
       '@unocss/extractor-arbitrary-variants': 0.56.5
       '@unocss/postcss': 0.56.5(postcss@8.4.31)
@@ -4923,11 +4623,7 @@
       '@unocss/transformer-compile-class': 0.56.5
       '@unocss/transformer-directives': 0.56.5
       '@unocss/transformer-variant-group': 0.56.5
-<<<<<<< HEAD
-      '@unocss/vite': 0.56.5(rollup@4.2.0)(vite@4.5.0)
-=======
       '@unocss/vite': 0.56.5(rollup@4.3.0)(vite@4.5.0)
->>>>>>> fc62ead5
       vite: 4.5.0
     transitivePeerDependencies:
       - postcss
