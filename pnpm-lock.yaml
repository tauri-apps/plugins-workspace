--- conflicted
+++ resolved
@@ -195,24 +195,15 @@
         specifier: ^2.4.1
         version: 2.4.1
 
-<<<<<<< HEAD
-  plugins/global-shortcut:
-=======
   plugins/http:
->>>>>>> e9bbe941
     dependencies:
       '@tauri-apps/api':
         specifier: ^1.2.0
         version: 1.2.0
     devDependencies:
       tslib:
-<<<<<<< HEAD
-        specifier: ^2.4.1
-        version: 2.4.1
-=======
         specifier: ^2.5.0
         version: 2.5.0
->>>>>>> e9bbe941
 
   plugins/log:
     dependencies:
@@ -353,7 +344,6 @@
 
 packages:
 
-<<<<<<< HEAD
   /@antfu/install-pkg@0.1.1:
     resolution: {integrity: sha512-LyB/8+bSfa0DFGC06zpCEfs89/XoWZwws5ygEa5D+Xsm3OfI+aXQ86VgVG7Acyef+rSZ5HE7J8rrxzrQeM3PjQ==}
     dependencies:
@@ -365,12 +355,8 @@
     resolution: {integrity: sha512-CQkeV+oJxUazwjlHD0/3ZD08QWKuGQkhnrKo3e6ly5pd48VUpXbb77q0xMU4+vc2CkJnDS02Eq/M9ugyX20XZA==}
     dev: true
 
-  /@esbuild/android-arm64@0.16.16:
-    resolution: {integrity: sha512-hFHVAzUKp9Tf8psGq+bDVv+6hTy1bAOoV/jJMUWwhUnIHsh6WbFMhw0ZTkqDuh7TdpffFoHOiIOIxmHc7oYRBQ==}
-=======
   /@esbuild/android-arm64@0.17.18:
     resolution: {integrity: sha512-/iq0aK0eeHgSC3z55ucMAHO05OIqmQehiGay8eP5l/5l+iEr4EIbh4/MI8xD9qRFjqzgkc0JkX0LculNC9mXBw==}
->>>>>>> e9bbe941
     engines: {node: '>=12'}
     cpu: [arm64]
     os: [android]
@@ -461,18 +447,6 @@
 
   /@esbuild/linux-loong64@0.14.54:
     resolution: {integrity: sha512-bZBrLAIX1kpWelV0XemxBZllyRmM6vgFQQG2GdNb+r3Fkp0FOh1NJSvekXDs7jq70k4euu1cryLMfU+mTXlEpw==}
-<<<<<<< HEAD
-    engines: {node: '>=12'}
-    cpu: [loong64]
-    os: [linux]
-    requiresBuild: true
-    dev: true
-    optional: true
-
-  /@esbuild/linux-loong64@0.16.16:
-    resolution: {integrity: sha512-MdUFggHjRiCCwNE9+1AibewoNq6wf94GLB9Q9aXwl+a75UlRmbRK3h6WJyrSGA6ZstDJgaD2wiTSP7tQNUYxwA==}
-=======
->>>>>>> e9bbe941
     engines: {node: '>=12'}
     cpu: [loong64]
     os: [linux]
@@ -796,11 +770,7 @@
       picomatch: 2.3.1
     dev: true
 
-<<<<<<< HEAD
-  /@rollup/pluginutils@5.0.2(rollup@3.7.4):
-=======
   /@rollup/pluginutils@5.0.2(rollup@3.21.0):
->>>>>>> e9bbe941
     resolution: {integrity: sha512-pTd9rIsP92h+B6wWwFbW8RkZv4hiR/xKsqre4SIuAOaOEQRxi0lqLke9k2/7WegC85GgUs9pjmOjCUi3In4vwA==}
     engines: {node: '>=14.0.0'}
     peerDependencies:
@@ -852,8 +822,7 @@
       - supports-color
     dev: true
 
-<<<<<<< HEAD
-  /@sveltejs/vite-plugin-svelte@1.0.1(svelte@3.55.1)(vite@3.0.9):
+  /@sveltejs/vite-plugin-svelte@1.0.1(svelte@3.55.1)(vite@3.0.2):
     resolution: {integrity: sha512-PorCgUounn0VXcpeJu+hOweZODKmGuLHsLomwqSj+p26IwjjGffmYQfVHtiTWq+NqaUuuHWWG7vPge6UFw4Aeg==}
     engines: {node: ^14.18.0 || >= 16}
     peerDependencies:
@@ -866,39 +835,35 @@
     dependencies:
       '@rollup/pluginutils': 4.2.1
       debug: 4.3.4
-      deepmerge: 4.2.2
+      deepmerge: 4.3.1
+      kleur: 4.1.5
+      magic-string: 0.26.7
+      svelte: 3.55.1
+      svelte-hmr: 0.14.12(svelte@3.55.1)
+      vite: 3.0.2
+    transitivePeerDependencies:
+      - supports-color
+    dev: true
+
+  /@sveltejs/vite-plugin-svelte@1.0.1(svelte@3.55.1)(vite@3.0.9):
+    resolution: {integrity: sha512-PorCgUounn0VXcpeJu+hOweZODKmGuLHsLomwqSj+p26IwjjGffmYQfVHtiTWq+NqaUuuHWWG7vPge6UFw4Aeg==}
+    engines: {node: ^14.18.0 || >= 16}
+    peerDependencies:
+      diff-match-patch: ^1.0.5
+      svelte: ^3.44.0
+      vite: ^3.0.0
+    peerDependenciesMeta:
+      diff-match-patch:
+        optional: true
+    dependencies:
+      '@rollup/pluginutils': 4.2.1
+      debug: 4.3.4
+      deepmerge: 4.3.1
       kleur: 4.1.5
       magic-string: 0.26.7
       svelte: 3.55.1
       svelte-hmr: 0.14.12(svelte@3.55.1)
       vite: 3.0.9
-    transitivePeerDependencies:
-      - supports-color
-    dev: true
-
-  /@sveltejs/vite-plugin-svelte@2.0.2(svelte@3.55.1)(vite@4.0.4):
-    resolution: {integrity: sha512-xCEan0/NNpQuL0l5aS42FjwQ6wwskdxC3pW1OeFtEKNZwRg7Evro9lac9HesGP6TdFsTv2xMes5ASQVKbCacxg==}
-=======
-  /@sveltejs/vite-plugin-svelte@1.0.1(svelte@3.55.1)(vite@3.0.2):
-    resolution: {integrity: sha512-PorCgUounn0VXcpeJu+hOweZODKmGuLHsLomwqSj+p26IwjjGffmYQfVHtiTWq+NqaUuuHWWG7vPge6UFw4Aeg==}
->>>>>>> e9bbe941
-    engines: {node: ^14.18.0 || >= 16}
-    peerDependencies:
-      diff-match-patch: ^1.0.5
-      svelte: ^3.44.0
-      vite: ^3.0.0
-    peerDependenciesMeta:
-      diff-match-patch:
-        optional: true
-    dependencies:
-      '@rollup/pluginutils': 4.2.1
-      debug: 4.3.4
-      deepmerge: 4.2.2
-      kleur: 4.1.5
-      magic-string: 0.26.7
-      svelte: 3.55.1
-      svelte-hmr: 0.14.12(svelte@3.55.1)
-      vite: 3.0.2
     transitivePeerDependencies:
       - supports-color
     dev: true
@@ -1528,7 +1493,6 @@
       which: 2.0.2
     dev: true
 
-<<<<<<< HEAD
   /css-tree@2.3.1:
     resolution: {integrity: sha512-6Fv1DV/TYw//QF5IzQdqsNDjx/wc8TrMBZsqjL9eW01tWb7R7k/mq+/VXfJCl7SoD5emsJop9cOByJZfs8hYIw==}
     engines: {node: ^10 || ^12.20.0 || ^14.13.0 || >=15.0.0}
@@ -1537,39 +1501,26 @@
       source-map-js: 1.0.2
     dev: true
 
-  /debug@2.6.9:
-    resolution: {integrity: sha512-bC7ElrdJaJnPbAP+1EotYvqZsb3ecl5wi6Bfi6BJTUcNowp6cvspg0jXznRTKDjm/E7AdgFBVeAPVMNcKGsHMA==}
+  /debug@3.2.7:
+    resolution: {integrity: sha512-CFjzYYAi4ThfiQvizrFQevTTXHtnCqWfe7x1AhgEscTz6ZbLbfoLRLPugTQyBth6f8ZERVUSyWHFD/7Wu4t1XQ==}
     peerDependencies:
       supports-color: '*'
     peerDependenciesMeta:
       supports-color:
         optional: true
     dependencies:
-      ms: 2.0.0
-    dev: true
-
-=======
->>>>>>> e9bbe941
-  /debug@3.2.7:
-    resolution: {integrity: sha512-CFjzYYAi4ThfiQvizrFQevTTXHtnCqWfe7x1AhgEscTz6ZbLbfoLRLPugTQyBth6f8ZERVUSyWHFD/7Wu4t1XQ==}
+      ms: 2.1.3
+    dev: true
+
+  /debug@4.3.4:
+    resolution: {integrity: sha512-PRWFHuSU3eDtQJPvnNY7Jcket1j0t5OuOsFzPPzsekD52Zl8qUfFIPEiswXqIvHWGVHOgX+7G/vCNNhehwxfkQ==}
+    engines: {node: '>=6.0'}
     peerDependencies:
       supports-color: '*'
     peerDependenciesMeta:
       supports-color:
         optional: true
     dependencies:
-      ms: 2.1.3
-    dev: true
-
-  /debug@4.3.4:
-    resolution: {integrity: sha512-PRWFHuSU3eDtQJPvnNY7Jcket1j0t5OuOsFzPPzsekD52Zl8qUfFIPEiswXqIvHWGVHOgX+7G/vCNNhehwxfkQ==}
-    engines: {node: '>=6.0'}
-    peerDependencies:
-      supports-color: '*'
-    peerDependenciesMeta:
-      supports-color:
-        optional: true
-    dependencies:
       ms: 2.1.2
     dev: true
 
@@ -1582,14 +1533,11 @@
     engines: {node: '>=0.10.0'}
     dev: true
 
-<<<<<<< HEAD
-=======
   /deepmerge@4.3.1:
     resolution: {integrity: sha512-3sUqbMEc77XqpdNO7FRyRog+eW3ph+GYCbj+rK+uYyRMuwsVy0rMiVtPn+QJlKFvWP/1PYpapqYn0Me2knFn+A==}
     engines: {node: '>=0.10.0'}
     dev: true
 
->>>>>>> e9bbe941
   /default-gateway@6.0.3:
     resolution: {integrity: sha512-fwSOJsbbNzZ/CUFpqFBqYfYNLj1NbMPm8MMCIzHjC83iSJRBEGmDUxU+WP661BaBQImeC2yHwXtz+P/O9o+XEg==}
     engines: {node: '>= 10'}
@@ -1879,38 +1827,6 @@
 
   /esbuild@0.14.54:
     resolution: {integrity: sha512-Cy9llcy8DvET5uznocPyqL3BFRrFXSVqbgpMJ9Wz8oVjZlh/zUSNbPRbov0VX7VxN2JH1Oa0uNxZ7eLRb62pJA==}
-<<<<<<< HEAD
-    engines: {node: '>=12'}
-    hasBin: true
-    requiresBuild: true
-    optionalDependencies:
-      '@esbuild/linux-loong64': 0.14.54
-      esbuild-android-64: 0.14.54
-      esbuild-android-arm64: 0.14.54
-      esbuild-darwin-64: 0.14.54
-      esbuild-darwin-arm64: 0.14.54
-      esbuild-freebsd-64: 0.14.54
-      esbuild-freebsd-arm64: 0.14.54
-      esbuild-linux-32: 0.14.54
-      esbuild-linux-64: 0.14.54
-      esbuild-linux-arm: 0.14.54
-      esbuild-linux-arm64: 0.14.54
-      esbuild-linux-mips64le: 0.14.54
-      esbuild-linux-ppc64le: 0.14.54
-      esbuild-linux-riscv64: 0.14.54
-      esbuild-linux-s390x: 0.14.54
-      esbuild-netbsd-64: 0.14.54
-      esbuild-openbsd-64: 0.14.54
-      esbuild-sunos-64: 0.14.54
-      esbuild-windows-32: 0.14.54
-      esbuild-windows-64: 0.14.54
-      esbuild-windows-arm64: 0.14.54
-    dev: true
-
-  /esbuild@0.16.16:
-    resolution: {integrity: sha512-24JyKq10KXM5EBIgPotYIJ2fInNWVVqflv3gicIyQqfmUqi4HvDW1VR790cBgLJHCl96Syy7lhoz7tLFcmuRmg==}
-=======
->>>>>>> e9bbe941
     engines: {node: '>=12'}
     hasBin: true
     requiresBuild: true
@@ -2785,13 +2701,6 @@
       sourcemap-codec: 1.4.8
     dev: true
 
-  /magic-string@0.26.7:
-    resolution: {integrity: sha512-hX9XH3ziStPoPhJxLq1syWuZMxbDvGNbVchfrdCtanC7D13888bMFow61x8axrx+GfHLtVeAx2kxL7tTGRl+Ow==}
-    engines: {node: '>=12'}
-    dependencies:
-      sourcemap-codec: 1.4.8
-    dev: true
-
   /magic-string@0.27.0:
     resolution: {integrity: sha512-8UnnX2PeRAPZuN12svgR9j7M1uWMovg/CEnIwIG0LFkXSJJe4PdfUGiTGl8V9bsBHFUtfVINcSyYxd7q+kx9fA==}
     engines: {node: '>=12'}
@@ -2799,16 +2708,15 @@
       '@jridgewell/sourcemap-codec': 1.4.14
     dev: true
 
-<<<<<<< HEAD
+  /magic-string@0.30.0:
+    resolution: {integrity: sha512-LA+31JYDJLs82r2ScLrlz1GjSgu66ZV518eyWT+S8VhyQn/JL0u9MeBOvQMGYiPk1DBiSN9DDMOcXvigJZaViQ==}
+    engines: {node: '>=12'}
+    dependencies:
+      '@jridgewell/sourcemap-codec': 1.4.14
+    dev: true
+
   /mdn-data@2.0.30:
     resolution: {integrity: sha512-GaqWWShW4kv/G9IEucWScBx9G1/vsFZZJUO+tD26M8J8z3Kw5RDQjaoZe03YAClgeS/SWPOcb4nkFBTEi5DUEA==}
-=======
-  /magic-string@0.30.0:
-    resolution: {integrity: sha512-LA+31JYDJLs82r2ScLrlz1GjSgu66ZV518eyWT+S8VhyQn/JL0u9MeBOvQMGYiPk1DBiSN9DDMOcXvigJZaViQ==}
-    engines: {node: '>=12'}
-    dependencies:
-      '@jridgewell/sourcemap-codec': 1.4.14
->>>>>>> e9bbe941
     dev: true
 
   /merge-stream@2.0.0:
@@ -2949,7 +2857,7 @@
       destr: 1.2.2
       node-fetch-native: 0.1.8
       ufo: 0.8.6
-      undici: 5.14.0
+      undici: 5.22.0
     dev: true
 
   /once@1.4.0:
@@ -3156,26 +3064,24 @@
       glob: 7.2.3
     dev: true
 
-<<<<<<< HEAD
   /rollup@2.77.3:
     resolution: {integrity: sha512-/qxNTG7FbmefJWoeeYJFbHehJ2HNWnjkAFRKzWN/45eNBBF/r8lo992CwcJXEzyVxs5FmfId+vTSTQDb+bxA+g==}
-=======
-  /rollup@2.79.1:
-    resolution: {integrity: sha512-uKxbd0IhMZOhjAiD5oAFp7BqvkA4Dv47qpOCtaNvng4HBwdbWtdOh8f5nZNuk2rp51PMGk3bzfWu5oayNEuYnw==}
->>>>>>> e9bbe941
     engines: {node: '>=10.0.0'}
     hasBin: true
     optionalDependencies:
       fsevents: 2.3.2
     dev: true
 
-<<<<<<< HEAD
-  /rollup@3.7.4:
-    resolution: {integrity: sha512-jN9rx3k5pfg9H9al0r0y1EYKSeiRANZRYX32SuNXAnKzh6cVyf4LZVto1KAuDnbHT03E1CpsgqDKaqQ8FZtgxw==}
-=======
+  /rollup@2.79.1:
+    resolution: {integrity: sha512-uKxbd0IhMZOhjAiD5oAFp7BqvkA4Dv47qpOCtaNvng4HBwdbWtdOh8f5nZNuk2rp51PMGk3bzfWu5oayNEuYnw==}
+    engines: {node: '>=10.0.0'}
+    hasBin: true
+    optionalDependencies:
+      fsevents: 2.3.2
+    dev: true
+
   /rollup@3.21.0:
     resolution: {integrity: sha512-ANPhVcyeHvYdQMUyCbczy33nbLzI7RzrBje4uvNiTDJGIMtlKoOStmympwr9OtS1LZxiDmE2wvxHyVhoLtf1KQ==}
->>>>>>> e9bbe941
     engines: {node: '>=14.18.0', npm: '>=8.0.0'}
     hasBin: true
     optionalDependencies:
@@ -3404,18 +3310,6 @@
 
   /svelte-hmr@0.14.12(svelte@3.55.1):
     resolution: {integrity: sha512-4QSW/VvXuqVcFZ+RhxiR8/newmwOCTlbYIezvkeN6302YFRE8cXy0naamHcjz8Y9Ce3ITTZtrHrIL0AGfyo61w==}
-<<<<<<< HEAD
-    engines: {node: ^12.20 || ^14.13.1 || >= 16}
-    peerDependencies:
-      svelte: '>=3.19.0'
-    dependencies:
-      svelte: 3.55.1
-    dev: true
-
-  /svelte-hmr@0.15.1(svelte@3.55.1):
-    resolution: {integrity: sha512-BiKB4RZ8YSwRKCNVdNxK/GfY+r4Kjgp9jCLEy0DuqAKfmQtpL38cQK3afdpjw4sqSs4PLi3jIPJIFp259NkZtA==}
-=======
->>>>>>> e9bbe941
     engines: {node: ^12.20 || ^14.13.1 || >= 16}
     peerDependencies:
       svelte: '>=3.19.0'
@@ -3585,7 +3479,6 @@
       which-boxed-primitive: 1.0.2
     dev: true
 
-<<<<<<< HEAD
   /unconfig@0.3.7:
     resolution: {integrity: sha512-1589b7oGa8ILBYpta7TndM5mLHLzHUqBfhszeZxuUBrjO/RoQ52VGVWsS3w0C0GLNxO9RPmqkf6BmIvBApaRdA==}
     dependencies:
@@ -3594,14 +3487,9 @@
       jiti: 1.18.2
     dev: true
 
-  /undici@5.14.0:
-    resolution: {integrity: sha512-yJlHYw6yXPPsuOH0x2Ib1Km61vu4hLiRRQoafs+WUgX1vO64vgnxiCEN9dpIrhZyHFsai3F0AEj4P9zy19enEQ==}
-    engines: {node: '>=12.18'}
-=======
   /undici@5.22.0:
     resolution: {integrity: sha512-fR9RXCc+6Dxav4P9VV/sp5w3eFiSdOjJYsbtWfd4s5L5C4ogyuVpdKIVHeW0vV1MloM65/f7W45nR9ZxwVdyiA==}
     engines: {node: '>=14.0'}
->>>>>>> e9bbe941
     dependencies:
       busboy: 1.6.0
     dev: true
@@ -3641,13 +3529,8 @@
       punycode: 2.1.1
     dev: true
 
-<<<<<<< HEAD
-  /vite@3.0.9:
-    resolution: {integrity: sha512-waYABTM+G6DBTCpYAxvevpG50UOlZuynR0ckTK5PawNVt7ebX6X7wNXHaGIO6wYYFXSM7/WcuFuO2QzhBB6aMw==}
-=======
   /vite@3.0.2:
     resolution: {integrity: sha512-TAqydxW/w0U5AoL5AsD9DApTvGb2iNbGs3sN4u2VdT1GFkQVUfgUldt+t08TZgi23uIauh1TUOQJALduo9GXqw==}
->>>>>>> e9bbe941
     engines: {node: ^14.18.0 || >=16.0.0}
     hasBin: true
     peerDependencies:
@@ -3668,22 +3551,40 @@
       esbuild: 0.14.54
       postcss: 8.4.21
       resolve: 1.22.1
-<<<<<<< HEAD
-      rollup: 2.77.3
-=======
       rollup: 2.79.1
->>>>>>> e9bbe941
     optionalDependencies:
       fsevents: 2.3.2
     dev: true
 
-<<<<<<< HEAD
-  /vite@4.0.4:
-    resolution: {integrity: sha512-xevPU7M8FU0i/80DMR+YhgrzR5KS2ORy1B4xcX/cXLsvnUWvfHuqMmVU6N0YiJ4JWGRJJsLCgjEzKjG9/GKoSw==}
-=======
+  /vite@3.0.9:
+    resolution: {integrity: sha512-waYABTM+G6DBTCpYAxvevpG50UOlZuynR0ckTK5PawNVt7ebX6X7wNXHaGIO6wYYFXSM7/WcuFuO2QzhBB6aMw==}
+    engines: {node: ^14.18.0 || >=16.0.0}
+    hasBin: true
+    peerDependencies:
+      less: '*'
+      sass: '*'
+      stylus: '*'
+      terser: ^5.4.0
+    peerDependenciesMeta:
+      less:
+        optional: true
+      sass:
+        optional: true
+      stylus:
+        optional: true
+      terser:
+        optional: true
+    dependencies:
+      esbuild: 0.14.54
+      postcss: 8.4.23
+      resolve: 1.22.1
+      rollup: 2.77.3
+    optionalDependencies:
+      fsevents: 2.3.2
+    dev: true
+
   /vite@4.3.3:
     resolution: {integrity: sha512-MwFlLBO4udZXd+VBcezo3u8mC77YQk+ik+fbc0GZWGgzfbPP+8Kf0fldhARqvSYmtIWoAJ5BXPClUbMTlqFxrA==}
->>>>>>> e9bbe941
     engines: {node: ^14.18.0 || >=16.0.0}
     hasBin: true
     peerDependencies:
