lockfileVersion: '6.0'

importers:

  .:
    devDependencies:
      '@rollup/plugin-node-resolve':
        specifier: ^15.0.2
        version: 15.0.2(rollup@3.21.0)
      '@rollup/plugin-terser':
        specifier: ^0.4.1
        version: 0.4.1(rollup@3.21.0)
      '@rollup/plugin-typescript':
        specifier: ^11.1.0
        version: 11.1.0(rollup@3.21.0)(typescript@5.0.4)
      '@typescript-eslint/eslint-plugin':
        specifier: ^5.58.0
        version: 5.59.1(@typescript-eslint/parser@5.59.1)(eslint@8.39.0)(typescript@5.0.4)
      '@typescript-eslint/parser':
        specifier: ^5.58.0
        version: 5.59.1(eslint@8.39.0)(typescript@5.0.4)
      eslint:
        specifier: ^8.38.0
        version: 8.39.0
      eslint-config-prettier:
        specifier: ^8.8.0
        version: 8.8.0(eslint@8.39.0)
      eslint-config-standard-with-typescript:
        specifier: ^34.0.1
        version: 34.0.1(@typescript-eslint/eslint-plugin@5.59.1)(eslint-plugin-import@2.27.5)(eslint-plugin-n@15.7.0)(eslint-plugin-promise@6.1.1)(eslint@8.39.0)(typescript@5.0.4)
      eslint-plugin-import:
        specifier: ^2.27.5
        version: 2.27.5(@typescript-eslint/parser@5.59.1)(eslint@8.39.0)
      eslint-plugin-n:
        specifier: ^15.7.0
        version: 15.7.0(eslint@8.39.0)
      eslint-plugin-promise:
        specifier: ^6.1.1
        version: 6.1.1(eslint@8.39.0)
      prettier:
        specifier: ^2.8.7
        version: 2.8.8
      rollup:
        specifier: ^3.20.4
        version: 3.21.0
      typescript:
        specifier: ^5.0.4
        version: 5.0.4

  plugins/authenticator:
    dependencies:
      '@tauri-apps/api':
        specifier: ^1.2.0
        version: 1.2.0
    devDependencies:
      tslib:
        specifier: ^2.5.0
        version: 2.5.0

  plugins/autostart:
    dependencies:
      '@tauri-apps/api':
        specifier: ^1.2.0
        version: 1.2.0
    devDependencies:
      tslib:
        specifier: ^2.5.0
        version: 2.5.0

  plugins/cli:
    dependencies:
      '@tauri-apps/api':
        specifier: ^1.2.0
        version: 1.2.0
    devDependencies:
      tslib:
        specifier: ^2.4.1
        version: 2.4.1

  plugins/clipboard:
    dependencies:
      '@tauri-apps/api':
        specifier: ^1.2.0
        version: 1.2.0
    devDependencies:
      tslib:
        specifier: ^2.4.1
        version: 2.4.1

  plugins/dialog:
    dependencies:
      '@tauri-apps/api':
        specifier: ^1.2.0
        version: 1.2.0
    devDependencies:
      tslib:
        specifier: ^2.4.1
        version: 2.4.1

  plugins/dialog/examples/tauri-app:
    dependencies:
      tauri-plugin-dialog-api:
        specifier: link:../../
        version: link:../..
    devDependencies:
      '@sveltejs/vite-plugin-svelte':
        specifier: ^1.0.1
        version: 1.0.1(svelte@3.55.1)(vite@3.0.2)
      '@tauri-apps/cli':
        specifier: ^2.0.0-alpha.7
        version: 2.0.0-alpha.8
      internal-ip:
        specifier: ^7.0.0
        version: 7.0.0
      svelte:
        specifier: ^3.49.0
        version: 3.55.1
      vite:
        specifier: ^3.0.2
        version: 3.0.2

  plugins/fs:
    dependencies:
      '@tauri-apps/api':
        specifier: ^1.2.0
        version: 1.2.0
    devDependencies:
      tslib:
        specifier: ^2.4.1
        version: 2.4.1

  plugins/fs-watch:
    dependencies:
      '@tauri-apps/api':
        specifier: ^1.2.0
        version: 1.2.0
    devDependencies:
      tslib:
        specifier: ^2.5.0
        version: 2.5.0

  plugins/global-shortcut:
    dependencies:
      '@tauri-apps/api':
        specifier: ^1.2.0
        version: 1.2.0
    devDependencies:
      tslib:
        specifier: ^2.4.1
        version: 2.4.1

  plugins/http:
    dependencies:
      '@tauri-apps/api':
        specifier: ^1.2.0
        version: 1.2.0
    devDependencies:
      tslib:
<<<<<<< HEAD
        specifier: ^2.4.1
        version: 2.4.1
=======
        specifier: ^2.5.0
        version: 2.5.0
>>>>>>> 04278f1b

  plugins/log:
    dependencies:
      '@tauri-apps/api':
        specifier: ^1.2.0
        version: 1.2.0
    devDependencies:
      tslib:
        specifier: ^2.5.0
        version: 2.5.0

  plugins/notification:
    dependencies:
      '@tauri-apps/api':
        specifier: ^1.2.0
        version: 1.2.0
    devDependencies:
      tslib:
        specifier: ^2.4.1
        version: 2.4.1

  plugins/positioner:
    dependencies:
      '@tauri-apps/api':
        specifier: ^1.2.0
        version: 1.2.0
    devDependencies:
      tslib:
        specifier: ^2.5.0
        version: 2.5.0

  plugins/shell:
    dependencies:
      '@tauri-apps/api':
        specifier: ^1.2.0
        version: 1.2.0
    devDependencies:
      tslib:
        specifier: ^2.4.1
        version: 2.4.1

  plugins/single-instance/examples/vanilla:
    dependencies:
      '@tauri-apps/cli':
        specifier: ^2.0.0-alpha.8
        version: 2.0.0-alpha.8

  plugins/sql:
    dependencies:
      '@tauri-apps/api':
        specifier: ^1.2.0
        version: 1.2.0
    devDependencies:
      tslib:
        specifier: ^2.5.0
        version: 2.5.0

  plugins/store:
    dependencies:
      '@tauri-apps/api':
        specifier: ^1.2.0
        version: 1.2.0
    devDependencies:
      tslib:
        specifier: ^2.5.0
        version: 2.5.0

  plugins/stronghold:
    dependencies:
      '@tauri-apps/api':
        specifier: ^1.2.0
        version: 1.2.0
    devDependencies:
      tslib:
        specifier: ^2.5.0
        version: 2.5.0

  plugins/upload:
    dependencies:
      '@tauri-apps/api':
        specifier: ^1.2.0
        version: 1.2.0
    devDependencies:
      tslib:
        specifier: ^2.5.0
        version: 2.5.0

  plugins/websocket:
    dependencies:
      '@tauri-apps/api':
        specifier: ^1.2.0
        version: 1.2.0
    devDependencies:
      tslib:
        specifier: ^2.5.0
        version: 2.5.0

  plugins/websocket/examples/svelte-app:
    dependencies:
      '@tauri-apps/cli':
        specifier: ^2.0.0-alpha.8
        version: 2.0.0-alpha.8
      tauri-plugin-websocket-api:
        specifier: link:../../
        version: link:../..
    devDependencies:
      '@sveltejs/adapter-auto':
        specifier: ^2.0.0
        version: 2.0.1(@sveltejs/kit@1.15.8)
      '@sveltejs/kit':
        specifier: ^1.15.5
        version: 1.15.8(svelte@3.58.0)(vite@4.3.3)
      svelte:
        specifier: ^3.58.0
        version: 3.58.0
      svelte-check:
        specifier: ^3.2.0
        version: 3.2.0(svelte@3.58.0)
      tslib:
        specifier: ^2.5.0
        version: 2.5.0
      typescript:
        specifier: ^5.0.4
        version: 5.0.4
      vite:
        specifier: ^4.2.1
        version: 4.3.3

  plugins/window-state:
    dependencies:
      '@tauri-apps/api':
        specifier: ^1.2.0
        version: 1.2.0
    devDependencies:
      tslib:
        specifier: ^2.5.0
        version: 2.5.0

packages:

  /@esbuild/android-arm64@0.17.18:
    resolution: {integrity: sha512-/iq0aK0eeHgSC3z55ucMAHO05OIqmQehiGay8eP5l/5l+iEr4EIbh4/MI8xD9qRFjqzgkc0JkX0LculNC9mXBw==}
    engines: {node: '>=12'}
    cpu: [arm64]
    os: [android]
    requiresBuild: true
    dev: true
    optional: true

  /@esbuild/android-arm@0.17.18:
    resolution: {integrity: sha512-EmwL+vUBZJ7mhFCs5lA4ZimpUH3WMAoqvOIYhVQwdIgSpHC8ImHdsRyhHAVxpDYUSm0lWvd63z0XH1IlImS2Qw==}
    engines: {node: '>=12'}
    cpu: [arm]
    os: [android]
    requiresBuild: true
    dev: true
    optional: true

  /@esbuild/android-x64@0.17.18:
    resolution: {integrity: sha512-x+0efYNBF3NPW2Xc5bFOSFW7tTXdAcpfEg2nXmxegm4mJuVeS+i109m/7HMiOQ6M12aVGGFlqJX3RhNdYM2lWg==}
    engines: {node: '>=12'}
    cpu: [x64]
    os: [android]
    requiresBuild: true
    dev: true
    optional: true

  /@esbuild/darwin-arm64@0.17.18:
    resolution: {integrity: sha512-6tY+djEAdF48M1ONWnQb1C+6LiXrKjmqjzPNPWXhu/GzOHTHX2nh8Mo2ZAmBFg0kIodHhciEgUBtcYCAIjGbjQ==}
    engines: {node: '>=12'}
    cpu: [arm64]
    os: [darwin]
    requiresBuild: true
    dev: true
    optional: true

  /@esbuild/darwin-x64@0.17.18:
    resolution: {integrity: sha512-Qq84ykvLvya3dO49wVC9FFCNUfSrQJLbxhoQk/TE1r6MjHo3sFF2tlJCwMjhkBVq3/ahUisj7+EpRSz0/+8+9A==}
    engines: {node: '>=12'}
    cpu: [x64]
    os: [darwin]
    requiresBuild: true
    dev: true
    optional: true

  /@esbuild/freebsd-arm64@0.17.18:
    resolution: {integrity: sha512-fw/ZfxfAzuHfaQeMDhbzxp9mc+mHn1Y94VDHFHjGvt2Uxl10mT4CDavHm+/L9KG441t1QdABqkVYwakMUeyLRA==}
    engines: {node: '>=12'}
    cpu: [arm64]
    os: [freebsd]
    requiresBuild: true
    dev: true
    optional: true

  /@esbuild/freebsd-x64@0.17.18:
    resolution: {integrity: sha512-FQFbRtTaEi8ZBi/A6kxOC0V0E9B/97vPdYjY9NdawyLd4Qk5VD5g2pbWN2VR1c0xhzcJm74HWpObPszWC+qTew==}
    engines: {node: '>=12'}
    cpu: [x64]
    os: [freebsd]
    requiresBuild: true
    dev: true
    optional: true

  /@esbuild/linux-arm64@0.17.18:
    resolution: {integrity: sha512-R7pZvQZFOY2sxUG8P6A21eq6q+eBv7JPQYIybHVf1XkQYC+lT7nDBdC7wWKTrbvMXKRaGudp/dzZCwL/863mZQ==}
    engines: {node: '>=12'}
    cpu: [arm64]
    os: [linux]
    requiresBuild: true
    dev: true
    optional: true

  /@esbuild/linux-arm@0.17.18:
    resolution: {integrity: sha512-jW+UCM40LzHcouIaqv3e/oRs0JM76JfhHjCavPxMUti7VAPh8CaGSlS7cmyrdpzSk7A+8f0hiedHqr/LMnfijg==}
    engines: {node: '>=12'}
    cpu: [arm]
    os: [linux]
    requiresBuild: true
    dev: true
    optional: true

  /@esbuild/linux-ia32@0.17.18:
    resolution: {integrity: sha512-ygIMc3I7wxgXIxk6j3V00VlABIjq260i967Cp9BNAk5pOOpIXmd1RFQJQX9Io7KRsthDrQYrtcx7QCof4o3ZoQ==}
    engines: {node: '>=12'}
    cpu: [ia32]
    os: [linux]
    requiresBuild: true
    dev: true
    optional: true

  /@esbuild/linux-loong64@0.14.54:
    resolution: {integrity: sha512-bZBrLAIX1kpWelV0XemxBZllyRmM6vgFQQG2GdNb+r3Fkp0FOh1NJSvekXDs7jq70k4euu1cryLMfU+mTXlEpw==}
    engines: {node: '>=12'}
    cpu: [loong64]
    os: [linux]
    requiresBuild: true
    dev: true
    optional: true

  /@esbuild/linux-loong64@0.17.18:
    resolution: {integrity: sha512-bvPG+MyFs5ZlwYclCG1D744oHk1Pv7j8psF5TfYx7otCVmcJsEXgFEhQkbhNW8otDHL1a2KDINW20cfCgnzgMQ==}
    engines: {node: '>=12'}
    cpu: [loong64]
    os: [linux]
    requiresBuild: true
    dev: true
    optional: true

  /@esbuild/linux-mips64el@0.17.18:
    resolution: {integrity: sha512-oVqckATOAGuiUOa6wr8TXaVPSa+6IwVJrGidmNZS1cZVx0HqkTMkqFGD2HIx9H1RvOwFeWYdaYbdY6B89KUMxA==}
    engines: {node: '>=12'}
    cpu: [mips64el]
    os: [linux]
    requiresBuild: true
    dev: true
    optional: true

  /@esbuild/linux-ppc64@0.17.18:
    resolution: {integrity: sha512-3dLlQO+b/LnQNxgH4l9rqa2/IwRJVN9u/bK63FhOPB4xqiRqlQAU0qDU3JJuf0BmaH0yytTBdoSBHrb2jqc5qQ==}
    engines: {node: '>=12'}
    cpu: [ppc64]
    os: [linux]
    requiresBuild: true
    dev: true
    optional: true

  /@esbuild/linux-riscv64@0.17.18:
    resolution: {integrity: sha512-/x7leOyDPjZV3TcsdfrSI107zItVnsX1q2nho7hbbQoKnmoeUWjs+08rKKt4AUXju7+3aRZSsKrJtaRmsdL1xA==}
    engines: {node: '>=12'}
    cpu: [riscv64]
    os: [linux]
    requiresBuild: true
    dev: true
    optional: true

  /@esbuild/linux-s390x@0.17.18:
    resolution: {integrity: sha512-cX0I8Q9xQkL/6F5zWdYmVf5JSQt+ZfZD2bJudZrWD+4mnUvoZ3TDDXtDX2mUaq6upMFv9FlfIh4Gfun0tbGzuw==}
    engines: {node: '>=12'}
    cpu: [s390x]
    os: [linux]
    requiresBuild: true
    dev: true
    optional: true

  /@esbuild/linux-x64@0.17.18:
    resolution: {integrity: sha512-66RmRsPlYy4jFl0vG80GcNRdirx4nVWAzJmXkevgphP1qf4dsLQCpSKGM3DUQCojwU1hnepI63gNZdrr02wHUA==}
    engines: {node: '>=12'}
    cpu: [x64]
    os: [linux]
    requiresBuild: true
    dev: true
    optional: true

  /@esbuild/netbsd-x64@0.17.18:
    resolution: {integrity: sha512-95IRY7mI2yrkLlTLb1gpDxdC5WLC5mZDi+kA9dmM5XAGxCME0F8i4bYH4jZreaJ6lIZ0B8hTrweqG1fUyW7jbg==}
    engines: {node: '>=12'}
    cpu: [x64]
    os: [netbsd]
    requiresBuild: true
    dev: true
    optional: true

  /@esbuild/openbsd-x64@0.17.18:
    resolution: {integrity: sha512-WevVOgcng+8hSZ4Q3BKL3n1xTv5H6Nb53cBrtzzEjDbbnOmucEVcZeGCsCOi9bAOcDYEeBZbD2SJNBxlfP3qiA==}
    engines: {node: '>=12'}
    cpu: [x64]
    os: [openbsd]
    requiresBuild: true
    dev: true
    optional: true

  /@esbuild/sunos-x64@0.17.18:
    resolution: {integrity: sha512-Rzf4QfQagnwhQXVBS3BYUlxmEbcV7MY+BH5vfDZekU5eYpcffHSyjU8T0xucKVuOcdCsMo+Ur5wmgQJH2GfNrg==}
    engines: {node: '>=12'}
    cpu: [x64]
    os: [sunos]
    requiresBuild: true
    dev: true
    optional: true

  /@esbuild/win32-arm64@0.17.18:
    resolution: {integrity: sha512-Kb3Ko/KKaWhjeAm2YoT/cNZaHaD1Yk/pa3FTsmqo9uFh1D1Rfco7BBLIPdDOozrObj2sahslFuAQGvWbgWldAg==}
    engines: {node: '>=12'}
    cpu: [arm64]
    os: [win32]
    requiresBuild: true
    dev: true
    optional: true

  /@esbuild/win32-ia32@0.17.18:
    resolution: {integrity: sha512-0/xUMIdkVHwkvxfbd5+lfG7mHOf2FRrxNbPiKWg9C4fFrB8H0guClmaM3BFiRUYrznVoyxTIyC/Ou2B7QQSwmw==}
    engines: {node: '>=12'}
    cpu: [ia32]
    os: [win32]
    requiresBuild: true
    dev: true
    optional: true

  /@esbuild/win32-x64@0.17.18:
    resolution: {integrity: sha512-qU25Ma1I3NqTSHJUOKi9sAH1/Mzuvlke0ioMJRthLXKm7JiSKVwFghlGbDLOO2sARECGhja4xYfRAZNPAkooYg==}
    engines: {node: '>=12'}
    cpu: [x64]
    os: [win32]
    requiresBuild: true
    dev: true
    optional: true

  /@eslint-community/eslint-utils@4.4.0(eslint@8.39.0):
    resolution: {integrity: sha512-1/sA4dwrzBAyeUoQ6oxahHKmrZvsnLCg4RfxW3ZFGGmQkSNQPFNLV9CUEFQP1x9EYXHTo5p6xdhZM1Ne9p/AfA==}
    engines: {node: ^12.22.0 || ^14.17.0 || >=16.0.0}
    peerDependencies:
      eslint: ^6.0.0 || ^7.0.0 || >=8.0.0
    dependencies:
      eslint: 8.39.0
      eslint-visitor-keys: 3.4.0
    dev: true

  /@eslint-community/regexpp@4.5.0:
    resolution: {integrity: sha512-vITaYzIcNmjn5tF5uxcZ/ft7/RXGrMUIS9HalWckEOF6ESiwXKoMzAQf2UW0aVd6rnOeExTJVd5hmWXucBKGXQ==}
    engines: {node: ^12.0.0 || ^14.0.0 || >=16.0.0}
    dev: true

  /@eslint/eslintrc@2.0.2:
    resolution: {integrity: sha512-3W4f5tDUra+pA+FzgugqL2pRimUTDJWKr7BINqOpkZrC0uYI0NIc0/JFgBROCU07HR6GieA5m3/rsPIhDmCXTQ==}
    engines: {node: ^12.22.0 || ^14.17.0 || >=16.0.0}
    dependencies:
      ajv: 6.12.6
      debug: 4.3.4
      espree: 9.5.1
      globals: 13.19.0
      ignore: 5.2.1
      import-fresh: 3.3.0
      js-yaml: 4.1.0
      minimatch: 3.1.2
      strip-json-comments: 3.1.1
    transitivePeerDependencies:
      - supports-color
    dev: true

  /@eslint/js@8.39.0:
    resolution: {integrity: sha512-kf9RB0Fg7NZfap83B3QOqOGg9QmD9yBudqQXzzOtn3i4y7ZUXe5ONeW34Gwi+TxhH4mvj72R1Zc300KUMa9Bng==}
    engines: {node: ^12.22.0 || ^14.17.0 || >=16.0.0}
    dev: true

  /@humanwhocodes/config-array@0.11.8:
    resolution: {integrity: sha512-UybHIJzJnR5Qc/MsD9Kr+RpO2h+/P1GhOwdiLPXK5TWk5sgTdu88bTD9UP+CKbPPh5Rni1u0GjAdYQLemG8g+g==}
    engines: {node: '>=10.10.0'}
    dependencies:
      '@humanwhocodes/object-schema': 1.2.1
      debug: 4.3.4
      minimatch: 3.1.2
    transitivePeerDependencies:
      - supports-color
    dev: true

  /@humanwhocodes/module-importer@1.0.1:
    resolution: {integrity: sha512-bxveV4V8v5Yb4ncFTT3rPSgZBOpCkjfK0y4oVVVJwIuDVBRMDXrPyXRL988i5ap9m9bnyEEjWfm5WkBmtffLfA==}
    engines: {node: '>=12.22'}
    dev: true

  /@humanwhocodes/object-schema@1.2.1:
    resolution: {integrity: sha512-ZnQMnLV4e7hDlUvw8H+U8ASL02SS2Gn6+9Ac3wGGLIe7+je2AeAOxPY+izIPJDfFDb7eDjev0Us8MO1iFRN8hA==}
    dev: true

  /@jridgewell/gen-mapping@0.3.2:
    resolution: {integrity: sha512-mh65xKQAzI6iBcFzwv28KVWSmCkdRBWoOh+bYQGW3+6OZvbbN3TqMGo5hqYxQniRcH9F2VZIoJCm4pa3BPDK/A==}
    engines: {node: '>=6.0.0'}
    dependencies:
      '@jridgewell/set-array': 1.1.2
      '@jridgewell/sourcemap-codec': 1.4.14
      '@jridgewell/trace-mapping': 0.3.17
    dev: true

  /@jridgewell/resolve-uri@3.1.0:
    resolution: {integrity: sha512-F2msla3tad+Mfht5cJq7LSXcdudKTWCVYUgw6pLFOOHSTtZlj6SWNYAp+AhuqLmWdBO2X5hPrLcu8cVP8fy28w==}
    engines: {node: '>=6.0.0'}
    dev: true

  /@jridgewell/set-array@1.1.2:
    resolution: {integrity: sha512-xnkseuNADM0gt2bs+BvhO0p78Mk762YnZdsuzFV018NoG1Sj1SCQvpSqa7XUaTam5vAGasABV9qXASMKnFMwMw==}
    engines: {node: '>=6.0.0'}
    dev: true

  /@jridgewell/source-map@0.3.2:
    resolution: {integrity: sha512-m7O9o2uR8k2ObDysZYzdfhb08VuEml5oWGiosa1VdaPZ/A6QyPkAJuwN0Q1lhULOf6B7MtQmHENS743hWtCrgw==}
    dependencies:
      '@jridgewell/gen-mapping': 0.3.2
      '@jridgewell/trace-mapping': 0.3.17
    dev: true

  /@jridgewell/sourcemap-codec@1.4.14:
    resolution: {integrity: sha512-XPSJHWmi394fuUuzDnGz1wiKqWfo1yXecHQMRf2l6hztTO+nPru658AyDngaBe7isIxEkRsPR3FZh+s7iVa4Uw==}
    dev: true

  /@jridgewell/trace-mapping@0.3.17:
    resolution: {integrity: sha512-MCNzAp77qzKca9+W/+I0+sEpaUnZoeasnghNeVc41VZCEKaCH73Vq3BZZ/SzWIgrqE4H4ceI+p+b6C0mHf9T4g==}
    dependencies:
      '@jridgewell/resolve-uri': 3.1.0
      '@jridgewell/sourcemap-codec': 1.4.14
    dev: true

  /@nodelib/fs.scandir@2.1.5:
    resolution: {integrity: sha512-vq24Bq3ym5HEQm2NKCr3yXDwjc7vTsEThRDnkp2DK9p1uqLR+DHurm/NOTo0KG7HYHU7eppKZj3MyqYuMBf62g==}
    engines: {node: '>= 8'}
    dependencies:
      '@nodelib/fs.stat': 2.0.5
      run-parallel: 1.2.0
    dev: true

  /@nodelib/fs.stat@2.0.5:
    resolution: {integrity: sha512-RkhPPp2zrqDAQA/2jNhnztcPAlv64XdhIp7a7454A5ovI7Bukxgt7MX7udwAu3zg1DcpPU0rz3VV1SeaqvY4+A==}
    engines: {node: '>= 8'}
    dev: true

  /@nodelib/fs.walk@1.2.8:
    resolution: {integrity: sha512-oGB+UxlgWcgQkgwo8GcEGwemoTFt3FIO9ababBmaGwXIoBKZ+GTy0pP185beGg7Llih/NSHSV2XAs1lnznocSg==}
    engines: {node: '>= 8'}
    dependencies:
      '@nodelib/fs.scandir': 2.1.5
      fastq: 1.14.0
    dev: true

  /@polka/url@1.0.0-next.21:
    resolution: {integrity: sha512-a5Sab1C4/icpTZVzZc5Ghpz88yQtGOyNqYXcZgOssB2uuAr+wF/MvN6bgtW32q7HHrvBki+BsZ0OuNv6EV3K9g==}
    dev: true

  /@rollup/plugin-node-resolve@15.0.2(rollup@3.21.0):
    resolution: {integrity: sha512-Y35fRGUjC3FaurG722uhUuG8YHOJRJQbI6/CkbRkdPotSpDj9NtIN85z1zrcyDcCQIW4qp5mgG72U+gJ0TAFEg==}
    engines: {node: '>=14.0.0'}
    peerDependencies:
      rollup: ^2.78.0||^3.0.0
    peerDependenciesMeta:
      rollup:
        optional: true
    dependencies:
      '@rollup/pluginutils': 5.0.2(rollup@3.21.0)
      '@types/resolve': 1.20.2
      deepmerge: 4.2.2
      is-builtin-module: 3.2.1
      is-module: 1.0.0
      resolve: 1.22.1
      rollup: 3.21.0
    dev: true

  /@rollup/plugin-terser@0.4.1(rollup@3.21.0):
    resolution: {integrity: sha512-aKS32sw5a7hy+fEXVy+5T95aDIwjpGHCTv833HXVtyKMDoVS7pBr5K3L9hEQoNqbJFjfANPrNpIXlTQ7is00eA==}
    engines: {node: '>=14.0.0'}
    peerDependencies:
      rollup: ^2.x || ^3.x
    peerDependenciesMeta:
      rollup:
        optional: true
    dependencies:
      rollup: 3.21.0
      serialize-javascript: 6.0.0
      smob: 0.0.6
      terser: 5.16.1
    dev: true

  /@rollup/plugin-typescript@11.1.0(rollup@3.21.0)(typescript@5.0.4):
    resolution: {integrity: sha512-86flrfE+bSHB69znnTV6kVjkncs2LBMhcTCyxWgRxLyfXfQrxg4UwlAqENnjrrxnSNS/XKCDJCl8EkdFJVHOxw==}
    engines: {node: '>=14.0.0'}
    peerDependencies:
      rollup: ^2.14.0||^3.0.0
      tslib: '*'
      typescript: '>=3.7.0'
    peerDependenciesMeta:
      rollup:
        optional: true
      tslib:
        optional: true
    dependencies:
      '@rollup/pluginutils': 5.0.2(rollup@3.21.0)
      resolve: 1.22.1
      rollup: 3.21.0
      typescript: 5.0.4
    dev: true

  /@rollup/pluginutils@4.2.1:
    resolution: {integrity: sha512-iKnFXr7NkdZAIHiIWE+BX5ULi/ucVFYWD6TbAV+rZctiRTY2PL6tsIKhoIOaoskiWAkgu+VsbXgUVDNLHf+InQ==}
    engines: {node: '>= 8.0.0'}
    dependencies:
      estree-walker: 2.0.2
      picomatch: 2.3.1
    dev: true

  /@rollup/pluginutils@5.0.2(rollup@3.21.0):
    resolution: {integrity: sha512-pTd9rIsP92h+B6wWwFbW8RkZv4hiR/xKsqre4SIuAOaOEQRxi0lqLke9k2/7WegC85GgUs9pjmOjCUi3In4vwA==}
    engines: {node: '>=14.0.0'}
    peerDependencies:
      rollup: ^1.20.0||^2.0.0||^3.0.0
    peerDependenciesMeta:
      rollup:
        optional: true
    dependencies:
      '@types/estree': 1.0.0
      estree-walker: 2.0.2
      picomatch: 2.3.1
      rollup: 3.21.0
    dev: true

  /@sveltejs/adapter-auto@2.0.1(@sveltejs/kit@1.15.8):
    resolution: {integrity: sha512-anxxYMcQy7HWSKxN4YNaVcgNzCHtNFwygq72EA1Xv7c+5gSECOJ1ez1PYoLciPiFa7A3XBvMDQXUFJ2eqLDtAA==}
    peerDependencies:
      '@sveltejs/kit': ^1.0.0
    dependencies:
      '@sveltejs/kit': 1.15.8(svelte@3.58.0)(vite@4.3.3)
      import-meta-resolve: 3.0.0
    dev: true

  /@sveltejs/kit@1.15.8(svelte@3.58.0)(vite@4.3.3):
    resolution: {integrity: sha512-xPIF3UbFEA5BBZWFTGGUtSZ0O3DAtmzIp/yZZVdLIfzZ9+geKG3iGSVFnOUdYstjU7JcvJg12UC5MD5xoED59A==}
    engines: {node: ^16.14 || >=18}
    hasBin: true
    requiresBuild: true
    peerDependencies:
      svelte: ^3.54.0
      vite: ^4.0.0
    dependencies:
      '@sveltejs/vite-plugin-svelte': 2.1.1(svelte@3.58.0)(vite@4.3.3)
      '@types/cookie': 0.5.1
      cookie: 0.5.0
      devalue: 4.3.0
      esm-env: 1.0.0
      kleur: 4.1.5
      magic-string: 0.30.0
      mime: 3.0.0
      sade: 1.8.1
      set-cookie-parser: 2.5.1
      sirv: 2.0.2
      svelte: 3.58.0
      tiny-glob: 0.2.9
      undici: 5.22.0
      vite: 4.3.3
    transitivePeerDependencies:
      - supports-color
    dev: true

  /@sveltejs/vite-plugin-svelte@1.0.1(svelte@3.55.1)(vite@3.0.2):
    resolution: {integrity: sha512-PorCgUounn0VXcpeJu+hOweZODKmGuLHsLomwqSj+p26IwjjGffmYQfVHtiTWq+NqaUuuHWWG7vPge6UFw4Aeg==}
    engines: {node: ^14.18.0 || >= 16}
    peerDependencies:
      diff-match-patch: ^1.0.5
      svelte: ^3.44.0
      vite: ^3.0.0
    peerDependenciesMeta:
      diff-match-patch:
        optional: true
    dependencies:
      '@rollup/pluginutils': 4.2.1
      debug: 4.3.4
      deepmerge: 4.2.2
      kleur: 4.1.5
      magic-string: 0.26.7
      svelte: 3.55.1
      svelte-hmr: 0.14.12(svelte@3.55.1)
      vite: 3.0.2
    transitivePeerDependencies:
      - supports-color
    dev: true

  /@sveltejs/vite-plugin-svelte@2.1.1(svelte@3.58.0)(vite@4.3.3):
    resolution: {integrity: sha512-7YeBDt4us0FiIMNsVXxyaP4Hwyn2/v9x3oqStkHU3ZdIc5O22pGwUwH33wUqYo+7Itdmo8zxJ45Qvfm3H7UUjQ==}
    engines: {node: ^14.18.0 || >= 16}
    peerDependencies:
      svelte: ^3.54.0
      vite: ^4.0.0
    dependencies:
      debug: 4.3.4
      deepmerge: 4.3.1
      kleur: 4.1.5
      magic-string: 0.30.0
      svelte: 3.58.0
      svelte-hmr: 0.15.1(svelte@3.58.0)
      vite: 4.3.3
      vitefu: 0.2.4(vite@4.3.3)
    transitivePeerDependencies:
      - supports-color
    dev: true

  /@tauri-apps/api@1.2.0:
    resolution: {integrity: sha512-lsI54KI6HGf7VImuf/T9pnoejfgkNoXveP14pVV7XarrQ46rOejIVJLFqHI9sRReJMGdh2YuCoI3cc/yCWCsrw==}
    engines: {node: '>= 14.6.0', npm: '>= 6.6.0', yarn: '>= 1.19.1'}
    dev: false

  /@tauri-apps/cli-darwin-arm64@2.0.0-alpha.8:
    resolution: {integrity: sha512-ZF9nkkYCDiAEKZFwjEbuqTcFVp+DBgem3edKjsZDYPQpWg0VcZOSYr0o3/RPC81T1/FAy1lq478mkcMe0efvEw==}
    engines: {node: '>= 10'}
    cpu: [arm64]
    os: [darwin]
    requiresBuild: true
    optional: true

  /@tauri-apps/cli-darwin-x64@2.0.0-alpha.8:
    resolution: {integrity: sha512-N5V+tbP3qeAoXrrTZXvaLIeEWKCq11tqXoNFTkIZNGNC5yQdNpZSX0LqFqzmxVR1SHiOymebvcUlx+ADIpuXGw==}
    engines: {node: '>= 10'}
    cpu: [x64]
    os: [darwin]
    requiresBuild: true
    optional: true

  /@tauri-apps/cli-linux-arm-gnueabihf@2.0.0-alpha.8:
    resolution: {integrity: sha512-7LHfZA99ncMDUO/wCGMtrqmDHt1uEKZiNmuzPljWLUwVvbAn0pNWNygnvPNVLEOyav5NnZSGPqT1Zmn+L6Fpyg==}
    engines: {node: '>= 10'}
    cpu: [arm]
    os: [linux]
    requiresBuild: true
    optional: true

  /@tauri-apps/cli-linux-arm64-gnu@2.0.0-alpha.8:
    resolution: {integrity: sha512-imq2MdhWdREvL2sqbU26mzH9sgSvfNWP0uvCPvPxUhK157xqdtGw+Gqm00hwnhTuT5bOFlsUNfnG2U19k1qMpA==}
    engines: {node: '>= 10'}
    cpu: [arm64]
    os: [linux]
    requiresBuild: true
    optional: true

  /@tauri-apps/cli-linux-arm64-musl@2.0.0-alpha.8:
    resolution: {integrity: sha512-7hXEyvCosBHIN6ahkbFOI5JoyWZAulc0sYd3hWh9V/MBfU+LlPiapsJi6fdde0zew5nnzwcCtfEKkoR737tAig==}
    engines: {node: '>= 10'}
    cpu: [arm64]
    os: [linux]
    requiresBuild: true
    optional: true

  /@tauri-apps/cli-linux-x64-gnu@2.0.0-alpha.8:
    resolution: {integrity: sha512-S9T/trKpXcLc7hVIv7xFrRBlaivHD/HLUz0nYAkI2izNGFmbP3QpkqQDdwpWN/fxneodNgI2/mDFC3NULClj+A==}
    engines: {node: '>= 10'}
    cpu: [x64]
    os: [linux]
    requiresBuild: true
    optional: true

  /@tauri-apps/cli-linux-x64-musl@2.0.0-alpha.8:
    resolution: {integrity: sha512-90mx6vSFNBbctaPaKhkH+um51gOoRJwLFOadOkklHS5Q6S6GjtSa1lmBEFyKUTAfFPtmiacuNYtoKx7nqm+z1Q==}
    engines: {node: '>= 10'}
    cpu: [x64]
    os: [linux]
    requiresBuild: true
    optional: true

  /@tauri-apps/cli-win32-ia32-msvc@2.0.0-alpha.8:
    resolution: {integrity: sha512-VAMsLJYfp6iVI7oJ+uIkfe8DKPRMtWDiSEkfFqvDyFX0WMTQl23B0AzYyapVwZc+WkTkLuoMLpIWMQCgAoQWfQ==}
    engines: {node: '>= 10'}
    cpu: [ia32]
    os: [win32]
    requiresBuild: true
    optional: true

  /@tauri-apps/cli-win32-x64-msvc@2.0.0-alpha.8:
    resolution: {integrity: sha512-zvWd13hRfRM0AEJJZ4t4CeB/cyru8hvbB6c+sxYDS9GPRWfHSH5dIeKoHhnMwP5fEOPZLN7VaeEP6tC88trD6g==}
    engines: {node: '>= 10'}
    cpu: [x64]
    os: [win32]
    requiresBuild: true
    optional: true

  /@tauri-apps/cli@2.0.0-alpha.8:
    resolution: {integrity: sha512-cXt6pxh7oiV8Htz7eTPor7if4aN9f9emn10+5h2Y82YzST7I7wKXsrjuk0HIyzUiqiQjUgl3iT9gh791zgtI3w==}
    engines: {node: '>= 10'}
    hasBin: true
    optionalDependencies:
      '@tauri-apps/cli-darwin-arm64': 2.0.0-alpha.8
      '@tauri-apps/cli-darwin-x64': 2.0.0-alpha.8
      '@tauri-apps/cli-linux-arm-gnueabihf': 2.0.0-alpha.8
      '@tauri-apps/cli-linux-arm64-gnu': 2.0.0-alpha.8
      '@tauri-apps/cli-linux-arm64-musl': 2.0.0-alpha.8
      '@tauri-apps/cli-linux-x64-gnu': 2.0.0-alpha.8
      '@tauri-apps/cli-linux-x64-musl': 2.0.0-alpha.8
      '@tauri-apps/cli-win32-ia32-msvc': 2.0.0-alpha.8
      '@tauri-apps/cli-win32-x64-msvc': 2.0.0-alpha.8

  /@types/cookie@0.5.1:
    resolution: {integrity: sha512-COUnqfB2+ckwXXSFInsFdOAWQzCCx+a5hq2ruyj+Vjund94RJQd4LG2u9hnvJrTgunKAaax7ancBYlDrNYxA0g==}
    dev: true

  /@types/estree@1.0.0:
    resolution: {integrity: sha512-WulqXMDUTYAXCjZnk6JtIHPigp55cVtDgDrO2gHRwhyJto21+1zbVCtOYB2L1F9w4qCQ0rOGWBnBe0FNTiEJIQ==}
    dev: true

  /@types/json-schema@7.0.11:
    resolution: {integrity: sha512-wOuvG1SN4Us4rez+tylwwwCV1psiNVOkJeM3AUWUNWg/jDQY2+HE/444y5gc+jBmRqASOm2Oeh5c1axHobwRKQ==}
    dev: true

  /@types/json5@0.0.29:
    resolution: {integrity: sha512-dRLjCWHYg4oaA77cxO64oO+7JwCwnIzkZPdrrC71jQmQtlhM556pwKo5bUzqvZndkVbeFLIIi+9TC40JNF5hNQ==}
    dev: true

  /@types/pug@2.0.6:
    resolution: {integrity: sha512-SnHmG9wN1UVmagJOnyo/qkk0Z7gejYxOYYmaAwr5u2yFYfsupN3sg10kyzN8Hep/2zbHxCnsumxOoRIRMBwKCg==}
    dev: true

  /@types/resolve@1.20.2:
    resolution: {integrity: sha512-60BCwRFOZCQhDncwQdxxeOEEkbc5dIMccYLwbxsS4TUNeVECQ/pBJ0j09mrHOl/JJvpRPGwO9SvE4nR2Nb/a4Q==}
    dev: true

  /@types/semver@7.3.13:
    resolution: {integrity: sha512-21cFJr9z3g5dW8B0CVI9g2O9beqaThGQ6ZFBqHfwhzLDKUxaqTIy3vnfah/UPkfOiF2pLq+tGz+W8RyCskuslw==}
    dev: true

  /@typescript-eslint/eslint-plugin@5.59.1(@typescript-eslint/parser@5.59.1)(eslint@8.39.0)(typescript@5.0.4):
    resolution: {integrity: sha512-AVi0uazY5quFB9hlp2Xv+ogpfpk77xzsgsIEWyVS7uK/c7MZ5tw7ZPbapa0SbfkqE0fsAMkz5UwtgMLVk2BQAg==}
    engines: {node: ^12.22.0 || ^14.17.0 || >=16.0.0}
    peerDependencies:
      '@typescript-eslint/parser': ^5.0.0
      eslint: ^6.0.0 || ^7.0.0 || ^8.0.0
      typescript: '*'
    peerDependenciesMeta:
      typescript:
        optional: true
    dependencies:
      '@eslint-community/regexpp': 4.5.0
      '@typescript-eslint/parser': 5.59.1(eslint@8.39.0)(typescript@5.0.4)
      '@typescript-eslint/scope-manager': 5.59.1
      '@typescript-eslint/type-utils': 5.59.1(eslint@8.39.0)(typescript@5.0.4)
      '@typescript-eslint/utils': 5.59.1(eslint@8.39.0)(typescript@5.0.4)
      debug: 4.3.4
      eslint: 8.39.0
      grapheme-splitter: 1.0.4
      ignore: 5.2.1
      natural-compare-lite: 1.4.0
      semver: 7.3.8
      tsutils: 3.21.0(typescript@5.0.4)
      typescript: 5.0.4
    transitivePeerDependencies:
      - supports-color
    dev: true

  /@typescript-eslint/parser@5.59.1(eslint@8.39.0)(typescript@5.0.4):
    resolution: {integrity: sha512-nzjFAN8WEu6yPRDizIFyzAfgK7nybPodMNFGNH0M9tei2gYnYszRDqVA0xlnRjkl7Hkx2vYrEdb6fP2a21cG1g==}
    engines: {node: ^12.22.0 || ^14.17.0 || >=16.0.0}
    peerDependencies:
      eslint: ^6.0.0 || ^7.0.0 || ^8.0.0
      typescript: '*'
    peerDependenciesMeta:
      typescript:
        optional: true
    dependencies:
      '@typescript-eslint/scope-manager': 5.59.1
      '@typescript-eslint/types': 5.59.1
      '@typescript-eslint/typescript-estree': 5.59.1(typescript@5.0.4)
      debug: 4.3.4
      eslint: 8.39.0
      typescript: 5.0.4
    transitivePeerDependencies:
      - supports-color
    dev: true

  /@typescript-eslint/scope-manager@5.59.1:
    resolution: {integrity: sha512-mau0waO5frJctPuAzcxiNWqJR5Z8V0190FTSqRw1Q4Euop6+zTwHAf8YIXNwDOT29tyUDrQ65jSg9aTU/H0omA==}
    engines: {node: ^12.22.0 || ^14.17.0 || >=16.0.0}
    dependencies:
      '@typescript-eslint/types': 5.59.1
      '@typescript-eslint/visitor-keys': 5.59.1
    dev: true

  /@typescript-eslint/type-utils@5.59.1(eslint@8.39.0)(typescript@5.0.4):
    resolution: {integrity: sha512-ZMWQ+Oh82jWqWzvM3xU+9y5U7MEMVv6GLioM3R5NJk6uvP47kZ7YvlgSHJ7ERD6bOY7Q4uxWm25c76HKEwIjZw==}
    engines: {node: ^12.22.0 || ^14.17.0 || >=16.0.0}
    peerDependencies:
      eslint: '*'
      typescript: '*'
    peerDependenciesMeta:
      typescript:
        optional: true
    dependencies:
      '@typescript-eslint/typescript-estree': 5.59.1(typescript@5.0.4)
      '@typescript-eslint/utils': 5.59.1(eslint@8.39.0)(typescript@5.0.4)
      debug: 4.3.4
      eslint: 8.39.0
      tsutils: 3.21.0(typescript@5.0.4)
      typescript: 5.0.4
    transitivePeerDependencies:
      - supports-color
    dev: true

  /@typescript-eslint/types@5.59.1:
    resolution: {integrity: sha512-dg0ICB+RZwHlysIy/Dh1SP+gnXNzwd/KS0JprD3Lmgmdq+dJAJnUPe1gNG34p0U19HvRlGX733d/KqscrGC1Pg==}
    engines: {node: ^12.22.0 || ^14.17.0 || >=16.0.0}
    dev: true

  /@typescript-eslint/typescript-estree@5.59.1(typescript@5.0.4):
    resolution: {integrity: sha512-lYLBBOCsFltFy7XVqzX0Ju+Lh3WPIAWxYpmH/Q7ZoqzbscLiCW00LeYCdsUnnfnj29/s1WovXKh2gwCoinHNGA==}
    engines: {node: ^12.22.0 || ^14.17.0 || >=16.0.0}
    peerDependencies:
      typescript: '*'
    peerDependenciesMeta:
      typescript:
        optional: true
    dependencies:
      '@typescript-eslint/types': 5.59.1
      '@typescript-eslint/visitor-keys': 5.59.1
      debug: 4.3.4
      globby: 11.1.0
      is-glob: 4.0.3
      semver: 7.3.8
      tsutils: 3.21.0(typescript@5.0.4)
      typescript: 5.0.4
    transitivePeerDependencies:
      - supports-color
    dev: true

  /@typescript-eslint/utils@5.59.1(eslint@8.39.0)(typescript@5.0.4):
    resolution: {integrity: sha512-MkTe7FE+K1/GxZkP5gRj3rCztg45bEhsd8HYjczBuYm+qFHP5vtZmjx3B0yUCDotceQ4sHgTyz60Ycl225njmA==}
    engines: {node: ^12.22.0 || ^14.17.0 || >=16.0.0}
    peerDependencies:
      eslint: ^6.0.0 || ^7.0.0 || ^8.0.0
    dependencies:
      '@eslint-community/eslint-utils': 4.4.0(eslint@8.39.0)
      '@types/json-schema': 7.0.11
      '@types/semver': 7.3.13
      '@typescript-eslint/scope-manager': 5.59.1
      '@typescript-eslint/types': 5.59.1
      '@typescript-eslint/typescript-estree': 5.59.1(typescript@5.0.4)
      eslint: 8.39.0
      eslint-scope: 5.1.1
      semver: 7.3.8
    transitivePeerDependencies:
      - supports-color
      - typescript
    dev: true

  /@typescript-eslint/visitor-keys@5.59.1:
    resolution: {integrity: sha512-6waEYwBTCWryx0VJmP7JaM4FpipLsFl9CvYf2foAE8Qh/Y0s+bxWysciwOs0LTBED4JCaNxTZ5rGadB14M6dwA==}
    engines: {node: ^12.22.0 || ^14.17.0 || >=16.0.0}
    dependencies:
      '@typescript-eslint/types': 5.59.1
      eslint-visitor-keys: 3.4.0
    dev: true

  /acorn-jsx@5.3.2(acorn@8.8.1):
    resolution: {integrity: sha512-rq9s+JNhf0IChjtDXxllJ7g41oZk5SlXtp0LHwyA5cejwn7vKmKp4pPri6YEePv2PU65sAsegbXtIinmDFDXgQ==}
    peerDependencies:
      acorn: ^6.0.0 || ^7.0.0 || ^8.0.0
    dependencies:
      acorn: 8.8.1
    dev: true

  /acorn@8.8.1:
    resolution: {integrity: sha512-7zFpHzhnqYKrkYdUjF1HI1bzd0VygEGX8lFk4k5zVMqHEoES+P+7TKI+EvLO9WVMJ8eekdO0aDEK044xTXwPPA==}
    engines: {node: '>=0.4.0'}
    hasBin: true
    dev: true

  /ajv@6.12.6:
    resolution: {integrity: sha512-j3fVLgvTo527anyYyJOGTYJbG+vnnQYvE0m5mmkc1TK+nxAppkCLMIL0aZ4dblVCNoGShhm+kzE4ZUykBoMg4g==}
    dependencies:
      fast-deep-equal: 3.1.3
      fast-json-stable-stringify: 2.1.0
      json-schema-traverse: 0.4.1
      uri-js: 4.4.1
    dev: true

  /ansi-regex@5.0.1:
    resolution: {integrity: sha512-quJQXlTSUGL2LH9SUXo8VwsY4soanhgo6LNSm84E1LBcE8s3O0wpdiRzyR9z/ZZJMlMWv37qOOb9pdJlMUEKFQ==}
    engines: {node: '>=8'}
    dev: true

  /ansi-styles@4.3.0:
    resolution: {integrity: sha512-zbB9rCJAT1rbjiVDb2hqKFHNYLxgtk8NURxZ3IZwD3F6NtxbXZQCnnSi1Lkx+IDohdPlFp222wVALIheZJQSEg==}
    engines: {node: '>=8'}
    dependencies:
      color-convert: 2.0.1
    dev: true

  /anymatch@3.1.3:
    resolution: {integrity: sha512-KMReFUr0B4t+D+OBkjR3KYqvocp2XaSzO55UcB6mgQMd3KbcE+mWTyvVV7D/zsdEbNnV6acZUutkiHQXvTr1Rw==}
    engines: {node: '>= 8'}
    dependencies:
      normalize-path: 3.0.0
      picomatch: 2.3.1
    dev: true

  /argparse@2.0.1:
    resolution: {integrity: sha512-8+9WqebbFzpX9OR+Wa6O29asIogeRMzcGtAINdpMHHyAg10f05aSFVBbcEqGf/PXw1EjAZ+q2/bEBg3DvurK3Q==}
    dev: true

  /array-includes@3.1.6:
    resolution: {integrity: sha512-sgTbLvL6cNnw24FnbaDyjmvddQ2ML8arZsgaJhoABMoplz/4QRhtrYS+alr1BUM1Bwp6dhx8vVCBSLG+StwOFw==}
    engines: {node: '>= 0.4'}
    dependencies:
      call-bind: 1.0.2
      define-properties: 1.1.4
      es-abstract: 1.20.5
      get-intrinsic: 1.1.3
      is-string: 1.0.7
    dev: true

  /array-union@2.1.0:
    resolution: {integrity: sha512-HGyxoOTYUyCM6stUe6EJgnd4EoewAI7zMdfqO+kGjnlZmBDz/cR5pf8r/cR4Wq60sL/p0IkcjUEEPwS3GFrIyw==}
    engines: {node: '>=8'}
    dev: true

  /array.prototype.flat@1.3.1:
    resolution: {integrity: sha512-roTU0KWIOmJ4DRLmwKd19Otg0/mT3qPNt0Qb3GWW8iObuZXxrjB/pzn0R3hqpRSWg4HCwqx+0vwOnWnvlOyeIA==}
    engines: {node: '>= 0.4'}
    dependencies:
      call-bind: 1.0.2
      define-properties: 1.1.4
      es-abstract: 1.20.5
      es-shim-unscopables: 1.0.0
    dev: true

  /array.prototype.flatmap@1.3.1:
    resolution: {integrity: sha512-8UGn9O1FDVvMNB0UlLv4voxRMze7+FpHyF5mSMRjWHUMlpoDViniy05870VlxhfgTnLbpuwTzvD76MTtWxB/mQ==}
    engines: {node: '>= 0.4'}
    dependencies:
      call-bind: 1.0.2
      define-properties: 1.1.4
      es-abstract: 1.20.5
      es-shim-unscopables: 1.0.0
    dev: true

  /balanced-match@1.0.2:
    resolution: {integrity: sha512-3oSeUO0TMV67hN1AmbXsK4yaqU7tjiHlbxRDZOpH0KW9+CeX4bRAaX0Anxt0tx2MrpRpWwQaPwIlISEJhYU5Pw==}
    dev: true

  /binary-extensions@2.2.0:
    resolution: {integrity: sha512-jDctJ/IVQbZoJykoeHbhXpOlNBqGNcwXJKJog42E5HDPUwQTSdjCHdihjj0DlnheQ7blbT6dHOafNAiS8ooQKA==}
    engines: {node: '>=8'}
    dev: true

  /brace-expansion@1.1.11:
    resolution: {integrity: sha512-iCuPHDFgrHX7H2vEI/5xpz07zSHB00TpugqhmYtVmMO6518mCuRMoOYFldEBl0g187ufozdaHgWKcYFb61qGiA==}
    dependencies:
      balanced-match: 1.0.2
      concat-map: 0.0.1
    dev: true

  /braces@3.0.2:
    resolution: {integrity: sha512-b8um+L1RzM3WDSzvhm6gIz1yfTbBt6YTlcEKAvsmqCZZFw46z626lVj9j1yEPW33H5H+lBQpZMP1k8l+78Ha0A==}
    engines: {node: '>=8'}
    dependencies:
      fill-range: 7.0.1
    dev: true

  /buffer-crc32@0.2.13:
    resolution: {integrity: sha512-VO9Ht/+p3SN7SKWqcrgEzjGbRSJYTx+Q1pTQC0wrWqHx0vpJraQ6GtHx8tvcg1rlK1byhU5gccxgOgj7B0TDkQ==}
    dev: true

  /buffer-from@1.1.2:
    resolution: {integrity: sha512-E+XQCRwSbaaiChtv6k6Dwgc+bx+Bs6vuKJHHl5kox/BaKbhiXzqQOwK4cO22yElGp2OCmjwVhT3HmxgyPGnJfQ==}
    dev: true

  /builtin-modules@3.3.0:
    resolution: {integrity: sha512-zhaCDicdLuWN5UbN5IMnFqNMhNfo919sH85y2/ea+5Yg9TsTkeZxpL+JLbp6cgYFS4sRLp3YV4S6yDuqVWHYOw==}
    engines: {node: '>=6'}
    dev: true

  /builtins@5.0.1:
    resolution: {integrity: sha512-qwVpFEHNfhYJIzNRBvd2C1kyo6jz3ZSMPyyuR47OPdiKWlbYnZNyDWuyR175qDnAJLiCo5fBBqPb3RiXgWlkOQ==}
    dependencies:
      semver: 7.3.8
    dev: true

  /busboy@1.6.0:
    resolution: {integrity: sha512-8SFQbg/0hQ9xy3UNTB0YEnsNBbWfhf7RtnzpL7TkBiTBRfrQ9Fxcnz7VJsleJpyp6rVLvXiuORqjlHi5q+PYuA==}
    engines: {node: '>=10.16.0'}
    dependencies:
      streamsearch: 1.1.0
    dev: true

  /call-bind@1.0.2:
    resolution: {integrity: sha512-7O+FbCihrB5WGbFYesctwmTKae6rOiIzmz1icreWJ+0aA7LJfuqhEso2T9ncpcFtzMQtzXf2QGGueWJGTYsqrA==}
    dependencies:
      function-bind: 1.1.1
      get-intrinsic: 1.1.3
    dev: true

  /callsites@3.1.0:
    resolution: {integrity: sha512-P8BjAsXvZS+VIDUI11hHCQEv74YT67YUi5JJFNWIqL235sBmjX4+qx9Muvls5ivyNENctx46xQLQ3aTuE7ssaQ==}
    engines: {node: '>=6'}
    dev: true

  /chalk@4.1.2:
    resolution: {integrity: sha512-oKnbhFyRIXpUuez8iBMmyEa4nbj4IOQyuhc/wy9kY7/WVPcwIO9VA668Pu8RkO7+0G76SLROeyw9CpQ061i4mA==}
    engines: {node: '>=10'}
    dependencies:
      ansi-styles: 4.3.0
      supports-color: 7.2.0
    dev: true

  /chokidar@3.5.3:
    resolution: {integrity: sha512-Dr3sfKRP6oTcjf2JmUmFJfeVMvXBdegxB0iVQ5eb2V10uFJUCAS8OByZdVAyVb8xXNz3GjjTgj9kLWsZTqE6kw==}
    engines: {node: '>= 8.10.0'}
    dependencies:
      anymatch: 3.1.3
      braces: 3.0.2
      glob-parent: 5.1.2
      is-binary-path: 2.1.0
      is-glob: 4.0.3
      normalize-path: 3.0.0
      readdirp: 3.6.0
    optionalDependencies:
      fsevents: 2.3.2
    dev: true

  /color-convert@2.0.1:
    resolution: {integrity: sha512-RRECPsj7iu/xb5oKYcsFHSppFNnsj/52OVTRKb4zP5onXwVF3zVmmToNcOfGC+CRDpfK/U584fMg38ZHCaElKQ==}
    engines: {node: '>=7.0.0'}
    dependencies:
      color-name: 1.1.4
    dev: true

  /color-name@1.1.4:
    resolution: {integrity: sha512-dOy+3AuW3a2wNbZHIuMZpTcgjGuLU/uBL/ubcZF9OXbDo8ff4O8yVp5Bf0efS8uEoYo5q4Fx7dY9OgQGXgAsQA==}
    dev: true

  /commander@2.20.3:
    resolution: {integrity: sha512-GpVkmM8vF2vQUkj2LvZmD35JxeJOLCwJ9cUkugyk2nuhbv3+mJvpLYYt+0+USMxE+oj+ey/lJEnhZw75x/OMcQ==}
    dev: true

  /concat-map@0.0.1:
    resolution: {integrity: sha512-/Srv4dswyQNBfohGpz9o6Yb3Gz3SrUDqBH5rTuhGR7ahtlbYKnVxw2bCFMRljaA7EXHaXZ8wsHdodFvbkhKmqg==}
    dev: true

  /cookie@0.5.0:
    resolution: {integrity: sha512-YZ3GUyn/o8gfKJlnlX7g7xq4gyO6OSuhGPKaaGssGB2qgDUS0gPgtTvoyZLTt9Ab6dC4hfc9dV5arkvc/OCmrw==}
    engines: {node: '>= 0.6'}
    dev: true

  /cross-spawn@7.0.3:
    resolution: {integrity: sha512-iRDPJKUPVEND7dHPO8rkbOnPpyDygcDFtWjpeWNCgy8WP2rXcxXL8TskReQl6OrB2G7+UJrags1q15Fudc7G6w==}
    engines: {node: '>= 8'}
    dependencies:
      path-key: 3.1.1
      shebang-command: 2.0.0
      which: 2.0.2
    dev: true

  /debug@3.2.7:
    resolution: {integrity: sha512-CFjzYYAi4ThfiQvizrFQevTTXHtnCqWfe7x1AhgEscTz6ZbLbfoLRLPugTQyBth6f8ZERVUSyWHFD/7Wu4t1XQ==}
    peerDependencies:
      supports-color: '*'
    peerDependenciesMeta:
      supports-color:
        optional: true
    dependencies:
      ms: 2.1.3
    dev: true

  /debug@4.3.4:
    resolution: {integrity: sha512-PRWFHuSU3eDtQJPvnNY7Jcket1j0t5OuOsFzPPzsekD52Zl8qUfFIPEiswXqIvHWGVHOgX+7G/vCNNhehwxfkQ==}
    engines: {node: '>=6.0'}
    peerDependencies:
      supports-color: '*'
    peerDependenciesMeta:
      supports-color:
        optional: true
    dependencies:
      ms: 2.1.2
    dev: true

  /deep-is@0.1.4:
    resolution: {integrity: sha512-oIPzksmTg4/MriiaYGO+okXDT7ztn/w3Eptv/+gSIdMdKsJo0u4CfYNFJPy+4SKMuCqGw2wxnA+URMg3t8a/bQ==}
    dev: true

  /deepmerge@4.2.2:
    resolution: {integrity: sha512-FJ3UgI4gIl+PHZm53knsuSFpE+nESMr7M4v9QcgB7S63Kj/6WqMiFQJpBBYz1Pt+66bZpP3Q7Lye0Oo9MPKEdg==}
    engines: {node: '>=0.10.0'}
    dev: true

  /deepmerge@4.3.1:
    resolution: {integrity: sha512-3sUqbMEc77XqpdNO7FRyRog+eW3ph+GYCbj+rK+uYyRMuwsVy0rMiVtPn+QJlKFvWP/1PYpapqYn0Me2knFn+A==}
    engines: {node: '>=0.10.0'}
    dev: true

  /default-gateway@6.0.3:
    resolution: {integrity: sha512-fwSOJsbbNzZ/CUFpqFBqYfYNLj1NbMPm8MMCIzHjC83iSJRBEGmDUxU+WP661BaBQImeC2yHwXtz+P/O9o+XEg==}
    engines: {node: '>= 10'}
    dependencies:
      execa: 5.1.1
    dev: true

  /define-properties@1.1.4:
    resolution: {integrity: sha512-uckOqKcfaVvtBdsVkdPv3XjveQJsNQqmhXgRi8uhvWWuPYZCNlzT8qAyblUgNoXdHdjMTzAqeGjAoli8f+bzPA==}
    engines: {node: '>= 0.4'}
    dependencies:
      has-property-descriptors: 1.0.0
      object-keys: 1.1.1
    dev: true

  /detect-indent@6.1.0:
    resolution: {integrity: sha512-reYkTUJAZb9gUuZ2RvVCNhVHdg62RHnJ7WJl8ftMi4diZ6NWlciOzQN88pUhSELEwflJht4oQDv0F0BMlwaYtA==}
    engines: {node: '>=8'}
    dev: true

  /devalue@4.3.0:
    resolution: {integrity: sha512-n94yQo4LI3w7erwf84mhRUkUJfhLoCZiLyoOZ/QFsDbcWNZePrLwbQpvZBUG2TNxwV3VjCKPxkiiQA6pe3TrTA==}
    dev: true

  /dir-glob@3.0.1:
    resolution: {integrity: sha512-WkrWp9GR4KXfKGYzOLmTuGVi1UWFfws377n9cc55/tb6DuqyF6pcQ5AbiHEshaDpY9v6oaSr2XCDidGmMwdzIA==}
    engines: {node: '>=8'}
    dependencies:
      path-type: 4.0.0
    dev: true

  /doctrine@2.1.0:
    resolution: {integrity: sha512-35mSku4ZXK0vfCuHEDAwt55dg2jNajHZ1odvF+8SSr82EsZY4QmXfuWso8oEd8zRhVObSN18aM0CjSdoBX7zIw==}
    engines: {node: '>=0.10.0'}
    dependencies:
      esutils: 2.0.3
    dev: true

  /doctrine@3.0.0:
    resolution: {integrity: sha512-yS+Q5i3hBf7GBkd4KG8a7eBNNWNGLTaEwwYWUijIYM7zrlYDM0BFXHjjPWlWZ1Rg7UaddZeIDmi9jF3HmqiQ2w==}
    engines: {node: '>=6.0.0'}
    dependencies:
      esutils: 2.0.3
    dev: true

  /es-abstract@1.20.5:
    resolution: {integrity: sha512-7h8MM2EQhsCA7pU/Nv78qOXFpD8Rhqd12gYiSJVkrH9+e8VuA8JlPJK/hQjjlLv6pJvx/z1iRFKzYb0XT/RuAQ==}
    engines: {node: '>= 0.4'}
    dependencies:
      call-bind: 1.0.2
      es-to-primitive: 1.2.1
      function-bind: 1.1.1
      function.prototype.name: 1.1.5
      get-intrinsic: 1.1.3
      get-symbol-description: 1.0.0
      gopd: 1.0.1
      has: 1.0.3
      has-property-descriptors: 1.0.0
      has-symbols: 1.0.3
      internal-slot: 1.0.4
      is-callable: 1.2.7
      is-negative-zero: 2.0.2
      is-regex: 1.1.4
      is-shared-array-buffer: 1.0.2
      is-string: 1.0.7
      is-weakref: 1.0.2
      object-inspect: 1.12.2
      object-keys: 1.1.1
      object.assign: 4.1.4
      regexp.prototype.flags: 1.4.3
      safe-regex-test: 1.0.0
      string.prototype.trimend: 1.0.6
      string.prototype.trimstart: 1.0.6
      unbox-primitive: 1.0.2
    dev: true

  /es-shim-unscopables@1.0.0:
    resolution: {integrity: sha512-Jm6GPcCdC30eMLbZ2x8z2WuRwAws3zTBBKuusffYVUrNj/GVSUAZ+xKMaUpfNDR5IbyNA5LJbaecoUVbmUcB1w==}
    dependencies:
      has: 1.0.3
    dev: true

  /es-to-primitive@1.2.1:
    resolution: {integrity: sha512-QCOllgZJtaUo9miYBcLChTUaHNjJF3PYs1VidD7AwiEj1kYxKeQTctLAezAOH5ZKRH0g2IgPn6KwB4IT8iRpvA==}
    engines: {node: '>= 0.4'}
    dependencies:
      is-callable: 1.2.7
      is-date-object: 1.0.5
      is-symbol: 1.0.4
    dev: true

  /es6-promise@3.3.1:
    resolution: {integrity: sha512-SOp9Phqvqn7jtEUxPWdWfWoLmyt2VaJ6MpvP9Comy1MceMXqE6bxvaTu4iaxpYYPzhny28Lc+M87/c2cPK6lDg==}
    dev: true

  /esbuild-android-64@0.14.54:
    resolution: {integrity: sha512-Tz2++Aqqz0rJ7kYBfz+iqyE3QMycD4vk7LBRyWaAVFgFtQ/O8EJOnVmTOiDWYZ/uYzB4kvP+bqejYdVKzE5lAQ==}
    engines: {node: '>=12'}
    cpu: [x64]
    os: [android]
    requiresBuild: true
    dev: true
    optional: true

  /esbuild-android-arm64@0.14.54:
    resolution: {integrity: sha512-F9E+/QDi9sSkLaClO8SOV6etqPd+5DgJje1F9lOWoNncDdOBL2YF59IhsWATSt0TLZbYCf3pNlTHvVV5VfHdvg==}
    engines: {node: '>=12'}
    cpu: [arm64]
    os: [android]
    requiresBuild: true
    dev: true
    optional: true

  /esbuild-darwin-64@0.14.54:
    resolution: {integrity: sha512-jtdKWV3nBviOd5v4hOpkVmpxsBy90CGzebpbO9beiqUYVMBtSc0AL9zGftFuBon7PNDcdvNCEuQqw2x0wP9yug==}
    engines: {node: '>=12'}
    cpu: [x64]
    os: [darwin]
    requiresBuild: true
    dev: true
    optional: true

  /esbuild-darwin-arm64@0.14.54:
    resolution: {integrity: sha512-OPafJHD2oUPyvJMrsCvDGkRrVCar5aVyHfWGQzY1dWnzErjrDuSETxwA2HSsyg2jORLY8yBfzc1MIpUkXlctmw==}
    engines: {node: '>=12'}
    cpu: [arm64]
    os: [darwin]
    requiresBuild: true
    dev: true
    optional: true

  /esbuild-freebsd-64@0.14.54:
    resolution: {integrity: sha512-OKwd4gmwHqOTp4mOGZKe/XUlbDJ4Q9TjX0hMPIDBUWWu/kwhBAudJdBoxnjNf9ocIB6GN6CPowYpR/hRCbSYAg==}
    engines: {node: '>=12'}
    cpu: [x64]
    os: [freebsd]
    requiresBuild: true
    dev: true
    optional: true

  /esbuild-freebsd-arm64@0.14.54:
    resolution: {integrity: sha512-sFwueGr7OvIFiQT6WeG0jRLjkjdqWWSrfbVwZp8iMP+8UHEHRBvlaxL6IuKNDwAozNUmbb8nIMXa7oAOARGs1Q==}
    engines: {node: '>=12'}
    cpu: [arm64]
    os: [freebsd]
    requiresBuild: true
    dev: true
    optional: true

  /esbuild-linux-32@0.14.54:
    resolution: {integrity: sha512-1ZuY+JDI//WmklKlBgJnglpUL1owm2OX+8E1syCD6UAxcMM/XoWd76OHSjl/0MR0LisSAXDqgjT3uJqT67O3qw==}
    engines: {node: '>=12'}
    cpu: [ia32]
    os: [linux]
    requiresBuild: true
    dev: true
    optional: true

  /esbuild-linux-64@0.14.54:
    resolution: {integrity: sha512-EgjAgH5HwTbtNsTqQOXWApBaPVdDn7XcK+/PtJwZLT1UmpLoznPd8c5CxqsH2dQK3j05YsB3L17T8vE7cp4cCg==}
    engines: {node: '>=12'}
    cpu: [x64]
    os: [linux]
    requiresBuild: true
    dev: true
    optional: true

  /esbuild-linux-arm64@0.14.54:
    resolution: {integrity: sha512-WL71L+0Rwv+Gv/HTmxTEmpv0UgmxYa5ftZILVi2QmZBgX3q7+tDeOQNqGtdXSdsL8TQi1vIaVFHUPDe0O0kdig==}
    engines: {node: '>=12'}
    cpu: [arm64]
    os: [linux]
    requiresBuild: true
    dev: true
    optional: true

  /esbuild-linux-arm@0.14.54:
    resolution: {integrity: sha512-qqz/SjemQhVMTnvcLGoLOdFpCYbz4v4fUo+TfsWG+1aOu70/80RV6bgNpR2JCrppV2moUQkww+6bWxXRL9YMGw==}
    engines: {node: '>=12'}
    cpu: [arm]
    os: [linux]
    requiresBuild: true
    dev: true
    optional: true

  /esbuild-linux-mips64le@0.14.54:
    resolution: {integrity: sha512-qTHGQB8D1etd0u1+sB6p0ikLKRVuCWhYQhAHRPkO+OF3I/iSlTKNNS0Lh2Oc0g0UFGguaFZZiPJdJey3AGpAlw==}
    engines: {node: '>=12'}
    cpu: [mips64el]
    os: [linux]
    requiresBuild: true
    dev: true
    optional: true

  /esbuild-linux-ppc64le@0.14.54:
    resolution: {integrity: sha512-j3OMlzHiqwZBDPRCDFKcx595XVfOfOnv68Ax3U4UKZ3MTYQB5Yz3X1mn5GnodEVYzhtZgxEBidLWeIs8FDSfrQ==}
    engines: {node: '>=12'}
    cpu: [ppc64]
    os: [linux]
    requiresBuild: true
    dev: true
    optional: true

  /esbuild-linux-riscv64@0.14.54:
    resolution: {integrity: sha512-y7Vt7Wl9dkOGZjxQZnDAqqn+XOqFD7IMWiewY5SPlNlzMX39ocPQlOaoxvT4FllA5viyV26/QzHtvTjVNOxHZg==}
    engines: {node: '>=12'}
    cpu: [riscv64]
    os: [linux]
    requiresBuild: true
    dev: true
    optional: true

  /esbuild-linux-s390x@0.14.54:
    resolution: {integrity: sha512-zaHpW9dziAsi7lRcyV4r8dhfG1qBidQWUXweUjnw+lliChJqQr+6XD71K41oEIC3Mx1KStovEmlzm+MkGZHnHA==}
    engines: {node: '>=12'}
    cpu: [s390x]
    os: [linux]
    requiresBuild: true
    dev: true
    optional: true

  /esbuild-netbsd-64@0.14.54:
    resolution: {integrity: sha512-PR01lmIMnfJTgeU9VJTDY9ZerDWVFIUzAtJuDHwwceppW7cQWjBBqP48NdeRtoP04/AtO9a7w3viI+PIDr6d+w==}
    engines: {node: '>=12'}
    cpu: [x64]
    os: [netbsd]
    requiresBuild: true
    dev: true
    optional: true

  /esbuild-openbsd-64@0.14.54:
    resolution: {integrity: sha512-Qyk7ikT2o7Wu76UsvvDS5q0amJvmRzDyVlL0qf5VLsLchjCa1+IAvd8kTBgUxD7VBUUVgItLkk609ZHUc1oCaw==}
    engines: {node: '>=12'}
    cpu: [x64]
    os: [openbsd]
    requiresBuild: true
    dev: true
    optional: true

  /esbuild-sunos-64@0.14.54:
    resolution: {integrity: sha512-28GZ24KmMSeKi5ueWzMcco6EBHStL3B6ubM7M51RmPwXQGLe0teBGJocmWhgwccA1GeFXqxzILIxXpHbl9Q/Kw==}
    engines: {node: '>=12'}
    cpu: [x64]
    os: [sunos]
    requiresBuild: true
    dev: true
    optional: true

  /esbuild-windows-32@0.14.54:
    resolution: {integrity: sha512-T+rdZW19ql9MjS7pixmZYVObd9G7kcaZo+sETqNH4RCkuuYSuv9AGHUVnPoP9hhuE1WM1ZimHz1CIBHBboLU7w==}
    engines: {node: '>=12'}
    cpu: [ia32]
    os: [win32]
    requiresBuild: true
    dev: true
    optional: true

  /esbuild-windows-64@0.14.54:
    resolution: {integrity: sha512-AoHTRBUuYwXtZhjXZbA1pGfTo8cJo3vZIcWGLiUcTNgHpJJMC1rVA44ZereBHMJtotyN71S8Qw0npiCIkW96cQ==}
    engines: {node: '>=12'}
    cpu: [x64]
    os: [win32]
    requiresBuild: true
    dev: true
    optional: true

  /esbuild-windows-arm64@0.14.54:
    resolution: {integrity: sha512-M0kuUvXhot1zOISQGXwWn6YtS+Y/1RT9WrVIOywZnJHo3jCDyewAc79aKNQWFCQm+xNHVTq9h8dZKvygoXQQRg==}
    engines: {node: '>=12'}
    cpu: [arm64]
    os: [win32]
    requiresBuild: true
    dev: true
    optional: true

  /esbuild@0.14.54:
    resolution: {integrity: sha512-Cy9llcy8DvET5uznocPyqL3BFRrFXSVqbgpMJ9Wz8oVjZlh/zUSNbPRbov0VX7VxN2JH1Oa0uNxZ7eLRb62pJA==}
    engines: {node: '>=12'}
    hasBin: true
    requiresBuild: true
    optionalDependencies:
      '@esbuild/linux-loong64': 0.14.54
      esbuild-android-64: 0.14.54
      esbuild-android-arm64: 0.14.54
      esbuild-darwin-64: 0.14.54
      esbuild-darwin-arm64: 0.14.54
      esbuild-freebsd-64: 0.14.54
      esbuild-freebsd-arm64: 0.14.54
      esbuild-linux-32: 0.14.54
      esbuild-linux-64: 0.14.54
      esbuild-linux-arm: 0.14.54
      esbuild-linux-arm64: 0.14.54
      esbuild-linux-mips64le: 0.14.54
      esbuild-linux-ppc64le: 0.14.54
      esbuild-linux-riscv64: 0.14.54
      esbuild-linux-s390x: 0.14.54
      esbuild-netbsd-64: 0.14.54
      esbuild-openbsd-64: 0.14.54
      esbuild-sunos-64: 0.14.54
      esbuild-windows-32: 0.14.54
      esbuild-windows-64: 0.14.54
      esbuild-windows-arm64: 0.14.54
    dev: true

  /esbuild@0.17.18:
    resolution: {integrity: sha512-z1lix43jBs6UKjcZVKOw2xx69ffE2aG0PygLL5qJ9OS/gy0Ewd1gW/PUQIOIQGXBHWNywSc0floSKoMFF8aK2w==}
    engines: {node: '>=12'}
    hasBin: true
    requiresBuild: true
    optionalDependencies:
      '@esbuild/android-arm': 0.17.18
      '@esbuild/android-arm64': 0.17.18
      '@esbuild/android-x64': 0.17.18
      '@esbuild/darwin-arm64': 0.17.18
      '@esbuild/darwin-x64': 0.17.18
      '@esbuild/freebsd-arm64': 0.17.18
      '@esbuild/freebsd-x64': 0.17.18
      '@esbuild/linux-arm': 0.17.18
      '@esbuild/linux-arm64': 0.17.18
      '@esbuild/linux-ia32': 0.17.18
      '@esbuild/linux-loong64': 0.17.18
      '@esbuild/linux-mips64el': 0.17.18
      '@esbuild/linux-ppc64': 0.17.18
      '@esbuild/linux-riscv64': 0.17.18
      '@esbuild/linux-s390x': 0.17.18
      '@esbuild/linux-x64': 0.17.18
      '@esbuild/netbsd-x64': 0.17.18
      '@esbuild/openbsd-x64': 0.17.18
      '@esbuild/sunos-x64': 0.17.18
      '@esbuild/win32-arm64': 0.17.18
      '@esbuild/win32-ia32': 0.17.18
      '@esbuild/win32-x64': 0.17.18
    dev: true

  /escape-string-regexp@4.0.0:
    resolution: {integrity: sha512-TtpcNJ3XAzx3Gq8sWRzJaVajRs0uVxA2YAkdb1jm2YkPz4G6egUFAyA3n5vtEIZefPk5Wa4UXbKuS5fKkJWdgA==}
    engines: {node: '>=10'}
    dev: true

  /eslint-config-prettier@8.8.0(eslint@8.39.0):
    resolution: {integrity: sha512-wLbQiFre3tdGgpDv67NQKnJuTlcUVYHas3k+DZCc2U2BadthoEY4B7hLPvAxaqdyOGCzuLfii2fqGph10va7oA==}
    hasBin: true
    peerDependencies:
      eslint: '>=7.0.0'
    dependencies:
      eslint: 8.39.0
    dev: true

  /eslint-config-standard-with-typescript@34.0.1(@typescript-eslint/eslint-plugin@5.59.1)(eslint-plugin-import@2.27.5)(eslint-plugin-n@15.7.0)(eslint-plugin-promise@6.1.1)(eslint@8.39.0)(typescript@5.0.4):
    resolution: {integrity: sha512-J7WvZeLtd0Vr9F+v4dZbqJCLD16cbIy4U+alJMq4MiXdpipdBM3U5NkXaGUjePc4sb1ZE01U9g6VuTBpHHz1fg==}
    peerDependencies:
      '@typescript-eslint/eslint-plugin': ^5.43.0
      eslint: ^8.0.1
      eslint-plugin-import: ^2.25.2
      eslint-plugin-n: ^15.0.0
      eslint-plugin-promise: ^6.0.0
      typescript: '*'
    dependencies:
      '@typescript-eslint/eslint-plugin': 5.59.1(@typescript-eslint/parser@5.59.1)(eslint@8.39.0)(typescript@5.0.4)
      '@typescript-eslint/parser': 5.59.1(eslint@8.39.0)(typescript@5.0.4)
      eslint: 8.39.0
      eslint-config-standard: 17.0.0(eslint-plugin-import@2.27.5)(eslint-plugin-n@15.7.0)(eslint-plugin-promise@6.1.1)(eslint@8.39.0)
      eslint-plugin-import: 2.27.5(@typescript-eslint/parser@5.59.1)(eslint@8.39.0)
      eslint-plugin-n: 15.7.0(eslint@8.39.0)
      eslint-plugin-promise: 6.1.1(eslint@8.39.0)
      typescript: 5.0.4
    transitivePeerDependencies:
      - supports-color
    dev: true

  /eslint-config-standard@17.0.0(eslint-plugin-import@2.27.5)(eslint-plugin-n@15.7.0)(eslint-plugin-promise@6.1.1)(eslint@8.39.0):
    resolution: {integrity: sha512-/2ks1GKyqSOkH7JFvXJicu0iMpoojkwB+f5Du/1SC0PtBL+s8v30k9njRZ21pm2drKYm2342jFnGWzttxPmZVg==}
    peerDependencies:
      eslint: ^8.0.1
      eslint-plugin-import: ^2.25.2
      eslint-plugin-n: ^15.0.0
      eslint-plugin-promise: ^6.0.0
    dependencies:
      eslint: 8.39.0
      eslint-plugin-import: 2.27.5(@typescript-eslint/parser@5.59.1)(eslint@8.39.0)
      eslint-plugin-n: 15.7.0(eslint@8.39.0)
      eslint-plugin-promise: 6.1.1(eslint@8.39.0)
    dev: true

  /eslint-import-resolver-node@0.3.7:
    resolution: {integrity: sha512-gozW2blMLJCeFpBwugLTGyvVjNoeo1knonXAcatC6bjPBZitotxdWf7Gimr25N4c0AAOo4eOUfaG82IJPDpqCA==}
    dependencies:
      debug: 3.2.7
      is-core-module: 2.11.0
      resolve: 1.22.1
    transitivePeerDependencies:
      - supports-color
    dev: true

  /eslint-module-utils@2.7.4(@typescript-eslint/parser@5.59.1)(eslint-import-resolver-node@0.3.7)(eslint@8.39.0):
    resolution: {integrity: sha512-j4GT+rqzCoRKHwURX7pddtIPGySnX9Si/cgMI5ztrcqOPtk5dDEeZ34CQVPphnqkJytlc97Vuk05Um2mJ3gEQA==}
    engines: {node: '>=4'}
    peerDependencies:
      '@typescript-eslint/parser': '*'
      eslint: '*'
      eslint-import-resolver-node: '*'
      eslint-import-resolver-typescript: '*'
      eslint-import-resolver-webpack: '*'
    peerDependenciesMeta:
      '@typescript-eslint/parser':
        optional: true
      eslint:
        optional: true
      eslint-import-resolver-node:
        optional: true
      eslint-import-resolver-typescript:
        optional: true
      eslint-import-resolver-webpack:
        optional: true
    dependencies:
      '@typescript-eslint/parser': 5.59.1(eslint@8.39.0)(typescript@5.0.4)
      debug: 3.2.7
      eslint: 8.39.0
      eslint-import-resolver-node: 0.3.7
    transitivePeerDependencies:
      - supports-color
    dev: true

  /eslint-plugin-es@4.1.0(eslint@8.39.0):
    resolution: {integrity: sha512-GILhQTnjYE2WorX5Jyi5i4dz5ALWxBIdQECVQavL6s7cI76IZTDWleTHkxz/QT3kvcs2QlGHvKLYsSlPOlPXnQ==}
    engines: {node: '>=8.10.0'}
    peerDependencies:
      eslint: '>=4.19.1'
    dependencies:
      eslint: 8.39.0
      eslint-utils: 2.1.0
      regexpp: 3.2.0
    dev: true

  /eslint-plugin-import@2.27.5(@typescript-eslint/parser@5.59.1)(eslint@8.39.0):
    resolution: {integrity: sha512-LmEt3GVofgiGuiE+ORpnvP+kAm3h6MLZJ4Q5HCyHADofsb4VzXFsRiWj3c0OFiV+3DWFh0qg3v9gcPlfc3zRow==}
    engines: {node: '>=4'}
    peerDependencies:
      '@typescript-eslint/parser': '*'
      eslint: ^2 || ^3 || ^4 || ^5 || ^6 || ^7.2.0 || ^8
    peerDependenciesMeta:
      '@typescript-eslint/parser':
        optional: true
    dependencies:
      '@typescript-eslint/parser': 5.59.1(eslint@8.39.0)(typescript@5.0.4)
      array-includes: 3.1.6
      array.prototype.flat: 1.3.1
      array.prototype.flatmap: 1.3.1
      debug: 3.2.7
      doctrine: 2.1.0
      eslint: 8.39.0
      eslint-import-resolver-node: 0.3.7
      eslint-module-utils: 2.7.4(@typescript-eslint/parser@5.59.1)(eslint-import-resolver-node@0.3.7)(eslint@8.39.0)
      has: 1.0.3
      is-core-module: 2.11.0
      is-glob: 4.0.3
      minimatch: 3.1.2
      object.values: 1.1.6
      resolve: 1.22.1
      semver: 6.3.0
      tsconfig-paths: 3.14.1
    transitivePeerDependencies:
      - eslint-import-resolver-typescript
      - eslint-import-resolver-webpack
      - supports-color
    dev: true

  /eslint-plugin-n@15.7.0(eslint@8.39.0):
    resolution: {integrity: sha512-jDex9s7D/Qial8AGVIHq4W7NswpUD5DPDL2RH8Lzd9EloWUuvUkHfv4FRLMipH5q2UtyurorBkPeNi1wVWNh3Q==}
    engines: {node: '>=12.22.0'}
    peerDependencies:
      eslint: '>=7.0.0'
    dependencies:
      builtins: 5.0.1
      eslint: 8.39.0
      eslint-plugin-es: 4.1.0(eslint@8.39.0)
      eslint-utils: 3.0.0(eslint@8.39.0)
      ignore: 5.2.1
      is-core-module: 2.11.0
      minimatch: 3.1.2
      resolve: 1.22.1
      semver: 7.3.8
    dev: true

  /eslint-plugin-promise@6.1.1(eslint@8.39.0):
    resolution: {integrity: sha512-tjqWDwVZQo7UIPMeDReOpUgHCmCiH+ePnVT+5zVapL0uuHnegBUs2smM13CzOs2Xb5+MHMRFTs9v24yjba4Oig==}
    engines: {node: ^12.22.0 || ^14.17.0 || >=16.0.0}
    peerDependencies:
      eslint: ^7.0.0 || ^8.0.0
    dependencies:
      eslint: 8.39.0
    dev: true

  /eslint-scope@5.1.1:
    resolution: {integrity: sha512-2NxwbF/hZ0KpepYN0cNbo+FN6XoK7GaHlQhgx/hIZl6Va0bF45RQOOwhLIy8lQDbuCiadSLCBnH2CFYquit5bw==}
    engines: {node: '>=8.0.0'}
    dependencies:
      esrecurse: 4.3.0
      estraverse: 4.3.0
    dev: true

  /eslint-scope@7.2.0:
    resolution: {integrity: sha512-DYj5deGlHBfMt15J7rdtyKNq/Nqlv5KfU4iodrQ019XESsRnwXH9KAE0y3cwtUHDo2ob7CypAnCqefh6vioWRw==}
    engines: {node: ^12.22.0 || ^14.17.0 || >=16.0.0}
    dependencies:
      esrecurse: 4.3.0
      estraverse: 5.3.0
    dev: true

  /eslint-utils@2.1.0:
    resolution: {integrity: sha512-w94dQYoauyvlDc43XnGB8lU3Zt713vNChgt4EWwhXAP2XkBvndfxF0AgIqKOOasjPIPzj9JqgwkwbCYD0/V3Zg==}
    engines: {node: '>=6'}
    dependencies:
      eslint-visitor-keys: 1.3.0
    dev: true

  /eslint-utils@3.0.0(eslint@8.39.0):
    resolution: {integrity: sha512-uuQC43IGctw68pJA1RgbQS8/NP7rch6Cwd4j3ZBtgo4/8Flj4eGE7ZYSZRN3iq5pVUv6GPdW5Z1RFleo84uLDA==}
    engines: {node: ^10.0.0 || ^12.0.0 || >= 14.0.0}
    peerDependencies:
      eslint: '>=5'
    dependencies:
      eslint: 8.39.0
      eslint-visitor-keys: 2.1.0
    dev: true

  /eslint-visitor-keys@1.3.0:
    resolution: {integrity: sha512-6J72N8UNa462wa/KFODt/PJ3IU60SDpC3QXC1Hjc1BXXpfL2C9R5+AU7jhe0F6GREqVMh4Juu+NY7xn+6dipUQ==}
    engines: {node: '>=4'}
    dev: true

  /eslint-visitor-keys@2.1.0:
    resolution: {integrity: sha512-0rSmRBzXgDzIsD6mGdJgevzgezI534Cer5L/vyMX0kHzT/jiB43jRhd9YUlMGYLQy2zprNmoT8qasCGtY+QaKw==}
    engines: {node: '>=10'}
    dev: true

  /eslint-visitor-keys@3.4.0:
    resolution: {integrity: sha512-HPpKPUBQcAsZOsHAFwTtIKcYlCje62XB7SEAcxjtmW6TD1WVpkS6i6/hOVtTZIl4zGj/mBqpFVGvaDneik+VoQ==}
    engines: {node: ^12.22.0 || ^14.17.0 || >=16.0.0}
    dev: true

  /eslint@8.39.0:
    resolution: {integrity: sha512-mwiok6cy7KTW7rBpo05k6+p4YVZByLNjAZ/ACB9DRCu4YDRwjXI01tWHp6KAUWelsBetTxKK/2sHB0vdS8Z2Og==}
    engines: {node: ^12.22.0 || ^14.17.0 || >=16.0.0}
    hasBin: true
    dependencies:
      '@eslint-community/eslint-utils': 4.4.0(eslint@8.39.0)
      '@eslint-community/regexpp': 4.5.0
      '@eslint/eslintrc': 2.0.2
      '@eslint/js': 8.39.0
      '@humanwhocodes/config-array': 0.11.8
      '@humanwhocodes/module-importer': 1.0.1
      '@nodelib/fs.walk': 1.2.8
      ajv: 6.12.6
      chalk: 4.1.2
      cross-spawn: 7.0.3
      debug: 4.3.4
      doctrine: 3.0.0
      escape-string-regexp: 4.0.0
      eslint-scope: 7.2.0
      eslint-visitor-keys: 3.4.0
      espree: 9.5.1
      esquery: 1.5.0
      esutils: 2.0.3
      fast-deep-equal: 3.1.3
      file-entry-cache: 6.0.1
      find-up: 5.0.0
      glob-parent: 6.0.2
      globals: 13.19.0
      grapheme-splitter: 1.0.4
      ignore: 5.2.1
      import-fresh: 3.3.0
      imurmurhash: 0.1.4
      is-glob: 4.0.3
      is-path-inside: 3.0.3
      js-sdsl: 4.2.0
      js-yaml: 4.1.0
      json-stable-stringify-without-jsonify: 1.0.1
      levn: 0.4.1
      lodash.merge: 4.6.2
      minimatch: 3.1.2
      natural-compare: 1.4.0
      optionator: 0.9.1
      strip-ansi: 6.0.1
      strip-json-comments: 3.1.1
      text-table: 0.2.0
    transitivePeerDependencies:
      - supports-color
    dev: true

  /esm-env@1.0.0:
    resolution: {integrity: sha512-Cf6VksWPsTuW01vU9Mk/3vRue91Zevka5SjyNf3nEpokFRuqt/KjUQoGAwq9qMmhpLTHmXzSIrFRw8zxWzmFBA==}
    dev: true

  /espree@9.5.1:
    resolution: {integrity: sha512-5yxtHSZXRSW5pvv3hAlXM5+/Oswi1AUFqBmbibKb5s6bp3rGIDkyXU6xCoyuuLhijr4SFwPrXRoZjz0AZDN9tg==}
    engines: {node: ^12.22.0 || ^14.17.0 || >=16.0.0}
    dependencies:
      acorn: 8.8.1
      acorn-jsx: 5.3.2(acorn@8.8.1)
      eslint-visitor-keys: 3.4.0
    dev: true

  /esquery@1.5.0:
    resolution: {integrity: sha512-YQLXUplAwJgCydQ78IMJywZCceoqk1oH01OERdSAJc/7U2AylwjhSCLDEtqwg811idIS/9fIU5GjG73IgjKMVg==}
    engines: {node: '>=0.10'}
    dependencies:
      estraverse: 5.3.0
    dev: true

  /esrecurse@4.3.0:
    resolution: {integrity: sha512-KmfKL3b6G+RXvP8N1vr3Tq1kL/oCFgn2NYXEtqP8/L3pKapUA4G8cFVaoF3SU323CD4XypR/ffioHmkti6/Tag==}
    engines: {node: '>=4.0'}
    dependencies:
      estraverse: 5.3.0
    dev: true

  /estraverse@4.3.0:
    resolution: {integrity: sha512-39nnKffWz8xN1BU/2c79n9nB9HDzo0niYUqx6xyqUnyoAnQyyWpOTdZEeiCch8BBu515t4wp9ZmgVfVhn9EBpw==}
    engines: {node: '>=4.0'}
    dev: true

  /estraverse@5.3.0:
    resolution: {integrity: sha512-MMdARuVEQziNTeJD8DgMqmhwR11BRQ/cBP+pLtYdSTnf3MIO8fFeiINEbX36ZdNlfU/7A9f3gUw49B3oQsvwBA==}
    engines: {node: '>=4.0'}
    dev: true

  /estree-walker@2.0.2:
    resolution: {integrity: sha512-Rfkk/Mp/DL7JVje3u18FxFujQlTNR2q6QfMSMB7AvCBx91NGj/ba3kCfza0f6dVDbw7YlRf/nDrn7pQrCCyQ/w==}
    dev: true

  /esutils@2.0.3:
    resolution: {integrity: sha512-kVscqXk4OCp68SZ0dkgEKVi6/8ij300KBWTJq32P/dYeWTSwK41WyTxalN1eRmA5Z9UU/LX9D7FWSmV9SAYx6g==}
    engines: {node: '>=0.10.0'}
    dev: true

  /execa@5.1.1:
    resolution: {integrity: sha512-8uSpZZocAZRBAPIEINJj3Lo9HyGitllczc27Eh5YYojjMFMn8yHMDMaUHE2Jqfq05D/wucwI4JGURyXt1vchyg==}
    engines: {node: '>=10'}
    dependencies:
      cross-spawn: 7.0.3
      get-stream: 6.0.1
      human-signals: 2.1.0
      is-stream: 2.0.1
      merge-stream: 2.0.0
      npm-run-path: 4.0.1
      onetime: 5.1.2
      signal-exit: 3.0.7
      strip-final-newline: 2.0.0
    dev: true

  /fast-deep-equal@3.1.3:
    resolution: {integrity: sha512-f3qQ9oQy9j2AhBe/H9VC91wLmKBCCU/gDOnKNAYG5hswO7BLKj09Hc5HYNz9cGI++xlpDCIgDaitVs03ATR84Q==}
    dev: true

  /fast-glob@3.2.12:
    resolution: {integrity: sha512-DVj4CQIYYow0BlaelwK1pHl5n5cRSJfM60UA0zK891sVInoPri2Ekj7+e1CT3/3qxXenpI+nBBmQAcJPJgaj4w==}
    engines: {node: '>=8.6.0'}
    dependencies:
      '@nodelib/fs.stat': 2.0.5
      '@nodelib/fs.walk': 1.2.8
      glob-parent: 5.1.2
      merge2: 1.4.1
      micromatch: 4.0.5
    dev: true

  /fast-json-stable-stringify@2.1.0:
    resolution: {integrity: sha512-lhd/wF+Lk98HZoTCtlVraHtfh5XYijIjalXck7saUtuanSDyLMxnHhSXEDJqHxD7msR8D0uCmqlkwjCV8xvwHw==}
    dev: true

  /fast-levenshtein@2.0.6:
    resolution: {integrity: sha512-DCXu6Ifhqcks7TZKY3Hxp3y6qphY5SJZmrWMDrKcERSOXWQdMhU9Ig/PYrzyw/ul9jOIyh0N4M0tbC5hodg8dw==}
    dev: true

  /fastq@1.14.0:
    resolution: {integrity: sha512-eR2D+V9/ExcbF9ls441yIuN6TI2ED1Y2ZcA5BmMtJsOkWOFRJQ0Jt0g1UwqXJJVAb+V+umH5Dfr8oh4EVP7VVg==}
    dependencies:
      reusify: 1.0.4
    dev: true

  /file-entry-cache@6.0.1:
    resolution: {integrity: sha512-7Gps/XWymbLk2QLYK4NzpMOrYjMhdIxXuIvy2QBsLE6ljuodKvdkWs/cpyJJ3CVIVpH0Oi1Hvg1ovbMzLdFBBg==}
    engines: {node: ^10.12.0 || >=12.0.0}
    dependencies:
      flat-cache: 3.0.4
    dev: true

  /fill-range@7.0.1:
    resolution: {integrity: sha512-qOo9F+dMUmC2Lcb4BbVvnKJxTPjCm+RRpe4gDuGrzkL7mEVl/djYSu2OdQ2Pa302N4oqkSg9ir6jaLWJ2USVpQ==}
    engines: {node: '>=8'}
    dependencies:
      to-regex-range: 5.0.1
    dev: true

  /find-up@5.0.0:
    resolution: {integrity: sha512-78/PXT1wlLLDgTzDs7sjq9hzz0vXD+zn+7wypEe4fXQxCmdmqfGsEPQxmiCSQI3ajFV91bVSsvNtrJRiW6nGng==}
    engines: {node: '>=10'}
    dependencies:
      locate-path: 6.0.0
      path-exists: 4.0.0
    dev: true

  /flat-cache@3.0.4:
    resolution: {integrity: sha512-dm9s5Pw7Jc0GvMYbshN6zchCA9RgQlzzEZX3vylR9IqFfS8XciblUXOKfW6SiuJ0e13eDYZoZV5wdrev7P3Nwg==}
    engines: {node: ^10.12.0 || >=12.0.0}
    dependencies:
      flatted: 3.2.7
      rimraf: 3.0.2
    dev: true

  /flatted@3.2.7:
    resolution: {integrity: sha512-5nqDSxl8nn5BSNxyR3n4I6eDmbolI6WT+QqR547RwxQapgjQBmtktdP+HTBb/a/zLsbzERTONyUB5pefh5TtjQ==}
    dev: true

  /fs.realpath@1.0.0:
    resolution: {integrity: sha512-OO0pH2lK6a0hZnAdau5ItzHPI6pUlvI7jMVnxUQRtw4owF2wk8lOSabtGDCTP4Ggrg2MbGnWO9X8K1t4+fGMDw==}
    dev: true

  /fsevents@2.3.2:
    resolution: {integrity: sha512-xiqMQR4xAeHTuB9uWm+fFRcIOgKBMiOBP+eXiyT7jsgVCq1bkVygt00oASowB7EdtpOHaaPgKt812P9ab+DDKA==}
    engines: {node: ^8.16.0 || ^10.6.0 || >=11.0.0}
    os: [darwin]
    requiresBuild: true
    dev: true
    optional: true

  /function-bind@1.1.1:
    resolution: {integrity: sha512-yIovAzMX49sF8Yl58fSCWJ5svSLuaibPxXQJFLmBObTuCr0Mf1KiPopGM9NiFjiYBCbfaa2Fh6breQ6ANVTI0A==}
    dev: true

  /function.prototype.name@1.1.5:
    resolution: {integrity: sha512-uN7m/BzVKQnCUF/iW8jYea67v++2u7m5UgENbHRtdDVclOUP+FMPlCNdmk0h/ysGyo2tavMJEDqJAkJdRa1vMA==}
    engines: {node: '>= 0.4'}
    dependencies:
      call-bind: 1.0.2
      define-properties: 1.1.4
      es-abstract: 1.20.5
      functions-have-names: 1.2.3
    dev: true

  /functions-have-names@1.2.3:
    resolution: {integrity: sha512-xckBUXyTIqT97tq2x2AMb+g163b5JFysYk0x4qxNFwbfQkmNZoiRHb6sPzI9/QV33WeuvVYBUIiD4NzNIyqaRQ==}
    dev: true

  /get-intrinsic@1.1.3:
    resolution: {integrity: sha512-QJVz1Tj7MS099PevUG5jvnt9tSkXN8K14dxQlikJuPt4uD9hHAHjLyLBiLR5zELelBdD9QNRAXZzsJx0WaDL9A==}
    dependencies:
      function-bind: 1.1.1
      has: 1.0.3
      has-symbols: 1.0.3
    dev: true

  /get-stream@6.0.1:
    resolution: {integrity: sha512-ts6Wi+2j3jQjqi70w5AlN8DFnkSwC+MqmxEzdEALB2qXZYV3X/b1CTfgPLGJNMeAWxdPfU8FO1ms3NUfaHCPYg==}
    engines: {node: '>=10'}
    dev: true

  /get-symbol-description@1.0.0:
    resolution: {integrity: sha512-2EmdH1YvIQiZpltCNgkuiUnyukzxM/R6NDJX31Ke3BG1Nq5b0S2PhX59UKi9vZpPDQVdqn+1IcaAwnzTT5vCjw==}
    engines: {node: '>= 0.4'}
    dependencies:
      call-bind: 1.0.2
      get-intrinsic: 1.1.3
    dev: true

  /glob-parent@5.1.2:
    resolution: {integrity: sha512-AOIgSQCepiJYwP3ARnGx+5VnTu2HBYdzbGP45eLw1vr3zB3vZLeyed1sC9hnbcOc9/SrMyM5RPQrkGz4aS9Zow==}
    engines: {node: '>= 6'}
    dependencies:
      is-glob: 4.0.3
    dev: true

  /glob-parent@6.0.2:
    resolution: {integrity: sha512-XxwI8EOhVQgWp6iDL+3b0r86f4d6AX6zSU55HfB4ydCEuXLXc5FcYeOu+nnGftS4TEju/11rt4KJPTMgbfmv4A==}
    engines: {node: '>=10.13.0'}
    dependencies:
      is-glob: 4.0.3
    dev: true

  /glob@7.2.3:
    resolution: {integrity: sha512-nFR0zLpU2YCaRxwoCJvL6UvCH2JFyFVIvwTLsIf21AuHlMskA1hhTdk+LlYJtOlYt9v6dvszD2BGRqBL+iQK9Q==}
    dependencies:
      fs.realpath: 1.0.0
      inflight: 1.0.6
      inherits: 2.0.4
      minimatch: 3.1.2
      once: 1.4.0
      path-is-absolute: 1.0.1
    dev: true

  /globals@13.19.0:
    resolution: {integrity: sha512-dkQ957uSRWHw7CFXLUtUHQI3g3aWApYhfNR2O6jn/907riyTYKVBmxYVROkBcY614FSSeSJh7Xm7SrUWCxvJMQ==}
    engines: {node: '>=8'}
    dependencies:
      type-fest: 0.20.2
    dev: true

  /globalyzer@0.1.0:
    resolution: {integrity: sha512-40oNTM9UfG6aBmuKxk/giHn5nQ8RVz/SS4Ir6zgzOv9/qC3kKZ9v4etGTcJbEl/NyVQH7FGU7d+X1egr57Md2Q==}
    dev: true

  /globby@11.1.0:
    resolution: {integrity: sha512-jhIXaOzy1sb8IyocaruWSn1TjmnBVs8Ayhcy83rmxNJ8q2uWKCAj3CnJY+KpGSXCueAPc0i05kVvVKtP1t9S3g==}
    engines: {node: '>=10'}
    dependencies:
      array-union: 2.1.0
      dir-glob: 3.0.1
      fast-glob: 3.2.12
      ignore: 5.2.1
      merge2: 1.4.1
      slash: 3.0.0
    dev: true

  /globrex@0.1.2:
    resolution: {integrity: sha512-uHJgbwAMwNFf5mLst7IWLNg14x1CkeqglJb/K3doi4dw6q2IvAAmM/Y81kevy83wP+Sst+nutFTYOGg3d1lsxg==}
    dev: true

  /gopd@1.0.1:
    resolution: {integrity: sha512-d65bNlIadxvpb/A2abVdlqKqV563juRnZ1Wtk6s1sIR8uNsXR70xqIzVqxVf1eTqDunwT2MkczEeaezCKTZhwA==}
    dependencies:
      get-intrinsic: 1.1.3
    dev: true

  /graceful-fs@4.2.10:
    resolution: {integrity: sha512-9ByhssR2fPVsNZj478qUUbKfmL0+t5BDVyjShtyZZLiK7ZDAArFFfopyOTj0M05wE2tJPisA4iTnnXl2YoPvOA==}
    dev: true

  /grapheme-splitter@1.0.4:
    resolution: {integrity: sha512-bzh50DW9kTPM00T8y4o8vQg89Di9oLJVLW/KaOGIXJWP/iqCN6WKYkbNOF04vFLJhwcpYUh9ydh/+5vpOqV4YQ==}
    dev: true

  /has-bigints@1.0.2:
    resolution: {integrity: sha512-tSvCKtBr9lkF0Ex0aQiP9N+OpV4zi2r/Nee5VkRDbaqv35RLYMzbwQfFSZZH0kR+Rd6302UJZ2p/bJCEoR3VoQ==}
    dev: true

  /has-flag@4.0.0:
    resolution: {integrity: sha512-EykJT/Q1KjTWctppgIAgfSO0tKVuZUjhgMr17kqTumMl6Afv3EISleU7qZUzoXDFTAHTDC4NOoG/ZxU3EvlMPQ==}
    engines: {node: '>=8'}
    dev: true

  /has-property-descriptors@1.0.0:
    resolution: {integrity: sha512-62DVLZGoiEBDHQyqG4w9xCuZ7eJEwNmJRWw2VY84Oedb7WFcA27fiEVe8oUQx9hAUJ4ekurquucTGwsyO1XGdQ==}
    dependencies:
      get-intrinsic: 1.1.3
    dev: true

  /has-symbols@1.0.3:
    resolution: {integrity: sha512-l3LCuF6MgDNwTDKkdYGEihYjt5pRPbEg46rtlmnSPlUbgmB8LOIrKJbYYFBSbnPaJexMKtiPO8hmeRjRz2Td+A==}
    engines: {node: '>= 0.4'}
    dev: true

  /has-tostringtag@1.0.0:
    resolution: {integrity: sha512-kFjcSNhnlGV1kyoGk7OXKSawH5JOb/LzUc5w9B02hOTO0dfFRjbHQKvg1d6cf3HbeUmtU9VbbV3qzZ2Teh97WQ==}
    engines: {node: '>= 0.4'}
    dependencies:
      has-symbols: 1.0.3
    dev: true

  /has@1.0.3:
    resolution: {integrity: sha512-f2dvO0VU6Oej7RkWJGrehjbzMAjFp5/VKPp5tTpWIV4JHHZK1/BxbFRtf/siA2SWTe09caDmVtYYzWEIbBS4zw==}
    engines: {node: '>= 0.4.0'}
    dependencies:
      function-bind: 1.1.1
    dev: true

  /human-signals@2.1.0:
    resolution: {integrity: sha512-B4FFZ6q/T2jhhksgkbEW3HBvWIfDW85snkQgawt07S7J5QXTk6BkNV+0yAeZrM5QpMAdYlocGoljn0sJ/WQkFw==}
    engines: {node: '>=10.17.0'}
    dev: true

  /ignore@5.2.1:
    resolution: {integrity: sha512-d2qQLzTJ9WxQftPAuEQpSPmKqzxePjzVbpAVv62AQ64NTL+wR4JkrVqR/LqFsFEUsHDAiId52mJteHDFuDkElA==}
    engines: {node: '>= 4'}
    dev: true

  /import-fresh@3.3.0:
    resolution: {integrity: sha512-veYYhQa+D1QBKznvhUHxb8faxlrwUnxseDAbAp457E0wLNio2bOSKnjYDhMj+YiAq61xrMGhQk9iXVk5FzgQMw==}
    engines: {node: '>=6'}
    dependencies:
      parent-module: 1.0.1
      resolve-from: 4.0.0
    dev: true

  /import-meta-resolve@3.0.0:
    resolution: {integrity: sha512-4IwhLhNNA8yy445rPjD/lWh++7hMDOml2eHtd58eG7h+qK3EryMuuRbsHGPikCoAgIkkDnckKfWSk2iDla/ejg==}
    dev: true

  /imurmurhash@0.1.4:
    resolution: {integrity: sha512-JmXMZ6wuvDmLiHEml9ykzqO6lwFbof0GG4IkcGaENdCRDDmMVnny7s5HsIgHCbaq0w2MyPhDqkhTUgS2LU2PHA==}
    engines: {node: '>=0.8.19'}
    dev: true

  /inflight@1.0.6:
    resolution: {integrity: sha512-k92I/b08q4wvFscXCLvqfsHCrjrF7yiXsQuIVvVE7N82W3+aqpzuUdBbfhWcy/FZR3/4IgflMgKLOsvPDrGCJA==}
    dependencies:
      once: 1.4.0
      wrappy: 1.0.2
    dev: true

  /inherits@2.0.4:
    resolution: {integrity: sha512-k/vGaX4/Yla3WzyMCvTQOXYeIHvqOKtnqBduzTHpzpQZzAskKMhZ2K+EnBiSM9zGSoIFeMpXKxa4dYeZIQqewQ==}
    dev: true

  /internal-ip@7.0.0:
    resolution: {integrity: sha512-qE4TeD4brqC45Vq/+VASeMiS1KRyfBkR6HT2sh9pZVVCzSjPkaCEfKFU+dL0PRv7NHJtvoKN2r82G6wTfzorkw==}
    engines: {node: ^12.20.0 || ^14.13.1 || >=16.0.0}
    dependencies:
      default-gateway: 6.0.3
      ipaddr.js: 2.0.1
      is-ip: 3.1.0
      p-event: 4.2.0
    dev: true

  /internal-slot@1.0.4:
    resolution: {integrity: sha512-tA8URYccNzMo94s5MQZgH8NB/XTa6HsOo0MLfXTKKEnHVVdegzaQoFZ7Jp44bdvLvY2waT5dc+j5ICEswhi7UQ==}
    engines: {node: '>= 0.4'}
    dependencies:
      get-intrinsic: 1.1.3
      has: 1.0.3
      side-channel: 1.0.4
    dev: true

  /ip-regex@4.3.0:
    resolution: {integrity: sha512-B9ZWJxHHOHUhUjCPrMpLD4xEq35bUTClHM1S6CBU5ixQnkZmwipwgc96vAd7AAGM9TGHvJR+Uss+/Ak6UphK+Q==}
    engines: {node: '>=8'}
    dev: true

  /ipaddr.js@2.0.1:
    resolution: {integrity: sha512-1qTgH9NG+IIJ4yfKs2e6Pp1bZg8wbDbKHT21HrLIeYBTRLgMYKnMTPAuI3Lcs61nfx5h1xlXnbJtH1kX5/d/ng==}
    engines: {node: '>= 10'}
    dev: true

  /is-bigint@1.0.4:
    resolution: {integrity: sha512-zB9CruMamjym81i2JZ3UMn54PKGsQzsJeo6xvN3HJJ4CAsQNB6iRutp2To77OfCNuoxspsIhzaPoO1zyCEhFOg==}
    dependencies:
      has-bigints: 1.0.2
    dev: true

  /is-binary-path@2.1.0:
    resolution: {integrity: sha512-ZMERYes6pDydyuGidse7OsHxtbI7WVeUEozgR/g7rd0xUimYNlvZRE/K2MgZTjWy725IfelLeVcEM97mmtRGXw==}
    engines: {node: '>=8'}
    dependencies:
      binary-extensions: 2.2.0
    dev: true

  /is-boolean-object@1.1.2:
    resolution: {integrity: sha512-gDYaKHJmnj4aWxyj6YHyXVpdQawtVLHU5cb+eztPGczf6cjuTdwve5ZIEfgXqH4e57An1D1AKf8CZ3kYrQRqYA==}
    engines: {node: '>= 0.4'}
    dependencies:
      call-bind: 1.0.2
      has-tostringtag: 1.0.0
    dev: true

  /is-builtin-module@3.2.1:
    resolution: {integrity: sha512-BSLE3HnV2syZ0FK0iMA/yUGplUeMmNz4AW5fnTunbCIqZi4vG3WjJT9FHMy5D69xmAYBHXQhJdALdpwVxV501A==}
    engines: {node: '>=6'}
    dependencies:
      builtin-modules: 3.3.0
    dev: true

  /is-callable@1.2.7:
    resolution: {integrity: sha512-1BC0BVFhS/p0qtw6enp8e+8OD0UrK0oFLztSjNzhcKA3WDuJxxAPXzPuPtKkjEY9UUoEWlX/8fgKeu2S8i9JTA==}
    engines: {node: '>= 0.4'}
    dev: true

  /is-core-module@2.11.0:
    resolution: {integrity: sha512-RRjxlvLDkD1YJwDbroBHMb+cukurkDWNyHx7D3oNB5x9rb5ogcksMC5wHCadcXoo67gVr/+3GFySh3134zi6rw==}
    dependencies:
      has: 1.0.3
    dev: true

  /is-date-object@1.0.5:
    resolution: {integrity: sha512-9YQaSxsAiSwcvS33MBk3wTCVnWK+HhF8VZR2jRxehM16QcVOdHqPn4VPHmRK4lSr38n9JriurInLcP90xsYNfQ==}
    engines: {node: '>= 0.4'}
    dependencies:
      has-tostringtag: 1.0.0
    dev: true

  /is-extglob@2.1.1:
    resolution: {integrity: sha512-SbKbANkN603Vi4jEZv49LeVJMn4yGwsbzZworEoyEiutsN3nJYdbO36zfhGJ6QEDpOZIFkDtnq5JRxmvl3jsoQ==}
    engines: {node: '>=0.10.0'}
    dev: true

  /is-glob@4.0.3:
    resolution: {integrity: sha512-xelSayHH36ZgE7ZWhli7pW34hNbNl8Ojv5KVmkJD4hBdD3th8Tfk9vYasLM+mXWOZhFkgZfxhLSnrwRr4elSSg==}
    engines: {node: '>=0.10.0'}
    dependencies:
      is-extglob: 2.1.1
    dev: true

  /is-ip@3.1.0:
    resolution: {integrity: sha512-35vd5necO7IitFPjd/YBeqwWnyDWbuLH9ZXQdMfDA8TEo7pv5X8yfrvVO3xbJbLUlERCMvf6X0hTUamQxCYJ9Q==}
    engines: {node: '>=8'}
    dependencies:
      ip-regex: 4.3.0
    dev: true

  /is-module@1.0.0:
    resolution: {integrity: sha512-51ypPSPCoTEIN9dy5Oy+h4pShgJmPCygKfyRCISBI+JoWT/2oJvK8QPxmwv7b/p239jXrm9M1mlQbyKJ5A152g==}
    dev: true

  /is-negative-zero@2.0.2:
    resolution: {integrity: sha512-dqJvarLawXsFbNDeJW7zAz8ItJ9cd28YufuuFzh0G8pNHjJMnY08Dv7sYX2uF5UpQOwieAeOExEYAWWfu7ZZUA==}
    engines: {node: '>= 0.4'}
    dev: true

  /is-number-object@1.0.7:
    resolution: {integrity: sha512-k1U0IRzLMo7ZlYIfzRu23Oh6MiIFasgpb9X76eqfFZAqwH44UI4KTBvBYIZ1dSL9ZzChTB9ShHfLkR4pdW5krQ==}
    engines: {node: '>= 0.4'}
    dependencies:
      has-tostringtag: 1.0.0
    dev: true

  /is-number@7.0.0:
    resolution: {integrity: sha512-41Cifkg6e8TylSpdtTpeLVMqvSBEVzTttHvERD741+pnZ8ANv0004MRL43QKPDlK9cGvNp6NZWZUBlbGXYxxng==}
    engines: {node: '>=0.12.0'}
    dev: true

  /is-path-inside@3.0.3:
    resolution: {integrity: sha512-Fd4gABb+ycGAmKou8eMftCupSir5lRxqf4aD/vd0cD2qc4HL07OjCeuHMr8Ro4CoMaeCKDB0/ECBOVWjTwUvPQ==}
    engines: {node: '>=8'}
    dev: true

  /is-regex@1.1.4:
    resolution: {integrity: sha512-kvRdxDsxZjhzUX07ZnLydzS1TU/TJlTUHHY4YLL87e37oUA49DfkLqgy+VjFocowy29cKvcSiu+kIv728jTTVg==}
    engines: {node: '>= 0.4'}
    dependencies:
      call-bind: 1.0.2
      has-tostringtag: 1.0.0
    dev: true

  /is-shared-array-buffer@1.0.2:
    resolution: {integrity: sha512-sqN2UDu1/0y6uvXyStCOzyhAjCSlHceFoMKJW8W9EU9cvic/QdsZ0kEU93HEy3IUEFZIiH/3w+AH/UQbPHNdhA==}
    dependencies:
      call-bind: 1.0.2
    dev: true

  /is-stream@2.0.1:
    resolution: {integrity: sha512-hFoiJiTl63nn+kstHGBtewWSKnQLpyb155KHheA1l39uvtO9nWIop1p3udqPcUd/xbF1VLMO4n7OI6p7RbngDg==}
    engines: {node: '>=8'}
    dev: true

  /is-string@1.0.7:
    resolution: {integrity: sha512-tE2UXzivje6ofPW7l23cjDOMa09gb7xlAqG6jG5ej6uPV32TlWP3NKPigtaGeHNu9fohccRYvIiZMfOOnOYUtg==}
    engines: {node: '>= 0.4'}
    dependencies:
      has-tostringtag: 1.0.0
    dev: true

  /is-symbol@1.0.4:
    resolution: {integrity: sha512-C/CPBqKWnvdcxqIARxyOh4v1UUEOCHpgDa0WYgpKDFMszcrPcffg5uhwSgPCLD2WWxmq6isisz87tzT01tuGhg==}
    engines: {node: '>= 0.4'}
    dependencies:
      has-symbols: 1.0.3
    dev: true

  /is-weakref@1.0.2:
    resolution: {integrity: sha512-qctsuLZmIQ0+vSSMfoVvyFe2+GSEvnmZ2ezTup1SBse9+twCCeial6EEi3Nc2KFcf6+qz2FBPnjXsk8xhKSaPQ==}
    dependencies:
      call-bind: 1.0.2
    dev: true

  /isexe@2.0.0:
    resolution: {integrity: sha512-RHxMLp9lnKHGHRng9QFhRCMbYAcVpn69smSGcq3f36xjgVVWThj4qqLbTLlq7Ssj8B+fIQ1EuCEGI2lKsyQeIw==}
    dev: true

  /js-sdsl@4.2.0:
    resolution: {integrity: sha512-dyBIzQBDkCqCu+0upx25Y2jGdbTGxE9fshMsCdK0ViOongpV+n5tXRcZY9v7CaVQ79AGS9KA1KHtojxiM7aXSQ==}
    dev: true

  /js-yaml@4.1.0:
    resolution: {integrity: sha512-wpxZs9NoxZaJESJGIZTyDEaYpl0FKSA+FB9aJiyemKhMwkxQg63h4T1KJgUGHpTqPDNRcmmYLugrRjJlBtWvRA==}
    hasBin: true
    dependencies:
      argparse: 2.0.1
    dev: true

  /json-schema-traverse@0.4.1:
    resolution: {integrity: sha512-xbbCH5dCYU5T8LcEhhuh7HJ88HXuW3qsI3Y0zOZFKfZEHcpWiHU/Jxzk629Brsab/mMiHQti9wMP+845RPe3Vg==}
    dev: true

  /json-stable-stringify-without-jsonify@1.0.1:
    resolution: {integrity: sha512-Bdboy+l7tA3OGW6FjyFHWkP5LuByj1Tk33Ljyq0axyzdk9//JSi2u3fP1QSmd1KNwq6VOKYGlAu87CisVir6Pw==}
    dev: true

  /json5@1.0.2:
    resolution: {integrity: sha512-g1MWMLBiz8FKi1e4w0UyVL3w+iJceWAFBAaBnnGKOpNa5f8TLktkbre1+s6oICydWAm+HRUGTmI+//xv2hvXYA==}
    hasBin: true
    dependencies:
      minimist: 1.2.7
    dev: true

  /kleur@4.1.5:
    resolution: {integrity: sha512-o+NO+8WrRiQEE4/7nwRJhN1HWpVmJm511pBHUxPLtp0BUISzlBplORYSmTclCnJvQq2tKu/sgl3xVpkc7ZWuQQ==}
    engines: {node: '>=6'}
    dev: true

  /levn@0.4.1:
    resolution: {integrity: sha512-+bT2uH4E5LGE7h/n3evcS/sQlJXCpIp6ym8OWJ5eV6+67Dsql/LaaT7qJBAt2rzfoa/5QBGBhxDix1dMt2kQKQ==}
    engines: {node: '>= 0.8.0'}
    dependencies:
      prelude-ls: 1.2.1
      type-check: 0.4.0
    dev: true

  /locate-path@6.0.0:
    resolution: {integrity: sha512-iPZK6eYjbxRu3uB4/WZ3EsEIMJFMqAoopl3R+zuq0UjcAm/MO6KCweDgPfP3elTztoKP3KtnVHxTn2NHBSDVUw==}
    engines: {node: '>=10'}
    dependencies:
      p-locate: 5.0.0
    dev: true

  /lodash.merge@4.6.2:
    resolution: {integrity: sha512-0KpjqXRVvrYyCsX1swR/XTK0va6VQkQM6MNo7PqW77ByjAhoARA8EfrP1N4+KlKj8YS0ZUCtRT/YUuhyYDujIQ==}
    dev: true

  /lru-cache@6.0.0:
    resolution: {integrity: sha512-Jo6dJ04CmSjuznwJSS3pUeWmd/H0ffTlkXXgwZi+eq1UCmqQwCh+eLsYOYCwY991i2Fah4h1BEMCx4qThGbsiA==}
    engines: {node: '>=10'}
    dependencies:
      yallist: 4.0.0
    dev: true

  /magic-string@0.26.7:
    resolution: {integrity: sha512-hX9XH3ziStPoPhJxLq1syWuZMxbDvGNbVchfrdCtanC7D13888bMFow61x8axrx+GfHLtVeAx2kxL7tTGRl+Ow==}
    engines: {node: '>=12'}
    dependencies:
      sourcemap-codec: 1.4.8
    dev: true

  /magic-string@0.27.0:
    resolution: {integrity: sha512-8UnnX2PeRAPZuN12svgR9j7M1uWMovg/CEnIwIG0LFkXSJJe4PdfUGiTGl8V9bsBHFUtfVINcSyYxd7q+kx9fA==}
    engines: {node: '>=12'}
    dependencies:
      '@jridgewell/sourcemap-codec': 1.4.14
    dev: true

  /magic-string@0.30.0:
    resolution: {integrity: sha512-LA+31JYDJLs82r2ScLrlz1GjSgu66ZV518eyWT+S8VhyQn/JL0u9MeBOvQMGYiPk1DBiSN9DDMOcXvigJZaViQ==}
    engines: {node: '>=12'}
    dependencies:
      '@jridgewell/sourcemap-codec': 1.4.14
    dev: true

  /merge-stream@2.0.0:
    resolution: {integrity: sha512-abv/qOcuPfk3URPfDzmZU1LKmuw8kT+0nIHvKrKgFrwifol/doWcdA4ZqsWQ8ENrFKkd67Mfpo/LovbIUsbt3w==}
    dev: true

  /merge2@1.4.1:
    resolution: {integrity: sha512-8q7VEgMJW4J8tcfVPy8g09NcQwZdbwFEqhe/WZkoIzjn/3TGDwtOCYtXGxA3O8tPzpczCCDgv+P2P5y00ZJOOg==}
    engines: {node: '>= 8'}
    dev: true

  /micromatch@4.0.5:
    resolution: {integrity: sha512-DMy+ERcEW2q8Z2Po+WNXuw3c5YaUSFjAO5GsJqfEl7UjvtIuFKO6ZrKvcItdy98dwFI2N1tg3zNIdKaQT+aNdA==}
    engines: {node: '>=8.6'}
    dependencies:
      braces: 3.0.2
      picomatch: 2.3.1
    dev: true

  /mime@3.0.0:
    resolution: {integrity: sha512-jSCU7/VB1loIWBZe14aEYHU/+1UMEHoaO7qxCOVJOw9GgH72VAWppxNcjU+x9a2k3GSIBXNKxXQFqRvvZ7vr3A==}
    engines: {node: '>=10.0.0'}
    hasBin: true
    dev: true

  /mimic-fn@2.1.0:
    resolution: {integrity: sha512-OqbOk5oEQeAZ8WXWydlu9HJjz9WVdEIvamMCcXmuqUYjTknH/sqsWvhQ3vgwKFRR1HpjvNBKQ37nbJgYzGqGcg==}
    engines: {node: '>=6'}
    dev: true

  /min-indent@1.0.1:
    resolution: {integrity: sha512-I9jwMn07Sy/IwOj3zVkVik2JTvgpaykDZEigL6Rx6N9LbMywwUSMtxET+7lVoDLLd3O3IXwJwvuuns8UB/HeAg==}
    engines: {node: '>=4'}
    dev: true

  /minimatch@3.1.2:
    resolution: {integrity: sha512-J7p63hRiAjw1NDEww1W7i37+ByIrOWO5XQQAzZ3VOcL0PNybwpfmV/N05zFAzwQ9USyEcX6t3UO+K5aqBQOIHw==}
    dependencies:
      brace-expansion: 1.1.11
    dev: true

  /minimist@1.2.7:
    resolution: {integrity: sha512-bzfL1YUZsP41gmu/qjrEk0Q6i2ix/cVeAhbCbqH9u3zYutS1cLg00qhrD0M2MVdCcx4Sc0UpP2eBWo9rotpq6g==}
    dev: true

  /mkdirp@0.5.6:
    resolution: {integrity: sha512-FP+p8RB8OWpF3YZBCrP5gtADmtXApB5AMLn+vdyA+PyxCjrCs00mjyUozssO33cwDeT3wNGdLxJ5M//YqtHAJw==}
    hasBin: true
    dependencies:
      minimist: 1.2.7
    dev: true

  /mri@1.2.0:
    resolution: {integrity: sha512-tzzskb3bG8LvYGFF/mDTpq3jpI6Q9wc3LEmBaghu+DdCssd1FakN7Bc0hVNmEyGq1bq3RgfkCb3cmQLpNPOroA==}
    engines: {node: '>=4'}
    dev: true

  /mrmime@1.0.1:
    resolution: {integrity: sha512-hzzEagAgDyoU1Q6yg5uI+AorQgdvMCur3FcKf7NhMKWsaYg+RnbTyHRa/9IlLF9rf455MOCtcqqrQQ83pPP7Uw==}
    engines: {node: '>=10'}
    dev: true

  /ms@2.1.2:
    resolution: {integrity: sha512-sGkPx+VjMtmA6MX27oA4FBFELFCZZ4S4XqeGOXCv68tT+jb3vk/RyaKWP0PTKyWtmLSM0b+adUTEvbs1PEaH2w==}
    dev: true

  /ms@2.1.3:
    resolution: {integrity: sha512-6FlzubTLZG3J2a/NVCAleEhjzq5oxgHyaCU9yYXvcLsvoVaHJq/s5xXI6/XXP6tz7R9xAOtHnSO/tXtF3WRTlA==}
    dev: true

  /nanoid@3.3.4:
    resolution: {integrity: sha512-MqBkQh/OHTS2egovRtLk45wEyNXwF+cokD+1YPf9u5VfJiRdAiRwB2froX5Co9Rh20xs4siNPm8naNotSD6RBw==}
    engines: {node: ^10 || ^12 || ^13.7 || ^14 || >=15.0.1}
    hasBin: true
    dev: true

  /nanoid@3.3.6:
    resolution: {integrity: sha512-BGcqMMJuToF7i1rt+2PWSNVnWIkGCU78jBG3RxO/bZlnZPK2Cmi2QaffxGO/2RvWi9sL+FAiRiXMgsyxQ1DIDA==}
    engines: {node: ^10 || ^12 || ^13.7 || ^14 || >=15.0.1}
    hasBin: true
    dev: true

  /natural-compare-lite@1.4.0:
    resolution: {integrity: sha512-Tj+HTDSJJKaZnfiuw+iaF9skdPpTo2GtEly5JHnWV/hfv2Qj/9RKsGISQtLh2ox3l5EAGw487hnBee0sIJ6v2g==}
    dev: true

  /natural-compare@1.4.0:
    resolution: {integrity: sha512-OWND8ei3VtNC9h7V60qff3SVobHr996CTwgxubgyQYEpg290h9J0buyECNNJexkFm5sOajh5G116RYA1c8ZMSw==}
    dev: true

  /normalize-path@3.0.0:
    resolution: {integrity: sha512-6eZs5Ls3WtCisHWp9S2GUy8dqkpGi4BVSz3GaqiE6ezub0512ESztXUwUB6C6IKbQkY2Pnb/mD4WYojCRwcwLA==}
    engines: {node: '>=0.10.0'}
    dev: true

  /npm-run-path@4.0.1:
    resolution: {integrity: sha512-S48WzZW777zhNIrn7gxOlISNAqi9ZC/uQFnRdbeIHhZhCA6UqpkOT8T1G7BvfdgP4Er8gF4sUbaS0i7QvIfCWw==}
    engines: {node: '>=8'}
    dependencies:
      path-key: 3.1.1
    dev: true

  /object-inspect@1.12.2:
    resolution: {integrity: sha512-z+cPxW0QGUp0mcqcsgQyLVRDoXFQbXOwBaqyF7VIgI4TWNQsDHrBpUQslRmIfAoYWdYzs6UlKJtB2XJpTaNSpQ==}
    dev: true

  /object-keys@1.1.1:
    resolution: {integrity: sha512-NuAESUOUMrlIXOfHKzD6bpPu3tYt3xvjNdRIQ+FeT0lNb4K8WR70CaDxhuNguS2XG+GjkyMwOzsN5ZktImfhLA==}
    engines: {node: '>= 0.4'}
    dev: true

  /object.assign@4.1.4:
    resolution: {integrity: sha512-1mxKf0e58bvyjSCtKYY4sRe9itRk3PJpquJOjeIkz885CczcI4IvJJDLPS72oowuSh+pBxUFROpX+TU++hxhZQ==}
    engines: {node: '>= 0.4'}
    dependencies:
      call-bind: 1.0.2
      define-properties: 1.1.4
      has-symbols: 1.0.3
      object-keys: 1.1.1
    dev: true

  /object.values@1.1.6:
    resolution: {integrity: sha512-FVVTkD1vENCsAcwNs9k6jea2uHC/X0+JcjG8YA60FN5CMaJmG95wT9jek/xX9nornqGRrBkKtzuAu2wuHpKqvw==}
    engines: {node: '>= 0.4'}
    dependencies:
      call-bind: 1.0.2
      define-properties: 1.1.4
      es-abstract: 1.20.5
    dev: true

  /once@1.4.0:
    resolution: {integrity: sha512-lNaJgI+2Q5URQBkccEKHTQOPaXdUxnZZElQTZY0MFUAuaEqe1E+Nyvgdz/aIyNi6Z9MzO5dv1H8n58/GELp3+w==}
    dependencies:
      wrappy: 1.0.2
    dev: true

  /onetime@5.1.2:
    resolution: {integrity: sha512-kbpaSSGJTWdAY5KPVeMOKXSrPtr8C8C7wodJbcsd51jRnmD+GZu8Y0VoU6Dm5Z4vWr0Ig/1NKuWRKf7j5aaYSg==}
    engines: {node: '>=6'}
    dependencies:
      mimic-fn: 2.1.0
    dev: true

  /optionator@0.9.1:
    resolution: {integrity: sha512-74RlY5FCnhq4jRxVUPKDaRwrVNXMqsGsiW6AJw4XK8hmtm10wC0ypZBLw5IIp85NZMr91+qd1RvvENwg7jjRFw==}
    engines: {node: '>= 0.8.0'}
    dependencies:
      deep-is: 0.1.4
      fast-levenshtein: 2.0.6
      levn: 0.4.1
      prelude-ls: 1.2.1
      type-check: 0.4.0
      word-wrap: 1.2.3
    dev: true

  /p-event@4.2.0:
    resolution: {integrity: sha512-KXatOjCRXXkSePPb1Nbi0p0m+gQAwdlbhi4wQKJPI1HsMQS9g+Sqp2o+QHziPr7eYJyOZet836KoHEVM1mwOrQ==}
    engines: {node: '>=8'}
    dependencies:
      p-timeout: 3.2.0
    dev: true

  /p-finally@1.0.0:
    resolution: {integrity: sha512-LICb2p9CB7FS+0eR1oqWnHhp0FljGLZCWBE9aix0Uye9W8LTQPwMTYVGWQWIw9RdQiDg4+epXQODwIYJtSJaow==}
    engines: {node: '>=4'}
    dev: true

  /p-limit@3.1.0:
    resolution: {integrity: sha512-TYOanM3wGwNGsZN2cVTYPArw454xnXj5qmWF1bEoAc4+cU/ol7GVh7odevjp1FNHduHc3KZMcFduxU5Xc6uJRQ==}
    engines: {node: '>=10'}
    dependencies:
      yocto-queue: 0.1.0
    dev: true

  /p-locate@5.0.0:
    resolution: {integrity: sha512-LaNjtRWUBY++zB5nE/NwcaoMylSPk+S+ZHNB1TzdbMJMny6dynpAGt7X/tl/QYq3TIeE6nxHppbo2LGymrG5Pw==}
    engines: {node: '>=10'}
    dependencies:
      p-limit: 3.1.0
    dev: true

  /p-timeout@3.2.0:
    resolution: {integrity: sha512-rhIwUycgwwKcP9yTOOFK/AKsAopjjCakVqLHePO3CC6Mir1Z99xT+R63jZxAT5lFZLa2inS5h+ZS2GvR99/FBg==}
    engines: {node: '>=8'}
    dependencies:
      p-finally: 1.0.0
    dev: true

  /parent-module@1.0.1:
    resolution: {integrity: sha512-GQ2EWRpQV8/o+Aw8YqtfZZPfNRWZYkbidE9k5rpl/hC3vtHHBfGm2Ifi6qWV+coDGkrUKZAxE3Lot5kcsRlh+g==}
    engines: {node: '>=6'}
    dependencies:
      callsites: 3.1.0
    dev: true

  /path-exists@4.0.0:
    resolution: {integrity: sha512-ak9Qy5Q7jYb2Wwcey5Fpvg2KoAc/ZIhLSLOSBmRmygPsGwkVVt0fZa0qrtMz+m6tJTAHfZQ8FnmB4MG4LWy7/w==}
    engines: {node: '>=8'}
    dev: true

  /path-is-absolute@1.0.1:
    resolution: {integrity: sha512-AVbw3UJ2e9bq64vSaS9Am0fje1Pa8pbGqTTsmXfaIiMpnr5DlDhfJOuLj9Sf95ZPVDAUerDfEk88MPmPe7UCQg==}
    engines: {node: '>=0.10.0'}
    dev: true

  /path-key@3.1.1:
    resolution: {integrity: sha512-ojmeN0qd+y0jszEtoY48r0Peq5dwMEkIlCOu6Q5f41lfkswXuKtYrhgoTpLnyIcHm24Uhqx+5Tqm2InSwLhE6Q==}
    engines: {node: '>=8'}
    dev: true

  /path-parse@1.0.7:
    resolution: {integrity: sha512-LDJzPVEEEPR+y48z93A0Ed0yXb8pAByGWo/k5YYdYgpY2/2EsOsksJrq7lOHxryrVOn1ejG6oAp8ahvOIQD8sw==}
    dev: true

  /path-type@4.0.0:
    resolution: {integrity: sha512-gDKb8aZMDeD/tZWs9P6+q0J9Mwkdl6xMV8TjnGP3qJVJ06bdMgkbBlLU8IdfOsIsFz2BW1rNVT3XuNEl8zPAvw==}
    engines: {node: '>=8'}
    dev: true

  /picocolors@1.0.0:
    resolution: {integrity: sha512-1fygroTLlHu66zi26VoTDv8yRgm0Fccecssto+MhsZ0D/DGW2sm8E8AjW7NU5VVTRt5GxbeZ5qBuJr+HyLYkjQ==}
    dev: true

  /picomatch@2.3.1:
    resolution: {integrity: sha512-JU3teHTNjmE2VCGFzuY8EXzCDVwEqB2a8fsIvwaStHhAWJEeVd1o1QD80CU6+ZdEXXSLbSsuLwJjkCBWqRQUVA==}
    engines: {node: '>=8.6'}
    dev: true

  /postcss@8.4.21:
    resolution: {integrity: sha512-tP7u/Sn/dVxK2NnruI4H9BG+x+Wxz6oeZ1cJ8P6G/PZY0IKk4k/63TDsQf2kQq3+qoJeLm2kIBUNlZe3zgb4Zg==}
    engines: {node: ^10 || ^12 || >=14}
    dependencies:
      nanoid: 3.3.4
      picocolors: 1.0.0
      source-map-js: 1.0.2
    dev: true

  /postcss@8.4.23:
    resolution: {integrity: sha512-bQ3qMcpF6A/YjR55xtoTr0jGOlnPOKAIMdOWiv0EIT6HVPEaJiJB4NLljSbiHoC2RX7DN5Uvjtpbg1NPdwv1oA==}
    engines: {node: ^10 || ^12 || >=14}
    dependencies:
      nanoid: 3.3.6
      picocolors: 1.0.0
      source-map-js: 1.0.2
    dev: true

  /prelude-ls@1.2.1:
    resolution: {integrity: sha512-vkcDPrRZo1QZLbn5RLGPpg/WmIQ65qoWWhcGKf/b5eplkkarX0m9z8ppCat4mlOqUsWpyNuYgO3VRyrYHSzX5g==}
    engines: {node: '>= 0.8.0'}
    dev: true

  /prettier@2.8.8:
    resolution: {integrity: sha512-tdN8qQGvNjw4CHbY+XXk0JgCXn9QiF21a55rBe5LJAU+kDyC4WQn4+awm2Xfk2lQMk5fKup9XgzTZtGkjBdP9Q==}
    engines: {node: '>=10.13.0'}
    hasBin: true
    dev: true

  /punycode@2.1.1:
    resolution: {integrity: sha512-XRsRjdf+j5ml+y/6GKHPZbrF/8p2Yga0JPtdqTIY2Xe5ohJPD9saDJJLPvp9+NSBprVvevdXZybnj2cv8OEd0A==}
    engines: {node: '>=6'}
    dev: true

  /queue-microtask@1.2.3:
    resolution: {integrity: sha512-NuaNSa6flKT5JaSYQzJok04JzTL1CA6aGhv5rfLW3PgqA+M2ChpZQnAC8h8i4ZFkBS8X5RqkDBHA7r4hej3K9A==}
    dev: true

  /randombytes@2.1.0:
    resolution: {integrity: sha512-vYl3iOX+4CKUWuxGi9Ukhie6fsqXqS9FE2Zaic4tNFD2N2QQaXOMFbuKK4QmDHC0JO6B1Zp41J0LpT0oR68amQ==}
    dependencies:
      safe-buffer: 5.2.1
    dev: true

  /readdirp@3.6.0:
    resolution: {integrity: sha512-hOS089on8RduqdbhvQ5Z37A0ESjsqz6qnRcffsMU3495FuTdqSm+7bhJ29JvIOsBDEEnan5DPu9t3To9VRlMzA==}
    engines: {node: '>=8.10.0'}
    dependencies:
      picomatch: 2.3.1
    dev: true

  /regexp.prototype.flags@1.4.3:
    resolution: {integrity: sha512-fjggEOO3slI6Wvgjwflkc4NFRCTZAu5CnNfBd5qOMYhWdn67nJBBu34/TkD++eeFmd8C9r9jfXJ27+nSiRkSUA==}
    engines: {node: '>= 0.4'}
    dependencies:
      call-bind: 1.0.2
      define-properties: 1.1.4
      functions-have-names: 1.2.3
    dev: true

  /regexpp@3.2.0:
    resolution: {integrity: sha512-pq2bWo9mVD43nbts2wGv17XLiNLya+GklZ8kaDLV2Z08gDCsGpnKn9BFMepvWuHCbyVvY7J5o5+BVvoQbmlJLg==}
    engines: {node: '>=8'}
    dev: true

  /resolve-from@4.0.0:
    resolution: {integrity: sha512-pb/MYmXstAkysRFx8piNI1tGFNQIFA3vkE3Gq4EuA1dF6gHp/+vgZqsCGJapvy8N3Q+4o7FwvquPJcnZ7RYy4g==}
    engines: {node: '>=4'}
    dev: true

  /resolve@1.22.1:
    resolution: {integrity: sha512-nBpuuYuY5jFsli/JIs1oldw6fOQCBioohqWZg/2hiaOybXOft4lonv85uDOKXdf8rhyK159cxU5cDcK/NKk8zw==}
    hasBin: true
    dependencies:
      is-core-module: 2.11.0
      path-parse: 1.0.7
      supports-preserve-symlinks-flag: 1.0.0
    dev: true

  /reusify@1.0.4:
    resolution: {integrity: sha512-U9nH88a3fc/ekCF1l0/UP1IosiuIjyTh7hBvXVMHYgVcfGvt897Xguj2UOLDeI5BG2m7/uwyaLVT6fbtCwTyzw==}
    engines: {iojs: '>=1.0.0', node: '>=0.10.0'}
    dev: true

  /rimraf@2.7.1:
    resolution: {integrity: sha512-uWjbaKIK3T1OSVptzX7Nl6PvQ3qAGtKEtVRjRuazjfL3Bx5eI409VZSqgND+4UNnmzLVdPj9FqFJNPqBZFve4w==}
    hasBin: true
    dependencies:
      glob: 7.2.3
    dev: true

  /rimraf@3.0.2:
    resolution: {integrity: sha512-JZkJMZkAGFFPP2YqXZXPbMlMBgsxzE8ILs4lMIX/2o0L9UBw9O/Y3o6wFw/i9YLapcUJWwqbi3kdxIPdC62TIA==}
    hasBin: true
    dependencies:
      glob: 7.2.3
    dev: true

  /rollup@2.79.1:
    resolution: {integrity: sha512-uKxbd0IhMZOhjAiD5oAFp7BqvkA4Dv47qpOCtaNvng4HBwdbWtdOh8f5nZNuk2rp51PMGk3bzfWu5oayNEuYnw==}
    engines: {node: '>=10.0.0'}
    hasBin: true
    optionalDependencies:
      fsevents: 2.3.2
    dev: true

  /rollup@3.21.0:
    resolution: {integrity: sha512-ANPhVcyeHvYdQMUyCbczy33nbLzI7RzrBje4uvNiTDJGIMtlKoOStmympwr9OtS1LZxiDmE2wvxHyVhoLtf1KQ==}
    engines: {node: '>=14.18.0', npm: '>=8.0.0'}
    hasBin: true
    optionalDependencies:
      fsevents: 2.3.2
    dev: true

  /run-parallel@1.2.0:
    resolution: {integrity: sha512-5l4VyZR86LZ/lDxZTR6jqL8AFE2S0IFLMP26AbjsLVADxHdhB/c0GUsH+y39UfCi3dzz8OlQuPmnaJOMoDHQBA==}
    dependencies:
      queue-microtask: 1.2.3
    dev: true

  /sade@1.8.1:
    resolution: {integrity: sha512-xal3CZX1Xlo/k4ApwCFrHVACi9fBqJ7V+mwhBsuf/1IOKbBy098Fex+Wa/5QMubw09pSZ/u8EY8PWgevJsXp1A==}
    engines: {node: '>=6'}
    dependencies:
      mri: 1.2.0
    dev: true

  /safe-buffer@5.2.1:
    resolution: {integrity: sha512-rp3So07KcdmmKbGvgaNxQSJr7bGVSVk5S9Eq1F+ppbRo70+YeaDxkw5Dd8NPN+GD6bjnYm2VuPuCXmpuYvmCXQ==}
    dev: true

  /safe-regex-test@1.0.0:
    resolution: {integrity: sha512-JBUUzyOgEwXQY1NuPtvcj/qcBDbDmEvWufhlnXZIm75DEHp+afM1r1ujJpJsV/gSM4t59tpDyPi1sd6ZaPFfsA==}
    dependencies:
      call-bind: 1.0.2
      get-intrinsic: 1.1.3
      is-regex: 1.1.4
    dev: true

  /sander@0.5.1:
    resolution: {integrity: sha512-3lVqBir7WuKDHGrKRDn/1Ye3kwpXaDOMsiRP1wd6wpZW56gJhsbp5RqQpA6JG/P+pkXizygnr1dKR8vzWaVsfA==}
    dependencies:
      es6-promise: 3.3.1
      graceful-fs: 4.2.10
      mkdirp: 0.5.6
      rimraf: 2.7.1
    dev: true

  /semver@6.3.0:
    resolution: {integrity: sha512-b39TBaTSfV6yBrapU89p5fKekE2m/NwnDocOVruQFS1/veMgdzuPcnOM34M6CwxW8jH/lxEa5rBoDeUwu5HHTw==}
    hasBin: true
    dev: true

  /semver@7.3.8:
    resolution: {integrity: sha512-NB1ctGL5rlHrPJtFDVIVzTyQylMLu9N9VICA6HSFJo8MCGVTMW6gfpicwKmmK/dAjTOrqu5l63JJOpDSrAis3A==}
    engines: {node: '>=10'}
    hasBin: true
    dependencies:
      lru-cache: 6.0.0
    dev: true

  /serialize-javascript@6.0.0:
    resolution: {integrity: sha512-Qr3TosvguFt8ePWqsvRfrKyQXIiW+nGbYpy8XK24NQHE83caxWt+mIymTT19DGFbNWNLfEwsrkSmN64lVWB9ag==}
    dependencies:
      randombytes: 2.1.0
    dev: true

  /set-cookie-parser@2.5.1:
    resolution: {integrity: sha512-1jeBGaKNGdEq4FgIrORu/N570dwoPYio8lSoYLWmX7sQ//0JY08Xh9o5pBcgmHQ/MbsYp/aZnOe1s1lIsbLprQ==}
    dev: true

  /shebang-command@2.0.0:
    resolution: {integrity: sha512-kHxr2zZpYtdmrN1qDjrrX/Z1rR1kG8Dx+gkpK1G4eXmvXswmcE1hTWBWYUzlraYw1/yZp6YuDY77YtvbN0dmDA==}
    engines: {node: '>=8'}
    dependencies:
      shebang-regex: 3.0.0
    dev: true

  /shebang-regex@3.0.0:
    resolution: {integrity: sha512-7++dFhtcx3353uBaq8DDR4NuxBetBzC7ZQOhmTQInHEd6bSrXdiEyzCvG07Z44UYdLShWUyXt5M/yhz8ekcb1A==}
    engines: {node: '>=8'}
    dev: true

  /side-channel@1.0.4:
    resolution: {integrity: sha512-q5XPytqFEIKHkGdiMIrY10mvLRvnQh42/+GoBlFW3b2LXLE2xxJpZFdm94we0BaoV3RwJyGqg5wS7epxTv0Zvw==}
    dependencies:
      call-bind: 1.0.2
      get-intrinsic: 1.1.3
      object-inspect: 1.12.2
    dev: true

  /signal-exit@3.0.7:
    resolution: {integrity: sha512-wnD2ZE+l+SPC/uoS0vXeE9L1+0wuaMqKlfz9AMUo38JsyLSBWSFcHR1Rri62LZc12vLr1gb3jl7iwQhgwpAbGQ==}
    dev: true

  /sirv@2.0.2:
    resolution: {integrity: sha512-4Qog6aE29nIjAOKe/wowFTxOdmbEZKb+3tsLljaBRzJwtqto0BChD2zzH0LhgCSXiI+V7X+Y45v14wBZQ1TK3w==}
    engines: {node: '>= 10'}
    dependencies:
      '@polka/url': 1.0.0-next.21
      mrmime: 1.0.1
      totalist: 3.0.0
    dev: true

  /slash@3.0.0:
    resolution: {integrity: sha512-g9Q1haeby36OSStwb4ntCGGGaKsaVSjQ68fBxoQcutl5fS1vuY18H3wSt3jFyFtrkx+Kz0V1G85A4MyAdDMi2Q==}
    engines: {node: '>=8'}
    dev: true

  /smob@0.0.6:
    resolution: {integrity: sha512-V21+XeNni+tTyiST1MHsa84AQhT1aFZipzPpOFAVB8DkHzwJyjjAmt9bgwnuZiZWnIbMo2duE29wybxv/7HWUw==}
    dev: true

  /sorcery@0.11.0:
    resolution: {integrity: sha512-J69LQ22xrQB1cIFJhPfgtLuI6BpWRiWu1Y3vSsIwK/eAScqJxd/+CJlUuHQRdX2C9NGFamq+KqNywGgaThwfHw==}
    hasBin: true
    dependencies:
      '@jridgewell/sourcemap-codec': 1.4.14
      buffer-crc32: 0.2.13
      minimist: 1.2.7
      sander: 0.5.1
    dev: true

  /source-map-js@1.0.2:
    resolution: {integrity: sha512-R0XvVJ9WusLiqTCEiGCmICCMplcCkIwwR11mOSD9CR5u+IXYdiseeEuXCVAjS54zqwkLcPNnmU4OeJ6tUrWhDw==}
    engines: {node: '>=0.10.0'}
    dev: true

  /source-map-support@0.5.21:
    resolution: {integrity: sha512-uBHU3L3czsIyYXKX88fdrGovxdSCoTGDRZ6SYXtSRxLZUzHg5P/66Ht6uoUlHu9EZod+inXhKo3qQgwXUT/y1w==}
    dependencies:
      buffer-from: 1.1.2
      source-map: 0.6.1
    dev: true

  /source-map@0.6.1:
    resolution: {integrity: sha512-UjgapumWlbMhkBgzT7Ykc5YXUT46F0iKu8SGXq0bcwP5dz/h0Plj6enJqjz1Zbq2l5WaqYnrVbwWOWMyF3F47g==}
    engines: {node: '>=0.10.0'}
    dev: true

  /sourcemap-codec@1.4.8:
    resolution: {integrity: sha512-9NykojV5Uih4lgo5So5dtw+f0JgJX30KCNI8gwhz2J9A15wD0Ml6tjHKwf6fTSa6fAdVBdZeNOs9eJ71qCk8vA==}
    deprecated: Please use @jridgewell/sourcemap-codec instead
    dev: true

  /streamsearch@1.1.0:
    resolution: {integrity: sha512-Mcc5wHehp9aXz1ax6bZUyY5afg9u2rv5cqQI3mRrYkGC8rW2hM02jWuwjtL++LS5qinSyhj2QfLyNsuc+VsExg==}
    engines: {node: '>=10.0.0'}
    dev: true

  /string.prototype.trimend@1.0.6:
    resolution: {integrity: sha512-JySq+4mrPf9EsDBEDYMOb/lM7XQLulwg5R/m1r0PXEFqrV0qHvl58sdTilSXtKOflCsK2E8jxf+GKC0T07RWwQ==}
    dependencies:
      call-bind: 1.0.2
      define-properties: 1.1.4
      es-abstract: 1.20.5
    dev: true

  /string.prototype.trimstart@1.0.6:
    resolution: {integrity: sha512-omqjMDaY92pbn5HOX7f9IccLA+U1tA9GvtU4JrodiXFfYB7jPzzHpRzpglLAjtUV6bB557zwClJezTqnAiYnQA==}
    dependencies:
      call-bind: 1.0.2
      define-properties: 1.1.4
      es-abstract: 1.20.5
    dev: true

  /strip-ansi@6.0.1:
    resolution: {integrity: sha512-Y38VPSHcqkFrCpFnQ9vuSXmquuv5oXOKpGeT6aGrr3o3Gc9AlVa6JBfUSOCnbxGGZF+/0ooI7KrPuUSztUdU5A==}
    engines: {node: '>=8'}
    dependencies:
      ansi-regex: 5.0.1
    dev: true

  /strip-bom@3.0.0:
    resolution: {integrity: sha512-vavAMRXOgBVNF6nyEEmL3DBK19iRpDcoIwW+swQ+CbGiu7lju6t+JklA1MHweoWtadgt4ISVUsXLyDq34ddcwA==}
    engines: {node: '>=4'}
    dev: true

  /strip-final-newline@2.0.0:
    resolution: {integrity: sha512-BrpvfNAE3dcvq7ll3xVumzjKjZQ5tI1sEUIKr3Uoks0XUl45St3FlatVqef9prk4jRDzhW6WZg+3bk93y6pLjA==}
    engines: {node: '>=6'}
    dev: true

  /strip-indent@3.0.0:
    resolution: {integrity: sha512-laJTa3Jb+VQpaC6DseHhF7dXVqHTfJPCRDaEbid/drOhgitgYku/letMUqOXFoWV0zIIUbjpdH2t+tYj4bQMRQ==}
    engines: {node: '>=8'}
    dependencies:
      min-indent: 1.0.1
    dev: true

  /strip-json-comments@3.1.1:
    resolution: {integrity: sha512-6fPc+R4ihwqP6N/aIv2f1gMH8lOVtWQHoqC4yK6oSDVVocumAsfCqjkXnqiYMhmMwS/mEHLp7Vehlt3ql6lEig==}
    engines: {node: '>=8'}
    dev: true

  /supports-color@7.2.0:
    resolution: {integrity: sha512-qpCAvRl9stuOHveKsn7HncJRvv501qIacKzQlO/+Lwxc9+0q2wLyv4Dfvt80/DPn2pqOBsJdDiogXGR9+OvwRw==}
    engines: {node: '>=8'}
    dependencies:
      has-flag: 4.0.0
    dev: true

  /supports-preserve-symlinks-flag@1.0.0:
    resolution: {integrity: sha512-ot0WnXS9fgdkgIcePe6RHNk1WA8+muPa6cSjeR3V8K27q9BB1rTE3R1p7Hv0z1ZyAc8s6Vvv8DIyWf681MAt0w==}
    engines: {node: '>= 0.4'}
    dev: true

  /svelte-check@3.2.0(svelte@3.58.0):
    resolution: {integrity: sha512-6ZnscN8dHEN5Eq5LgIzjj07W9nc9myyBH+diXsUAuiY/3rt0l65/LCIQYlIuoFEjp2F1NhXqZiJwV9omPj9tMw==}
    hasBin: true
    peerDependencies:
      svelte: ^3.55.0
    dependencies:
      '@jridgewell/trace-mapping': 0.3.17
      chokidar: 3.5.3
      fast-glob: 3.2.12
      import-fresh: 3.3.0
      picocolors: 1.0.0
      sade: 1.8.1
      svelte: 3.58.0
      svelte-preprocess: 5.0.3(svelte@3.58.0)(typescript@5.0.4)
      typescript: 5.0.4
    transitivePeerDependencies:
      - '@babel/core'
      - coffeescript
      - less
      - postcss
      - postcss-load-config
      - pug
      - sass
      - stylus
      - sugarss
    dev: true

  /svelte-hmr@0.14.12(svelte@3.55.1):
    resolution: {integrity: sha512-4QSW/VvXuqVcFZ+RhxiR8/newmwOCTlbYIezvkeN6302YFRE8cXy0naamHcjz8Y9Ce3ITTZtrHrIL0AGfyo61w==}
    engines: {node: ^12.20 || ^14.13.1 || >= 16}
    peerDependencies:
      svelte: '>=3.19.0'
    dependencies:
      svelte: 3.55.1
    dev: true

  /svelte-hmr@0.15.1(svelte@3.58.0):
    resolution: {integrity: sha512-BiKB4RZ8YSwRKCNVdNxK/GfY+r4Kjgp9jCLEy0DuqAKfmQtpL38cQK3afdpjw4sqSs4PLi3jIPJIFp259NkZtA==}
    engines: {node: ^12.20 || ^14.13.1 || >= 16}
    peerDependencies:
      svelte: '>=3.19.0'
    dependencies:
      svelte: 3.58.0
    dev: true

  /svelte-preprocess@5.0.3(svelte@3.58.0)(typescript@5.0.4):
    resolution: {integrity: sha512-GrHF1rusdJVbOZOwgPWtpqmaexkydznKzy5qIC2FabgpFyKN57bjMUUUqPRfbBXK5igiEWn1uO/DXsa2vJ5VHA==}
    engines: {node: '>= 14.10.0'}
    requiresBuild: true
    peerDependencies:
      '@babel/core': ^7.10.2
      coffeescript: ^2.5.1
      less: ^3.11.3 || ^4.0.0
      postcss: ^7 || ^8
      postcss-load-config: ^2.1.0 || ^3.0.0 || ^4.0.0
      pug: ^3.0.0
      sass: ^1.26.8
      stylus: ^0.55.0
      sugarss: ^2.0.0 || ^3.0.0 || ^4.0.0
      svelte: ^3.23.0
      typescript: '>=3.9.5 || ^4.0.0 || ^5.0.0'
    peerDependenciesMeta:
      '@babel/core':
        optional: true
      coffeescript:
        optional: true
      less:
        optional: true
      postcss:
        optional: true
      postcss-load-config:
        optional: true
      pug:
        optional: true
      sass:
        optional: true
      stylus:
        optional: true
      sugarss:
        optional: true
      typescript:
        optional: true
    dependencies:
      '@types/pug': 2.0.6
      detect-indent: 6.1.0
      magic-string: 0.27.0
      sorcery: 0.11.0
      strip-indent: 3.0.0
      svelte: 3.58.0
      typescript: 5.0.4
    dev: true

  /svelte@3.55.1:
    resolution: {integrity: sha512-S+87/P0Ve67HxKkEV23iCdAh/SX1xiSfjF1HOglno/YTbSTW7RniICMCofWGdJJbdjw3S+0PfFb1JtGfTXE0oQ==}
    engines: {node: '>= 8'}
    dev: true

  /svelte@3.58.0:
    resolution: {integrity: sha512-brIBNNB76mXFmU/Kerm4wFnkskBbluBDCjx/8TcpYRb298Yh2dztS2kQ6bhtjMcvUhd5ynClfwpz5h2gnzdQ1A==}
    engines: {node: '>= 8'}
    dev: true

  /terser@5.16.1:
    resolution: {integrity: sha512-xvQfyfA1ayT0qdK47zskQgRZeWLoOQ8JQ6mIgRGVNwZKdQMU+5FkCBjmv4QjcrTzyZquRw2FVtlJSRUmMKQslw==}
    engines: {node: '>=10'}
    hasBin: true
    dependencies:
      '@jridgewell/source-map': 0.3.2
      acorn: 8.8.1
      commander: 2.20.3
      source-map-support: 0.5.21
    dev: true

  /text-table@0.2.0:
    resolution: {integrity: sha512-N+8UisAXDGk8PFXP4HAzVR9nbfmVJ3zYLAWiTIoqC5v5isinhr+r5uaO8+7r3BMfuNIufIsA7RdpVgacC2cSpw==}
    dev: true

  /tiny-glob@0.2.9:
    resolution: {integrity: sha512-g/55ssRPUjShh+xkfx9UPDXqhckHEsHr4Vd9zX55oSdGZc/MD0m3sferOkwWtp98bv+kcVfEHtRJgBVJzelrzg==}
    dependencies:
      globalyzer: 0.1.0
      globrex: 0.1.2
    dev: true

  /to-regex-range@5.0.1:
    resolution: {integrity: sha512-65P7iz6X5yEr1cwcgvQxbbIw7Uk3gOy5dIdtZ4rDveLqhrdJP+Li/Hx6tyK0NEb+2GCyneCMJiGqrADCSNk8sQ==}
    engines: {node: '>=8.0'}
    dependencies:
      is-number: 7.0.0
    dev: true

  /totalist@3.0.0:
    resolution: {integrity: sha512-eM+pCBxXO/njtF7vdFsHuqb+ElbxqtI4r5EAvk6grfAFyJ6IvWlSkfZ5T9ozC6xWw3Fj1fGoSmrl0gUs46JVIw==}
    engines: {node: '>=6'}
    dev: true

  /tsconfig-paths@3.14.1:
    resolution: {integrity: sha512-fxDhWnFSLt3VuTwtvJt5fpwxBHg5AdKWMsgcPOOIilyjymcYVZoCQF8fvFRezCNfblEXmi+PcM1eYHeOAgXCOQ==}
    dependencies:
      '@types/json5': 0.0.29
      json5: 1.0.2
      minimist: 1.2.7
      strip-bom: 3.0.0
    dev: true

  /tslib@1.14.1:
    resolution: {integrity: sha512-Xni35NKzjgMrwevysHTCArtLDpPvye8zV/0E4EyYn43P7/7qvQwPh9BGkHewbMulVntbigmcT7rdX3BNo9wRJg==}
    dev: true

  /tslib@2.4.1:
    resolution: {integrity: sha512-tGyy4dAjRIEwI7BzsB0lynWgOpfqjUdq91XXAlIWD2OwKBH7oCl/GZG/HT4BOHrTlPMOASlMQ7veyTqpmRcrNA==}
    dev: true

  /tslib@2.5.0:
    resolution: {integrity: sha512-336iVw3rtn2BUK7ORdIAHTyxHGRIHVReokCR3XjbckJMK7ms8FysBfhLR8IXnAgy7T0PTPNBWKiH514FOW/WSg==}
    dev: true

  /tsutils@3.21.0(typescript@5.0.4):
    resolution: {integrity: sha512-mHKK3iUXL+3UF6xL5k0PEhKRUBKPBCv/+RkEOpjRWxxx27KKRBmmA60A9pgOUvMi8GKhRMPEmjBRPzs2W7O1OA==}
    engines: {node: '>= 6'}
    peerDependencies:
      typescript: '>=2.8.0 || >= 3.2.0-dev || >= 3.3.0-dev || >= 3.4.0-dev || >= 3.5.0-dev || >= 3.6.0-dev || >= 3.6.0-beta || >= 3.7.0-dev || >= 3.7.0-beta'
    dependencies:
      tslib: 1.14.1
      typescript: 5.0.4
    dev: true

  /type-check@0.4.0:
    resolution: {integrity: sha512-XleUoc9uwGXqjWwXaUTZAmzMcFZ5858QA2vvx1Ur5xIcixXIP+8LnFDgRplU30us6teqdlskFfu+ae4K79Ooew==}
    engines: {node: '>= 0.8.0'}
    dependencies:
      prelude-ls: 1.2.1
    dev: true

  /type-fest@0.20.2:
    resolution: {integrity: sha512-Ne+eE4r0/iWnpAxD852z3A+N0Bt5RN//NjJwRd2VFHEmrywxf5vsZlh4R6lixl6B+wz/8d+maTSAkN1FIkI3LQ==}
    engines: {node: '>=10'}
    dev: true

  /typescript@5.0.4:
    resolution: {integrity: sha512-cW9T5W9xY37cc+jfEnaUvX91foxtHkza3Nw3wkoF4sSlKn0MONdkdEndig/qPBWXNkmplh3NzayQzCiHM4/hqw==}
    engines: {node: '>=12.20'}
    hasBin: true
    dev: true

  /unbox-primitive@1.0.2:
    resolution: {integrity: sha512-61pPlCD9h51VoreyJ0BReideM3MDKMKnh6+V9L08331ipq6Q8OFXZYiqP6n/tbHx4s5I9uRhcye6BrbkizkBDw==}
    dependencies:
      call-bind: 1.0.2
      has-bigints: 1.0.2
      has-symbols: 1.0.3
      which-boxed-primitive: 1.0.2
    dev: true

  /undici@5.22.0:
    resolution: {integrity: sha512-fR9RXCc+6Dxav4P9VV/sp5w3eFiSdOjJYsbtWfd4s5L5C4ogyuVpdKIVHeW0vV1MloM65/f7W45nR9ZxwVdyiA==}
    engines: {node: '>=14.0'}
    dependencies:
      busboy: 1.6.0
    dev: true

  /uri-js@4.4.1:
    resolution: {integrity: sha512-7rKUyy33Q1yc98pQ1DAmLtwX109F7TIfWlW1Ydo8Wl1ii1SeHieeh0HHfPeL2fMXK6z0s8ecKs9frCuLJvndBg==}
    dependencies:
      punycode: 2.1.1
    dev: true

  /vite@3.0.2:
    resolution: {integrity: sha512-TAqydxW/w0U5AoL5AsD9DApTvGb2iNbGs3sN4u2VdT1GFkQVUfgUldt+t08TZgi23uIauh1TUOQJALduo9GXqw==}
    engines: {node: ^14.18.0 || >=16.0.0}
    hasBin: true
    peerDependencies:
      less: '*'
      sass: '*'
      stylus: '*'
      terser: ^5.4.0
    peerDependenciesMeta:
      less:
        optional: true
      sass:
        optional: true
      stylus:
        optional: true
      terser:
        optional: true
    dependencies:
      esbuild: 0.14.54
      postcss: 8.4.21
      resolve: 1.22.1
      rollup: 2.79.1
    optionalDependencies:
      fsevents: 2.3.2
    dev: true

  /vite@4.3.3:
    resolution: {integrity: sha512-MwFlLBO4udZXd+VBcezo3u8mC77YQk+ik+fbc0GZWGgzfbPP+8Kf0fldhARqvSYmtIWoAJ5BXPClUbMTlqFxrA==}
    engines: {node: ^14.18.0 || >=16.0.0}
    hasBin: true
    peerDependencies:
      '@types/node': '>= 14'
      less: '*'
      sass: '*'
      stylus: '*'
      sugarss: '*'
      terser: ^5.4.0
    peerDependenciesMeta:
      '@types/node':
        optional: true
      less:
        optional: true
      sass:
        optional: true
      stylus:
        optional: true
      sugarss:
        optional: true
      terser:
        optional: true
    dependencies:
      esbuild: 0.17.18
      postcss: 8.4.23
      rollup: 3.21.0
    optionalDependencies:
      fsevents: 2.3.2
    dev: true

  /vitefu@0.2.4(vite@4.3.3):
    resolution: {integrity: sha512-fanAXjSaf9xXtOOeno8wZXIhgia+CZury481LsDaV++lSvcU2R9Ch2bPh3PYFyoHW+w9LqAeYRISVQjUIew14g==}
    peerDependencies:
      vite: ^3.0.0 || ^4.0.0
    peerDependenciesMeta:
      vite:
        optional: true
    dependencies:
      vite: 4.3.3
    dev: true

  /which-boxed-primitive@1.0.2:
    resolution: {integrity: sha512-bwZdv0AKLpplFY2KZRX6TvyuN7ojjr7lwkg6ml0roIy9YeuSr7JS372qlNW18UQYzgYK9ziGcerWqZOmEn9VNg==}
    dependencies:
      is-bigint: 1.0.4
      is-boolean-object: 1.1.2
      is-number-object: 1.0.7
      is-string: 1.0.7
      is-symbol: 1.0.4
    dev: true

  /which@2.0.2:
    resolution: {integrity: sha512-BLI3Tl1TW3Pvl70l3yq3Y64i+awpwXqsGBYWkkqMtnbXgrMD+yj7rhW0kuEDxzJaYXGjEW5ogapKNMEKNMjibA==}
    engines: {node: '>= 8'}
    hasBin: true
    dependencies:
      isexe: 2.0.0
    dev: true

  /word-wrap@1.2.3:
    resolution: {integrity: sha512-Hz/mrNwitNRh/HUAtM/VT/5VH+ygD6DV7mYKZAtHOrbs8U7lvPS6xf7EJKMF0uW1KJCl0H701g3ZGus+muE5vQ==}
    engines: {node: '>=0.10.0'}
    dev: true

  /wrappy@1.0.2:
    resolution: {integrity: sha512-l4Sp/DRseor9wL6EvV2+TuQn63dMkPjZ/sp9XkghTEbV9KlPS1xUsZ3u7/IQO4wxtcFB4bgpQPRcR3QCvezPcQ==}
    dev: true

  /yallist@4.0.0:
    resolution: {integrity: sha512-3wdGidZyq5PB084XLES5TpOSRA3wjXAlIWMhum2kRcv/41Sn2emQ0dycQW4uZXLejwKvg6EsvbdlVL+FYEct7A==}
    dev: true

  /yocto-queue@0.1.0:
    resolution: {integrity: sha512-rVksvsnNCdJ/ohGc6xgPwyN8eheCxsiLM8mxuE/t/mOVqJewPuO1miLpTHQiRgTKCLexL4MeAFVagts7HmNZ2Q==}
    engines: {node: '>=10'}
    dev: true<|MERGE_RESOLUTION|>--- conflicted
+++ resolved
@@ -156,13 +156,8 @@
         version: 1.2.0
     devDependencies:
       tslib:
-<<<<<<< HEAD
-        specifier: ^2.4.1
-        version: 2.4.1
-=======
         specifier: ^2.5.0
         version: 2.5.0
->>>>>>> 04278f1b
 
   plugins/log:
     dependencies:
